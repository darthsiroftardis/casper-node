--- conflicted
+++ resolved
@@ -315,23 +315,15 @@
             .map(|item| item.validator_id.clone())
             .collect::<Vec<PublicKey>>();
         let max_delegators_per_validator = config.max_delegators_per_validator();
-<<<<<<< HEAD
-=======
-        let minimum_delegation_amount = config.minimum_delegation_amount();
         let include_credits = config.include_credits();
         let credit_cap = config.credit_cap();
->>>>>>> 44e67cdf
 
         if let Err(err) = runtime.run_auction(
             era_end_timestamp_millis,
             evicted_validators,
             max_delegators_per_validator,
-<<<<<<< HEAD
-=======
-            minimum_delegation_amount,
             include_credits,
             credit_cap,
->>>>>>> 44e67cdf
         ) {
             error!("{}", err);
             return StepResult::Failure(StepError::Auction);
