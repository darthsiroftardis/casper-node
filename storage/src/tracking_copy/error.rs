use thiserror::Error;

use casper_types::{
    addressable_entity::{AddKeyFailure, RemoveKeyFailure, SetThresholdFailure, UpdateKeyFailure},
    bytesrepr, system, AccessRights, ApiError, CLType, CLValueError, Key, StoredValueTypeMismatch,
    URef,
};

/// Possible tracking copy errors.
#[derive(Error, Debug, Clone)]
#[non_exhaustive]
pub enum Error {
    /// Storage error.
    #[error("Storage error: {}", _0)]
    Storage(crate::global_state::error::Error),
    /// Failed to (de)serialize bytes.
    #[error("Serialization error: {}", _0)]
    BytesRepr(bytesrepr::Error),
    /// Unable to find named key.
    #[error("Named key {} not found", _0)]
    NamedKeyNotFound(String),
    /// Unable to find a key.
    #[error("Key {} not found", _0)]
    KeyNotFound(Key),
    /// Unable to find an account.
    #[error("Account {:?} not found", _0)]
    AccountNotFound(Key),
    /// Type mismatch error.
    #[error("{}", _0)]
    TypeMismatch(StoredValueTypeMismatch),
    /// Invalid access.
    #[error("Invalid access rights: {}", required)]
    InvalidAccess {
        /// Required access rights of the operation.
        required: AccessRights,
    },
    /// Forged reference error.
    #[error("Forged reference: {}", _0)]
    ForgedReference(URef),
    /// Unable to find a [`URef`].
    #[error("URef not found: {}", _0)]
    URefNotFound(URef),
    /// Execution exceeded the gas limit.
    #[error("Out of gas error")]
    GasLimit,
    /// ApiError.
    #[error("{}", _0)]
    Api(ApiError),
    /// Error adding an associated key.
    #[error("{}", _0)]
    AddKeyFailure(AddKeyFailure),
    /// Error removing an associated key.
    #[error("{}", _0)]
    RemoveKeyFailure(RemoveKeyFailure),
    /// Error updating an associated key.
    #[error("{}", _0)]
    UpdateKeyFailure(UpdateKeyFailure),
    /// Error setting threshold on associated key.
    #[error("{}", _0)]
    SetThresholdFailure(SetThresholdFailure),
    /// Error executing system contract.
    #[error("{}", _0)]
    SystemContract(system::Error),
    /// Weight of all used associated keys does not meet account's deploy threshold.
    #[error("Deployment authorization failure")]
    DeploymentAuthorizationFailure,
    /// Error converting a CLValue.
    #[error("{0}")]
    CLValue(CLValueError),
<<<<<<< HEAD
    /// Unable to access host buffer.
    #[error("Host buffer is empty")]
    HostBufferEmpty,
    /// WASM bytes contains an unsupported "start" section.
    #[error("Unsupported Wasm start")]
    UnsupportedWasmStart,
    /// Contract package has no active contract versions.
    #[error("No active contract versions for contract package")]
    NoActiveEntityVersions(PackageHash),
    /// Invalid entity version supplied.
    #[error("Invalid entity version: {}", _0)]
    InvalidEntityVersion(EntityVersionKey),
    /// Contract does not have specified entry point.
    #[error("No such method: {}", _0)]
    NoSuchMethod(String),
    /// Contract does
    #[error("Error calling an template entry point: {}", _0)]
    TemplateMethod(String),
    /// Unable to convert a [`Key`] into an [`URef`].
    #[error("Key is not a URef: {}", _0)]
    KeyIsNotAURef(Key),
=======
>>>>>>> 62231472
    /// Unexpected variant of a stored value.
    #[error("Unexpected variant of a stored value")]
    UnexpectedStoredValueVariant,
    /// Missing system contract hash.
    #[error("Missing system contract hash: {0}")]
    MissingSystemContractHash(String),
    /// Invalid key
    #[error("Invalid key {0}")]
    UnexpectedKeyVariant(Key),
    /// Circular reference error.
    #[error("Query attempted a circular reference: {0}")]
    CircularReference(String),
    /// Depth limit reached.
    #[error("Query exceeded depth limit: {depth}")]
    QueryDepthLimit {
        /// Current depth limit.
        depth: u64,
    },
    /// Missing bid.
    #[error("Missing bid: {0}")]
    MissingBid(Key),
    /// Not authorized.
    #[error("Authorization error")]
    Authorization,
}

impl Error {
    /// Returns new type mismatch error.
    pub fn type_mismatch(expected: CLType, found: CLType) -> Error {
        Error::TypeMismatch(StoredValueTypeMismatch::new(
            format!("{:?}", expected),
            format!("{:?}", found),
        ))
    }
}

impl From<bytesrepr::Error> for Error {
    fn from(e: bytesrepr::Error) -> Self {
        Error::BytesRepr(e)
    }
}

impl From<AddKeyFailure> for Error {
    fn from(err: AddKeyFailure) -> Self {
        Error::AddKeyFailure(err)
    }
}

impl From<RemoveKeyFailure> for Error {
    fn from(err: RemoveKeyFailure) -> Self {
        Error::RemoveKeyFailure(err)
    }
}

impl From<UpdateKeyFailure> for Error {
    fn from(err: UpdateKeyFailure) -> Self {
        Error::UpdateKeyFailure(err)
    }
}

impl From<SetThresholdFailure> for Error {
    fn from(err: SetThresholdFailure) -> Self {
        Error::SetThresholdFailure(err)
    }
}

impl From<CLValueError> for Error {
    fn from(e: CLValueError) -> Self {
        Error::CLValue(e)
    }
}

impl From<crate::global_state::error::Error> for Error {
    fn from(gse: crate::global_state::error::Error) -> Self {
        Error::Storage(gse)
    }
}<|MERGE_RESOLUTION|>--- conflicted
+++ resolved
@@ -67,30 +67,6 @@
     /// Error converting a CLValue.
     #[error("{0}")]
     CLValue(CLValueError),
-<<<<<<< HEAD
-    /// Unable to access host buffer.
-    #[error("Host buffer is empty")]
-    HostBufferEmpty,
-    /// WASM bytes contains an unsupported "start" section.
-    #[error("Unsupported Wasm start")]
-    UnsupportedWasmStart,
-    /// Contract package has no active contract versions.
-    #[error("No active contract versions for contract package")]
-    NoActiveEntityVersions(PackageHash),
-    /// Invalid entity version supplied.
-    #[error("Invalid entity version: {}", _0)]
-    InvalidEntityVersion(EntityVersionKey),
-    /// Contract does not have specified entry point.
-    #[error("No such method: {}", _0)]
-    NoSuchMethod(String),
-    /// Contract does
-    #[error("Error calling an template entry point: {}", _0)]
-    TemplateMethod(String),
-    /// Unable to convert a [`Key`] into an [`URef`].
-    #[error("Key is not a URef: {}", _0)]
-    KeyIsNotAURef(Key),
-=======
->>>>>>> 62231472
     /// Unexpected variant of a stored value.
     #[error("Unexpected variant of a stored value")]
     UnexpectedStoredValueVariant,
