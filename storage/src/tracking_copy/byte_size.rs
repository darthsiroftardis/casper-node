use std::mem;

use casper_types::{account::Account, bytesrepr::ToBytes, ByteCode, Key, StoredValue};

/// Returns byte size of the element - both heap size and stack size.
pub trait ByteSize {
    fn byte_size(&self) -> usize;
}

impl ByteSize for Key {
    fn byte_size(&self) -> usize {
        mem::size_of::<Self>() + self.heap_size()
    }
}

impl ByteSize for String {
    fn byte_size(&self) -> usize {
        mem::size_of::<Self>() + self.heap_size()
    }
}

impl ByteSize for StoredValue {
    fn byte_size(&self) -> usize {
        mem::size_of::<Self>()
            + match self {
                StoredValue::CLValue(cl_value) => cl_value.serialized_length(),
                StoredValue::Account(account) => account.serialized_length(),
                StoredValue::ContractWasm(contract_wasm) => contract_wasm.serialized_length(),
                StoredValue::ContractPackage(contract_package) => {
                    contract_package.serialized_length()
                }
                StoredValue::Contract(contract) => contract.serialized_length(),
                StoredValue::AddressableEntity(contract_header) => {
                    contract_header.serialized_length()
                }
                StoredValue::Package(package) => package.serialized_length(),
                StoredValue::DeployInfo(deploy_info) => deploy_info.serialized_length(),
                StoredValue::LegacyTransfer(transfer_v1) => transfer_v1.serialized_length(),
                StoredValue::EraInfo(era_info) => era_info.serialized_length(),
                StoredValue::Bid(bid) => bid.serialized_length(),
                StoredValue::BidKind(bid_kind) => bid_kind.serialized_length(),
                StoredValue::Withdraw(withdraw_purses) => withdraw_purses.serialized_length(),
                StoredValue::Unbonding(unbonding_purses) => unbonding_purses.serialized_length(),
                StoredValue::ByteCode(byte_code) => byte_code.serialized_length(),
                StoredValue::MessageTopic(message_topic_summary) => {
                    message_topic_summary.serialized_length()
                }
                StoredValue::Message(message_summary) => message_summary.serialized_length(),
                StoredValue::NamedKey(named_key) => named_key.serialized_length(),
<<<<<<< HEAD
                StoredValue::EntryPoint(entry_point) => entry_point.serialized_length(),
=======
                StoredValue::Reservation(reservation_kind) => reservation_kind.serialized_length(),
>>>>>>> fe996ee6
            }
    }
}

/// Returns heap size of the value.
/// Note it's different from [ByteSize] that returns both heap and stack size.
pub trait HeapSizeOf {
    fn heap_size(&self) -> usize;
}

impl HeapSizeOf for Key {
    fn heap_size(&self) -> usize {
        0
    }
}

// TODO: contract has other fields (re a bunch) that are not repr here...on purpose?
impl HeapSizeOf for Account {
    fn heap_size(&self) -> usize {
        // NOTE: We're ignoring size of the tree's nodes.
        self.named_keys()
            .iter()
            .fold(0, |sum, (k, v)| sum + k.heap_size() + v.heap_size())
    }
}

// TODO: contract has other fields (re protocol version) that are not repr here...on purpose?
impl HeapSizeOf for ByteCode {
    fn heap_size(&self) -> usize {
        self.bytes().len()
    }
}

impl<T: HeapSizeOf> ByteSize for [T] {
    fn byte_size(&self) -> usize {
        self.iter()
            .fold(0, |sum, el| sum + mem::size_of::<T>() + el.heap_size())
    }
}

impl HeapSizeOf for String {
    fn heap_size(&self) -> usize {
        self.capacity()
    }
}

#[cfg(test)]
mod tests {
    use std::mem;

    use super::ByteSize;

    fn assert_byte_size<T: ByteSize>(el: T, expected: usize) {
        assert_eq!(el.byte_size(), expected)
    }

    #[test]
    fn byte_size_of_string() {
        assert_byte_size("Hello".to_owned(), 5 + mem::size_of::<String>())
    }
}<|MERGE_RESOLUTION|>--- conflicted
+++ resolved
@@ -47,11 +47,8 @@
                 }
                 StoredValue::Message(message_summary) => message_summary.serialized_length(),
                 StoredValue::NamedKey(named_key) => named_key.serialized_length(),
-<<<<<<< HEAD
+                StoredValue::Reservation(reservation_kind) => reservation_kind.serialized_length(),
                 StoredValue::EntryPoint(entry_point) => entry_point.serialized_length(),
-=======
-                StoredValue::Reservation(reservation_kind) => reservation_kind.serialized_length(),
->>>>>>> fe996ee6
             }
     }
 }
