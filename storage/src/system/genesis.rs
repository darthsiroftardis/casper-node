--- conflicted
+++ resolved
@@ -39,21 +39,12 @@
         },
         SystemEntityType, AUCTION, HANDLE_PAYMENT, MINT,
     },
-<<<<<<< HEAD
-    AccessRights, AddressableEntity, AddressableEntityHash, AdministratorAccount, ByteCode,
-    ByteCodeAddr, ByteCodeHash, ByteCodeKind, CLValue, Chainspec, ChainspecRegistry, Digest,
-    EntityAddr, EntityVersions, EntryPointAddr, EntryPointValue, EntryPoints, EraId, FeeHandling,
-    GenesisAccount, GenesisConfig, GenesisConfigBuilder, Groups, Key, Motes, Package, PackageHash,
-    PackageStatus, Phase, ProtocolVersion, PublicKey, RefundHandling, StoredValue, SystemConfig,
-    SystemEntityRegistry, Tagged, URef, WasmConfig, U512,
-=======
     AccessRights, AddressableEntity, AddressableEntityHash, AdministratorAccount, BlockGlobalAddr,
     BlockTime, ByteCode, ByteCodeAddr, ByteCodeHash, ByteCodeKind, CLValue, Chainspec,
-    ChainspecRegistry, Digest, EntityAddr, EntityVersions, EntryPoints, EraId, FeeHandling,
+    ChainspecRegistry, Digest, EntityAddr, EntityVersions, EntryPointAddr, EntryPointValue, EntryPoints, EraId, FeeHandling,
     GenesisAccount, GenesisConfig, GenesisConfigBuilder, Groups, Key, Motes, Package, PackageHash,
     PackageStatus, Phase, ProtocolVersion, PublicKey, RefundHandling, StoredValue, SystemConfig,
     SystemEntityRegistry, Tagged, TimeDiff, URef, WasmConfig, U512,
->>>>>>> fe996ee6
 };
 
 use crate::{
