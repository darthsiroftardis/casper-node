--- conflicted
+++ resolved
@@ -159,11 +159,7 @@
 
 .PHONY: audit-rs
 audit-rs:
-<<<<<<< HEAD
-	$(CARGO) audit --ignore RUSTSEC-2024-0344 --ignore RUSTSEC-2024-0367
-=======
 	$(CARGO) audit --ignore RUSTSEC-2024-0344 --ignore RUSTSEC-2024-0367 --ignore RUSTSEC-2024-0371
->>>>>>> e6456b70
 
 .PHONY: audit-as
 audit-as:
