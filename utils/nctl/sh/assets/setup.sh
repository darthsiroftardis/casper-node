--- conflicted
+++ resolved
@@ -73,11 +73,8 @@
         cp "$PATH_TO_CONFIG_TOML" "$PATH_TO_CFG"
         cp "$(get_path_to_net)"/chainspec/* "$PATH_TO_CFG"
 
-<<<<<<< HEAD
-=======
         SPECULATIVE_EXEC_ADDR=$(grep 'speculative_exec_server' $PATH_TO_FILE || true)
 
->>>>>>> dfb5a26a
         local SCRIPT=(
             "import toml;"
             "cfg=toml.load('$PATH_TO_FILE');"
@@ -89,10 +86,6 @@
             "cfg['rest_server']['address']='0.0.0.0:$(get_node_port_rest "$IDX")';"
             "cfg['rpc_server']['address']='0.0.0.0:$(get_node_port_rpc "$IDX")';"
             "cfg['event_stream_server']['address']='0.0.0.0:$(get_node_port_sse "$IDX")';"
-<<<<<<< HEAD
-            "cfg['speculative_exec_server']['address']='0.0.0.0:$(get_node_port_speculative_exec "$IDX")';"
-            "cfg['speculative_exec_server']['enable_server']=True;"
-=======
         )
 
         if [ ! -z "$SPECULATIVE_EXEC_ADDR" ]; then
@@ -102,7 +95,6 @@
         fi
 
         SCRIPT+=(
->>>>>>> dfb5a26a
             "toml.dump(cfg, open('$PATH_TO_FILE', 'w'));"
         )
 
