pub(crate) mod config;
mod state_reader;
mod state_tracker;
#[cfg(test)]
mod testing;
mod update;

use std::{
    collections::{BTreeMap, BTreeSet},
    fs,
};

use clap::ArgMatches;
use itertools::Itertools;

use casper_engine_test_support::LmdbWasmTestBuilder;
use casper_execution_engine::engine_state::engine_config::DEFAULT_PROTOCOL_VERSION;
use casper_types::{
    system::auction::{
        Bid, BidKind, BidsExt, Delegator, SeigniorageRecipient, SeigniorageRecipientsSnapshot,
        ValidatorBid,
    },
    CLValue, EraId, PublicKey, StoredValue, U512,
};

use crate::utils::{hash_from_str, validators_diff, ValidatorInfo, ValidatorsDiff};

use self::{
    config::{AccountConfig, Config, Transfer},
    state_reader::StateReader,
    state_tracker::StateTracker,
    update::Update,
};

pub(crate) fn generate_generic_update(matches: &ArgMatches<'_>) {
    let data_dir = matches.value_of("data_dir").unwrap_or(".");
    let state_hash = hash_from_str(matches.value_of("hash").unwrap());
    let config_path = matches.value_of("config_file").unwrap();

    let config_bytes = fs::read(config_path).expect("couldn't read the config file");
    let config: Config = toml::from_slice(&config_bytes).expect("couldn't parse the config file");

    let builder = LmdbWasmTestBuilder::open_raw(
        data_dir,
        Default::default(),
        DEFAULT_PROTOCOL_VERSION,
        state_hash,
    );

    update_from_config(builder, config);
}

fn get_update<T: StateReader>(reader: T, config: Config) -> Update {
    let protocol_version = config.protocol_version;
    let mut state_tracker = StateTracker::new(reader, protocol_version);

    process_transfers(&mut state_tracker, &config.transfers);

    update_account_balances(&mut state_tracker, &config.accounts);

    let validators = update_auction_state(
        &mut state_tracker,
        &config.accounts,
        config.only_listed_validators,
        config.slash_instead_of_unbonding,
    );

    let entries = state_tracker.get_entries();

    Update::new(entries, validators)
}

pub(crate) fn update_from_config<T: StateReader>(reader: T, config: Config) {
    let update = get_update(reader, config);
    update.print();
}

fn process_transfers<T: StateReader>(state: &mut StateTracker<T>, transfers: &[Transfer]) {
    for transfer in transfers {
        state.execute_transfer(transfer);
    }
}

fn update_account_balances<T: StateReader>(
    state: &mut StateTracker<T>,
    accounts: &[AccountConfig],
) {
    for account in accounts {
        if let Some(target_balance) = account.balance {
            let account_hash = account.public_key.to_account_hash();
            if let Some(account) = state.get_account(&account_hash) {
                state.set_purse_balance(account.main_purse(), target_balance);
            } else {
                state.create_addressable_entity_for_account(account_hash, target_balance);
            }
        }
    }
}

/// Returns the complete set of validators immediately after the upgrade,
/// if the validator set changed.
fn update_auction_state<T: StateReader>(
    state: &mut StateTracker<T>,
    accounts: &[AccountConfig],
    only_listed_validators: bool,
    slash_instead_of_unbonding: bool,
) -> Option<Vec<ValidatorInfo>> {
    // Read the old SeigniorageRecipientsSnapshot
    let (snapshot_key, old_snapshot) = state.read_snapshot();

    // Create a new snapshot based on the old one and the supplied validators.
    let new_snapshot = if only_listed_validators {
        gen_snapshot_only_listed(
            *old_snapshot.keys().next().unwrap(),
            old_snapshot.len() as u64,
            accounts,
        )
    } else {
        gen_snapshot_from_old(old_snapshot.clone(), accounts)
    };

    if new_snapshot == old_snapshot {
        return None;
    }

    // Save the write to the snapshot key.
    state.write_entry(
        snapshot_key,
        StoredValue::from(CLValue::from_t(new_snapshot.clone()).unwrap()),
    );

    let validators_diff = validators_diff(&old_snapshot, &new_snapshot);

    add_and_remove_bids(
        state,
        &validators_diff,
        &new_snapshot,
        only_listed_validators,
        slash_instead_of_unbonding,
    );

    if slash_instead_of_unbonding {
        state.remove_withdraws_and_unbonds(&validators_diff.removed);
    }

    // We need to output the validators for the next era, which are contained in the first entry
    // in the snapshot.
    Some(
        new_snapshot
            .values()
            .next()
            .expect("snapshot should have at least one entry")
            .iter()
            .map(|(public_key, seigniorage_recipient)| ValidatorInfo {
                public_key: public_key.clone(),
                weight: seigniorage_recipient
                    .total_stake()
                    .expect("total validator stake too large"),
            })
            .collect(),
    )
}

/// Generates a new `SeigniorageRecipientsSnapshot` based on:
/// - The starting era ID (the era ID at which the snapshot should start).
/// - Count - the number of eras to be included in the snapshot.
/// - The list of configured accounts.
fn gen_snapshot_only_listed(
    starting_era_id: EraId,
    count: u64,
    accounts: &[AccountConfig],
) -> SeigniorageRecipientsSnapshot {
    let mut new_snapshot = BTreeMap::new();
    let mut era_validators = BTreeMap::new();
    for account in accounts {
        // don't add validators with zero stake to the snapshot
        let validator_cfg = match &account.validator {
            Some(validator) if validator.bonded_amount != U512::zero() => validator,
            _ => continue,
        };
        let seigniorage_recipient = SeigniorageRecipient::new(
            validator_cfg.bonded_amount,
            validator_cfg.delegation_rate.unwrap_or_default(),
            validator_cfg.delegators_map().unwrap_or_default(),
        );
        let _ = era_validators.insert(account.public_key.clone(), seigniorage_recipient);
    }
    for era_id in starting_era_id.iter(count) {
        let _ = new_snapshot.insert(era_id, era_validators.clone());
    }
    new_snapshot
}

/// Generates a new `SeigniorageRecipientsSnapshot` by modifying the stakes listed in the old
/// snapshot according to the supplied list of configured accounts.
fn gen_snapshot_from_old(
    mut snapshot: SeigniorageRecipientsSnapshot,
    accounts: &[AccountConfig],
) -> SeigniorageRecipientsSnapshot {
    // Read the modifications to be applied to the validators set from the config.
    let validators_map: BTreeMap<_, _> = accounts
        .iter()
        .filter_map(|acc| {
            acc.validator
                .as_ref()
                .map(|validator| (acc.public_key.clone(), validator.clone()))
        })
        .collect();

    // We will be modifying the entries in the old snapshot passed in as `snapshot` according to
    // the config.
    for recipients in snapshot.values_mut() {
        // We use `retain` to drop some entries and modify some of the ones that will be retained.
        recipients.retain(
            |public_key, recipient| match validators_map.get(public_key) {
                // If the validator's stake is configured to be zero, we drop them from the
                // snapshot.
                Some(validator) if validator.bonded_amount.is_zero() => false,
                // Otherwise, we keep them, but modify the properties.
                Some(validator) => {
                    *recipient = SeigniorageRecipient::new(
                        validator.bonded_amount,
                        validator
                            .delegation_rate
                            // If the delegation rate wasn't specified in the config, keep the one
                            // from the old snapshot.
                            .unwrap_or(*recipient.delegation_rate()),
                        validator
                            .delegators_map()
                            // If the delegators weren't specified in the config, keep the ones
                            // from the old snapshot.
                            .unwrap_or_else(|| recipient.delegator_stake().clone()),
                    );
                    true
                }
                // Validators not present in the config will be kept unmodified.
                None => true,
            },
        );

        // Add the validators that weren't present in the old snapshot.
        for (public_key, validator) in &validators_map {
            if recipients.contains_key(public_key) {
                continue;
            }

            if validator.bonded_amount != U512::zero() {
                recipients.insert(
                    public_key.clone(),
                    SeigniorageRecipient::new(
                        validator.bonded_amount,
                        // Unspecified delegation rate will be treated as 0.
                        validator.delegation_rate.unwrap_or_default(),
                        // Unspecified delegators will be treated as an empty list.
                        validator.delegators_map().unwrap_or_default(),
                    ),
                );
            }
        }
    }

    // Return the modified snapshot.
    snapshot
}

/// Generates a set of writes necessary to "fix" the bids, ie.:
/// - set the bids of the new validators to their desired stakes,
/// - remove the bids of the old validators that are no longer validators,
/// - if `only_listed_validators` is true, remove all the bids that are larger than the smallest bid
///   among the new validators (necessary, because such bidders would outbid the validators decided
///   by the social consensus).
pub fn add_and_remove_bids<T: StateReader>(
    state: &mut StateTracker<T>,
    validators_diff: &ValidatorsDiff,
    new_snapshot: &SeigniorageRecipientsSnapshot,
    only_listed_validators: bool,
    slash_instead_of_unbonding: bool,
) {
    let to_unbid = if only_listed_validators {
        let large_bids = find_large_bids(state, new_snapshot);
        validators_diff
            .removed
            .union(&large_bids)
            .cloned()
            .collect()
    } else {
        validators_diff.removed.clone()
    };

<<<<<<< HEAD
    for (pub_key, seigniorage_recipient) in new_snapshot.values().rev().next().unwrap() {
        create_or_update_bid(
            state,
            pub_key,
            seigniorage_recipient,
            slash_instead_of_unbonding,
        );
=======
    for (pub_key, seigniorage_recipient) in new_snapshot.values().next_back().unwrap() {
        create_or_update_bid(state, pub_key, seigniorage_recipient, slash);
>>>>>>> e4e700e4
    }

    // Refresh the bids - we modified them above.
    let bids = state.get_bids();
    for public_key in to_unbid {
        for bid_kind in bids
            .iter()
            .filter(|x| x.validator_public_key() == public_key)
        {
            let reset_bid = match bid_kind {
                BidKind::Unified(bid) => BidKind::Unified(Box::new(Bid::empty(
                    public_key.clone(),
                    *bid.bonding_purse(),
                ))),
                BidKind::Validator(validator_bid) => BidKind::Validator(Box::new(
                    ValidatorBid::empty(public_key.clone(), *validator_bid.bonding_purse()),
                )),
                BidKind::Delegator(delegator_bid) => {
                    BidKind::Delegator(Box::new(Delegator::empty(
                        public_key.clone(),
                        delegator_bid.delegator_public_key().clone(),
                        *delegator_bid.bonding_purse(),
                    )))
                }
                // there should be no need to modify bridge records
                // since they don't influence the bidding process
                BidKind::Bridge(_) => continue,
            };
            state.set_bid(reset_bid, slash_instead_of_unbonding);
        }
    }
}

/// Returns the set of public keys that have bids larger than the smallest bid among the new
/// validators.
fn find_large_bids<T: StateReader>(
    state: &mut StateTracker<T>,
    snapshot: &SeigniorageRecipientsSnapshot,
) -> BTreeSet<PublicKey> {
    let seigniorage_recipients = snapshot.values().next().unwrap();
    let min_bid = seigniorage_recipients
        .values()
        .map(|recipient| {
            recipient
                .total_stake()
                .expect("should have valid total stake")
        })
        .min()
        .unwrap();

    let mut ret = BTreeSet::new();

    let validator_bids = state
        .get_bids()
        .iter()
        .filter(|x| x.is_validator() || x.is_delegator())
        .cloned()
        .collect_vec();

    for bid_kind in validator_bids {
        if let BidKind::Unified(bid) = bid_kind {
            if bid.total_staked_amount().unwrap_or_default() > min_bid {
                ret.insert(bid.validator_public_key().clone());
                continue;
            }
        } else if let BidKind::Validator(validator_bid) = bid_kind {
            if validator_bid.staked_amount() > min_bid {
                ret.insert(validator_bid.validator_public_key().clone());
                continue;
            }
            let delegator_stake = state
                .get_bids()
                .iter()
                .filter(|x| {
                    x.validator_public_key() == *validator_bid.validator_public_key()
                        && x.is_delegator()
                })
                .map(|x| x.staked_amount().unwrap())
                .sum();

            let total = validator_bid
                .staked_amount()
                .checked_add(delegator_stake)
                .unwrap_or_default();
            if total > min_bid {
                ret.insert(validator_bid.validator_public_key().clone());
            }
        }
    }
    ret
}

/// Updates the amount of an existing bid for the given public key, or creates a new one.
fn create_or_update_bid<T: StateReader>(
    state: &mut StateTracker<T>,
    validator_public_key: &PublicKey,
    updated_recipient: &SeigniorageRecipient,
    slash_instead_of_unbonding: bool,
) {
    let existing_bids = state.get_bids();

    let maybe_existing_recipient = existing_bids
        .iter()
        .find(|x| {
            (x.is_unified() || x.is_validator())
                && &x.validator_public_key() == validator_public_key
        })
        .map(|existing_bid| match existing_bid {
            BidKind::Unified(bid) => {
                let delegator_stake = bid
                    .delegators()
                    .iter()
                    .map(|(k, d)| (k.clone(), d.staked_amount()))
                    .collect();
                (
                    bid.bonding_purse(),
                    SeigniorageRecipient::new(
                        *bid.staked_amount(),
                        *bid.delegation_rate(),
                        delegator_stake,
                    ),
                )
            }
            BidKind::Validator(validator_bid) => {
                let delegator_stake =
                    match existing_bids.delegators_by_validator_public_key(validator_public_key) {
                        None => BTreeMap::new(),
                        Some(delegators) => delegators
                            .iter()
                            .map(|d| (d.delegator_public_key().clone(), d.staked_amount()))
                            .collect(),
                    };

                (
                    validator_bid.bonding_purse(),
                    SeigniorageRecipient::new(
                        validator_bid.staked_amount(),
                        *validator_bid.delegation_rate(),
                        delegator_stake,
                    ),
                )
            }
            _ => unreachable!(),
        });

    // existing bid
    if let Some((bonding_purse, existing_recipient)) = maybe_existing_recipient {
        if existing_recipient == *updated_recipient {
            return; // noop
        }

        let delegators = existing_bids
            .delegators_by_validator_public_key(validator_public_key)
            .unwrap_or_default();

        for delegator in delegators {
            let delegator_bid = match updated_recipient
                .delegator_stake()
                .get(delegator.delegator_public_key())
            {
                None => {
                    // todo!() this is a remove; the global state update tool does not
                    // yet support prune so in the meantime, setting the amount
                    // to 0.
                    Delegator::empty(
                        delegator.validator_public_key().clone(),
                        delegator.delegator_public_key().clone(),
                        *delegator.bonding_purse(),
                    )
                }
                Some(updated_delegator_stake) => Delegator::unlocked(
                    delegator.delegator_public_key().clone(),
                    *updated_delegator_stake,
                    *delegator.bonding_purse(),
                    validator_public_key.clone(),
                ),
            };
            if delegator.staked_amount() == delegator_bid.staked_amount() {
                continue; // effectively noop
            }
            state.set_bid(
                BidKind::Delegator(Box::new(delegator_bid)),
                slash_instead_of_unbonding,
            );
        }

        for (delegator_pub_key, delegator_stake) in updated_recipient.delegator_stake() {
            if existing_recipient
                .delegator_stake()
                .contains_key(delegator_pub_key)
            {
                // we handled this scenario above
                continue;
            }
            // this is a entirely new delegator
            let delegator_bonding_purse = state.create_purse(*delegator_stake);
            let delegator_bid = Delegator::unlocked(
                delegator_pub_key.clone(),
                *delegator_stake,
                delegator_bonding_purse,
                validator_public_key.clone(),
            );

            state.set_bid(
                BidKind::Delegator(Box::new(delegator_bid)),
                slash_instead_of_unbonding,
            );
        }

        if *existing_recipient.stake() == *updated_recipient.stake() {
            // if the delegators changed, do the above, but if the validator's
            // personal stake is unchanged their bid doesn't need to be modified.
            return;
        }

        let updated_bid = ValidatorBid::unlocked(
            validator_public_key.clone(),
            *bonding_purse,
            *updated_recipient.stake(),
            *updated_recipient.delegation_rate(),
        );

        state.set_bid(
            BidKind::Validator(Box::new(updated_bid)),
            slash_instead_of_unbonding,
        );
        return;
    }

    // new bid
    let stake = *updated_recipient.stake();
    if stake == U512::zero() {
        return;
    }

    for (delegator_pub_key, delegator_stake) in updated_recipient.delegator_stake() {
        let delegator_bonding_purse = state.create_purse(*delegator_stake);
        let delegator_bid = Delegator::unlocked(
            delegator_pub_key.clone(),
            *delegator_stake,
            delegator_bonding_purse,
            validator_public_key.clone(),
        );

        state.set_bid(
            BidKind::Delegator(Box::new(delegator_bid)),
            slash_instead_of_unbonding,
        );
    }

    let bonding_purse = state.create_purse(stake);
    let validator_bid = ValidatorBid::unlocked(
        validator_public_key.clone(),
        bonding_purse,
        stake,
        *updated_recipient.delegation_rate(),
    );
    state.set_bid(
        BidKind::Validator(Box::new(validator_bid)),
        slash_instead_of_unbonding,
    );
}<|MERGE_RESOLUTION|>--- conflicted
+++ resolved
@@ -287,18 +287,13 @@
         validators_diff.removed.clone()
     };
 
-<<<<<<< HEAD
-    for (pub_key, seigniorage_recipient) in new_snapshot.values().rev().next().unwrap() {
+    for (pub_key, seigniorage_recipient) in new_snapshot.values().next_back().unwrap() {
         create_or_update_bid(
             state,
             pub_key,
             seigniorage_recipient,
             slash_instead_of_unbonding,
         );
-=======
-    for (pub_key, seigniorage_recipient) in new_snapshot.values().next_back().unwrap() {
-        create_or_update_bid(state, pub_key, seigniorage_recipient, slash);
->>>>>>> e4e700e4
     }
 
     // Refresh the bids - we modified them above.
