[package]
name = "casper-node"
<<<<<<< HEAD
# when updating, also update 'html_root_url' in lib.rs
version = "1.5.2"
authors = [
    "Marc Brinkmann <marc@casperlabs.io>",
    "Fraser Hutchison <fraser@casperlabs.io>",
]
=======
version = "2.0.0" # when updating, also update 'html_root_url' in lib.rs
authors = ["Marc Brinkmann <marc@casperlabs.io>", "Fraser Hutchison <fraser@casperlabs.io>"]
>>>>>>> b08bdf50
edition = "2018"
description = "The Casper blockchain node"
documentation = "https://docs.rs/casper-node"
readme = "README.md"
homepage = "https://casperlabs.io"
repository = "https://github.com/CasperLabs/casper-node/tree/master/node"
license = "Apache-2.0"
default-run = "casper-node"
exclude = ["proptest-regressions"]

[dependencies]
ansi_term = "0.12.1"
anyhow = "1"
aquamarine = "0.1.12"
async-trait = "0.1.50"
backtrace = "0.3.50"
base16 = "0.2.1"
base64 = "0.13.0"
bincode = "1"
bytes = "1.0.1"
<<<<<<< HEAD
casper-execution-engine = { version = "5.0.0", path = "../execution_engine" }
casper-json-rpc = { version = "1.0.0", path = "../json_rpc" }
casper-storage = { version = "1.4.3", path = "../storage" }
casper-types = { version = "3.0.0", path = "../types", features = [
    "datasize",
    "json-schema",
    "std",
] }
datasize = { version = "0.2.11", features = [
    "detailed",
    "fake_clock-types",
    "futures-types",
    "smallvec-types",
] }
=======
casper-binary-port = { version = "1.0.0", path = "../binary_port" }
casper-execution-engine = { version = "7.0.0", path = "../execution_engine" }
casper-storage = { version = "2.0.0", path = "../storage" }
casper-types = { version = "5.0.0", path = "../types", features = ["datasize", "json-schema", "std"] }
datasize = { version = "0.2.11", features = ["detailed", "fake_clock-types", "futures-types", "smallvec-types"] }
>>>>>>> b08bdf50
derive_more = "0.99.7"
either = { version = "1", features = ["serde"] }
enum-iterator = "0.6.0"
erased-serde = "0.3.18"
fs2 = "0.4.3"
futures = "0.3.5"
futures-io = "0.3.5"
hex-buffer-serde = "0.3.0"
hex_fmt = "0.3.0"
hostname = "0.3.0"
http = "0.2.1"
humantime = "2.1.0"
hyper = "0.14.26"
itertools = "0.10.3"
libc = "0.2.66"
linked-hash-map = "0.5.3"
lmdb-rkv = "0.14"
log = { version = "0.4.8", features = ["std", "serde", "kv_unstable"] }
num = { version = "0.4.0", default-features = false }
num-derive = "0.3.0"
num-rational = { version = "0.4.0", features = ["serde"] }
num-traits = "0.2.10"
num_cpus = "1"
once_cell = "1"
openssl = "0.10.55"
pin-project = "1.0.6"
prometheus = "0.12.0"
quanta = "0.7.2"
rand = "0.8.3"
rand_chacha = "0.3.0"
regex = "1"
rmp-serde = "0.14.4"
<<<<<<< HEAD
schemars = { version = "0.8.12", features = [
    "preserve_order",
    "impl_json_schema",
] }
=======
schemars = { version = "0.8.16", features = ["preserve_order", "impl_json_schema"] }
>>>>>>> b08bdf50
serde = { version = "1", features = ["derive", "rc"] }
serde-big-array = "0.3.0"
serde-map-to-array = "1.1.0"
serde_bytes = "0.11.5"
serde_json = { version = "1", features = ["preserve_order"] }
serde_repr = "0.1.6"
shlex = "1.3.0"
signal-hook = "0.3.4"
signature = "1"
smallvec = { version = "1", features = ["serde"] }
static_assertions = "1"
stats_alloc = "0.1.8"
structopt = "0.3.14"
strum = { version = "0.24.1", features = ["strum_macros", "derive"] }
sys-info = "0.8.0"
tempfile = "3.4.0"
thiserror = "1"
tokio = { version = "1", features = [
    "macros",
    "net",
    "rt-multi-thread",
    "sync",
    "time",
] }
tokio-openssl = "0.6.3"
tokio-serde = { version = "0.8.0", features = ["bincode"] }
tokio-stream = { version = "0.1.4", features = ["sync"] }
tokio-util = { version = "0.6.4", features = ["codec"] }
mio = "0.8.11"
toml = { version = "0.7.8", features = ["preserve_order"] }
tower = { version = "0.4.6", features = ["limit"] }
tracing = "0.1.18"
tracing-futures = "0.2.5"
tracing-subscriber = { version = "0.3.15", features = [
    "env-filter",
    "fmt",
    "json",
] }
uint = "0.9.0"
uuid = { version = "0.8.1", features = ["serde", "v4"] }
warp = { version = "0.3.6", features = ["compression"] }
wheelbuf = "0.2.0"

[build-dependencies]
vergen = { version = "8.2.1", default-features = false, features = [
    "git",
    "gitoxide",
] }

[dev-dependencies]
assert-json-diff = "2.0.1"
assert_matches = "1.5.0"
casper-types = { path = "../types", features = [
    "datasize",
    "json-schema",
    "std",
] }
fake_instant = "0.4.0"
pnet = "0.28.0"
pretty_assertions = "0.7.2"
proptest = "1.0.0"
proptest-derive = "0.3.0"
rand_core = "0.6.2"
reqwest = { version = "0.11.18", features = ["stream"] }
tokio = { version = "1", features = ["test-util"] }

[features]
failpoints = []
testing = ["casper-types/testing"]
vendored-openssl = ["openssl/vendored"]

[[bin]]
name = "casper-node"
path = "src/app/main.rs"
bench = false
doctest = false
test = false

[package.metadata.deb]
features = ["vendored-openssl"]
revision = "0"
depends = "curl"
assets = [
    [
        "../target/release/casper-node",
        "/usr/bin/casper-node",
        "755",
    ],
    [
        "../resources/maintainer_scripts/logrotate.d/casper-node",
        "/etc/logrotate.d/casper-node",
        "644",
    ],
    [
        "../resources/maintainer_scripts/pull_genesis.sh",
        "/etc/casper/pull_genesis.sh",
        "755",
    ],
    [
        "../resources/maintainer_scripts/delete_local_db.sh",
        "/etc/casper/delete_local_db.sh",
        "755",
    ],
    [
        "../resources/maintainer_scripts/config_from_example.sh",
        "/etc/casper/config_from_example.sh",
        "755",
    ],
    [
        "../resources/maintainer_scripts/systemd_pre_start.sh",
        "/etc/casper/systemd_pre_start.sh",
        "755",
    ],
    [
        "../resources/production/README.md",
        "/etc/casper/README.md",
        "644",
    ],
    [
        "../resources/production/CHANGE_LOG.md",
        "/etc/casper/CHANGE_LOG.md",
        "644",
    ],
    [
        "../resources/production/config-example.toml",
        "/etc/casper/config-example.toml",
        "644",
    ],
    [
        "../resources/production/validator_keys/README.md",
        "/etc/casper/validator_keys/README.md",
        "644",
    ],
]
maintainer-scripts = "../resources/maintainer_scripts/debian"
extended-description = """
Package for Casper Node.

For information on using package, see https://github.com/casper-network/casper-node
"""

[package.metadata.deb.systemd-units]
unit-scripts = "../resources/maintainer_scripts/casper_node"
restart-after-upgrade = false<|MERGE_RESOLUTION|>--- conflicted
+++ resolved
@@ -1,16 +1,11 @@
 [package]
 name = "casper-node"
-<<<<<<< HEAD
 # when updating, also update 'html_root_url' in lib.rs
-version = "1.5.2"
+version = "2.0.0"
 authors = [
     "Marc Brinkmann <marc@casperlabs.io>",
     "Fraser Hutchison <fraser@casperlabs.io>",
 ]
-=======
-version = "2.0.0" # when updating, also update 'html_root_url' in lib.rs
-authors = ["Marc Brinkmann <marc@casperlabs.io>", "Fraser Hutchison <fraser@casperlabs.io>"]
->>>>>>> b08bdf50
 edition = "2018"
 description = "The Casper blockchain node"
 documentation = "https://docs.rs/casper-node"
@@ -31,11 +26,10 @@
 base64 = "0.13.0"
 bincode = "1"
 bytes = "1.0.1"
-<<<<<<< HEAD
-casper-execution-engine = { version = "5.0.0", path = "../execution_engine" }
-casper-json-rpc = { version = "1.0.0", path = "../json_rpc" }
-casper-storage = { version = "1.4.3", path = "../storage" }
-casper-types = { version = "3.0.0", path = "../types", features = [
+casper-binary-port = { version = "1.0.0", path = "../binary_port" }
+casper-execution-engine = { version = "7.0.0", path = "../execution_engine" }
+casper-storage = { version = "2.0.0", path = "../storage" }
+casper-types = { version = "5.0.0", path = "../types", features = [
     "datasize",
     "json-schema",
     "std",
@@ -46,13 +40,6 @@
     "futures-types",
     "smallvec-types",
 ] }
-=======
-casper-binary-port = { version = "1.0.0", path = "../binary_port" }
-casper-execution-engine = { version = "7.0.0", path = "../execution_engine" }
-casper-storage = { version = "2.0.0", path = "../storage" }
-casper-types = { version = "5.0.0", path = "../types", features = ["datasize", "json-schema", "std"] }
-datasize = { version = "0.2.11", features = ["detailed", "fake_clock-types", "futures-types", "smallvec-types"] }
->>>>>>> b08bdf50
 derive_more = "0.99.7"
 either = { version = "1", features = ["serde"] }
 enum-iterator = "0.6.0"
@@ -85,14 +72,10 @@
 rand_chacha = "0.3.0"
 regex = "1"
 rmp-serde = "0.14.4"
-<<<<<<< HEAD
-schemars = { version = "0.8.12", features = [
+schemars = { version = "0.8.16", features = [
     "preserve_order",
     "impl_json_schema",
 ] }
-=======
-schemars = { version = "0.8.16", features = ["preserve_order", "impl_json_schema"] }
->>>>>>> b08bdf50
 serde = { version = "1", features = ["derive", "rc"] }
 serde-big-array = "0.3.0"
 serde-map-to-array = "1.1.0"
@@ -149,6 +132,7 @@
     "datasize",
     "json-schema",
     "std",
+    "testing",
 ] }
 fake_instant = "0.4.0"
 pnet = "0.28.0"
