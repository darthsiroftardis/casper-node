//! Effects subsystem.
//!
//! Effects describe things that the creator of the effect intends to happen, producing a value upon
//! completion (they actually are boxed futures).
//!
//! A pinned, boxed future returning an event is called an effect and typed as an `Effect<Ev>`,
//! where `Ev` is the event's type, as every effect must have its return value either wrapped in an
//! event through [`EffectExt::event`](crate::effect::EffectExt::event) or ignored using
//! [`EffectExt::ignore`](crate::effect::EffectExt::ignore). As an example, the
//! [`handle_event`](crate::components::Component::handle_event) function of a component always
//! returns `Effect<Self::Event>`.
//!
//! # A primer on events
//!
//! There are three distinct groups of events found around the node:
//!
//! * (unbound) events: These events are not associated with a particular reactor or component and
//!   represent information or requests by themselves. An example is the
//!   [`PeerBehaviorAnnouncement`](`crate::effect::announcements::PeerBehaviorAnnouncement`), it can
//!   be emitted through an effect by different components and contains the ID of a peer that should
//!   be shunned. It is not associated with a particular reactor or component though.
//!
//!   While the node is running, these unbound events cannot exist on their own, instead they are
//!   typically converted into a concrete reactor event by the effect builder as soon as they are
//!   created.
//!
//! * reactor events: A running reactor has a single event type that encompasses all possible
//!   unbound events that can occur during its operation and all component events of components it
//!   is made of. Usually they are implemented as one large `enum` with only newtype-variants.
//!
//! * component events: Every component defines its own set of events, typically for internal use.
//!   If the component is able to process unbound events like announcements or requests, it will
//!   have a `From` implementation that allows converting them into a suitable component event.
//!
//!   Component events are also created from the return values of effects: While effects do not
//!   return events themselves when called, their return values are turned first into component
//!   events through the [`event`](crate::effect::EffectExt) method. In a second step, inside the
//!   reactors routing code, `wrap_effect` will then convert from component to reactor event.
//!
//! # Using effects
//!
//! To create an effect, an `EffectBuilder` will be passed in by the calling reactor runner. For
//! example, given an effect builder `effect_builder`, we can create a `set_timeout` future and turn
//! it into an effect:
//!
//! ```ignore
//! use std::time::Duration;
//! use casper_node::effect::EffectExt;
//!
//! // Note: This is our "component" event.
//! enum Event {
//!     ThreeSecondsElapsed(Duration)
//! }
//!
//! effect_builder
//!     .set_timeout(Duration::from_secs(3))
//!     .event(Event::ThreeSecondsElapsed);
//! ```
//!
//! This example will produce an effect that, after three seconds, creates an
//! `Event::ThreeSecondsElapsed`. Note that effects do nothing on their own, they need to be passed
//! to a [`reactor`](../reactor/index.html) to be executed.
//!
//! # Arbitrary effects
//!
//! While it is technically possible to turn any future into an effect, it is in general advisable
//! to only use the methods on [`EffectBuilder`] or short, anonymous futures to create effects.
//!
//! # Announcements and requests
//!
//! Events are usually classified into either announcements or requests, although these properties
//! are not reflected in the type system.
//!
//! **Announcements** are events that are essentially "fire-and-forget"; the component that created
//! the effect resulting in the creation of the announcement will never expect an "answer".
//! Announcements are often dispatched to multiple components by the reactor; since that usually
//! involves a [`clone`](`Clone::clone`), they should be kept light.
//!
//! A good example is the arrival of a new deploy passed in by a client. Depending on the setup it
//! may be stored, buffered or, in certain testing setups, just discarded. None of this is a concern
//! of the component that talks to the client and deserializes the incoming deploy though, instead
//! it simply returns an effect that produces an announcement.
//!
//! **Requests** are complex events that are used when a component needs something from other
//! components. Typically, an effect (which uses [`EffectBuilder::make_request`] in its
//! implementation) is called resulting in the actual request being scheduled and handled. In
//! contrast to announcements, requests must always be handled by exactly one component.
//!
//! Every request has a [`Responder`]-typed field, which a handler of a request calls to produce
//! another effect that will send the return value to the original requesting component. Failing to
//! call the [`Responder::respond`] function will result in a runtime warning.

pub(crate) mod announcements;
pub(crate) mod diagnostics_port;
pub(crate) mod incoming;
pub(crate) mod requests;

use std::{
    any::type_name,
    borrow::Cow,
    collections::{BTreeMap, HashMap, HashSet},
    fmt::{self, Debug, Display, Formatter},
    future::Future,
    mem,
    sync::Arc,
    time::{Duration, Instant},
};

use datasize::DataSize;
use futures::{channel::oneshot, future::BoxFuture, FutureExt};
use once_cell::sync::Lazy;
use serde::{Serialize, Serializer};
use smallvec::{smallvec, SmallVec};
use tokio::{sync::Semaphore, time};
use tracing::{debug, error, warn};

use casper_storage::data_access_layer::{
    get_all_values::{AllValuesRequest, AllValuesResult},
    BalanceRequest, BalanceResult, QueryRequest, QueryResult,
};

use casper_storage::data_access_layer::{
    AddressableEntityResult, EraValidatorsRequest, EraValidatorsResult,
    ExecutionResultsChecksumResult, PutTrieRequest, PutTrieResult, RoundSeigniorageRateRequest,
    RoundSeigniorageRateResult, TotalSupplyRequest, TotalSupplyResult, TrieRequest, TrieResult,
};
use casper_types::{
<<<<<<< HEAD
    contract_messages::Messages,
    execution::{Effects as ExecutionEffects, ExecutionResult, ExecutionResultV2},
    Block, BlockHash, BlockHeader, BlockSignatures, BlockV2, ChainspecRawBytes, DeployHash, Digest,
    EraId, FinalitySignature, FinalitySignatureId, FinalitySignatureV2, FinalizedApprovals, Key,
    Package, PublicKey, TimeDiff, Timestamp, Transaction, TransactionHash, TransactionHeader,
    TransactionId, TransactionWithFinalizedApprovals, Transfer, U512,
=======
    binary_port::{
        ConsensusStatus, ConsensusValidatorChanges, DbRawBytesSpec, LastProgress, NetworkName,
        RecordId, SpeculativeExecutionResult, Uptime,
    },
    execution::{Effects as ExecutionEffects, ExecutionResult},
    package::Package,
    AvailableBlockRange, Block, BlockHash, BlockHeader, BlockSignatures, BlockSynchronizerStatus,
    BlockV2, ChainspecRawBytes, DeployHash, Digest, EraId, ExecutionInfo, FinalitySignature,
    FinalitySignatureId, FinalitySignatureV2, FinalizedApprovals, Key, NextUpgrade,
    ProtocolVersion, PublicKey, ReactorState, Timestamp, Transaction, TransactionHash,
    TransactionHeader, TransactionId, TransactionWithFinalizedApprovals, Transfer, U512,
>>>>>>> 2f3267a7
};

use crate::{
    components::{
        block_synchronizer::{
            GlobalStateSynchronizerError, GlobalStateSynchronizerResponse, TrieAccumulatorError,
            TrieAccumulatorResponse,
        },
<<<<<<< HEAD
        consensus::{ClContext, EraDump, ProposedBlock, ValidatorChange},
        contract_runtime::{SpeculativeExecutionError, SpeculativeExecutionState},
=======
        consensus::{ClContext, EraDump, ProposedBlock},
>>>>>>> 2f3267a7
        diagnostics_port::StopAtSpec,
        fetcher::{FetchItem, FetchResult},
        gossiper::GossipItem,
        network::{blocklist::BlocklistJustification, FromIncoming, NetworkInsights},
        transaction_acceptor,
    },
    failpoints::FailpointActivation,
    reactor::{EventQueueHandle, QueueKind},
    types::{
        appendable_block::AppendableBlock, BlockExecutionResultsOrChunk,
        BlockExecutionResultsOrChunkId, BlockWithMetadata, ExecutableBlock, FinalizedBlock,
        LegacyDeploy, MetaBlock, MetaBlockState, NodeId,
    },
    utils::{fmt_limit::FmtLimit, SharedFlag, Source},
};
use casper_storage::block_store::types::ApprovalsHashes;

use announcements::{
    BlockAccumulatorAnnouncement, ConsensusAnnouncement, ContractRuntimeAnnouncement,
    ControlAnnouncement, DeployBufferAnnouncement, FatalAnnouncement, FetchedNewBlockAnnouncement,
    FetchedNewFinalitySignatureAnnouncement, GossiperAnnouncement, MetaBlockAnnouncement,
    PeerBehaviorAnnouncement, QueueDumpFormat, TransactionAcceptorAnnouncement,
    UnexecutedBlockAnnouncement, UpgradeWatcherAnnouncement,
};
use diagnostics_port::DumpConsensusStateRequest;
use requests::{
    AcceptTransactionRequest, BeginGossipRequest, BlockAccumulatorRequest,
    BlockSynchronizerRequest, BlockValidationRequest, ChainspecRawBytesRequest, ConsensusRequest,
    ContractRuntimeRequest, DeployBufferRequest, FetcherRequest, MakeBlockExecutableRequest,
    MarkBlockCompletedRequest, MetricsRequest, NetworkInfoRequest, NetworkRequest,
    ReactorInfoRequest, SetNodeStopRequest, StorageRequest, SyncGlobalStateRequest,
    TrieAccumulatorRequest, UpgradeWatcherRequest,
};

/// A resource that will never be available, thus trying to acquire it will wait forever.
static UNOBTAINABLE: Lazy<Semaphore> = Lazy::new(|| Semaphore::new(0));

/// A pinned, boxed future that produces one or more events.
pub(crate) type Effect<Ev> = BoxFuture<'static, Multiple<Ev>>;

/// Multiple effects in a container.
pub(crate) type Effects<Ev> = Multiple<Effect<Ev>>;

/// A small collection of rarely more than two items.
///
/// Stored in a `SmallVec` to avoid allocations in case there are less than three items grouped. The
/// size of two items is chosen because one item is the most common use case, and large items are
/// typically boxed. In the latter case two pointers and one enum variant discriminator is almost
/// the same size as an empty vec, which is two pointers.
pub(crate) type Multiple<T> = SmallVec<[T; 2]>;

/// The type of peers that should receive the gossip message.
#[derive(Debug, Serialize, PartialEq, Eq, Hash, Copy, Clone, DataSize)]
pub(crate) enum GossipTarget {
    /// Both validators and non validators.
    Mixed(EraId),
    /// All peers.
    All,
}

impl Display for GossipTarget {
    fn fmt(&self, formatter: &mut Formatter<'_>) -> fmt::Result {
        match self {
            GossipTarget::Mixed(era_id) => write!(formatter, "gossip target mixed for {}", era_id),
            GossipTarget::All => write!(formatter, "gossip target all"),
        }
    }
}

/// A responder satisfying a request.
#[must_use]
#[derive(DataSize)]
pub(crate) struct Responder<T> {
    /// Sender through which the response ultimately should be sent.
    sender: Option<oneshot::Sender<T>>,
    /// Reactor flag indicating shutdown.
    is_shutting_down: SharedFlag,
}

/// A responder that will automatically send a `None` on drop.
#[must_use]
#[derive(DataSize, Debug)]
pub(crate) struct AutoClosingResponder<T>(Responder<Option<T>>);

impl<T> AutoClosingResponder<T> {
    /// Creates a new auto closing responder from a responder of `Option<T>`.
    pub(crate) fn from_opt_responder(responder: Responder<Option<T>>) -> Self {
        AutoClosingResponder(responder)
    }

    /// Extracts the inner responder.
    fn into_inner(mut self) -> Responder<Option<T>> {
        let is_shutting_down = self.0.is_shutting_down;
        mem::replace(
            &mut self.0,
            Responder {
                sender: None,
                is_shutting_down,
            },
        )
    }
}

impl<T: Debug> AutoClosingResponder<T> {
    /// Send `Some(data)` to the origin of the request.
    pub(crate) async fn respond(self, data: T) {
        self.into_inner().respond(Some(data)).await
    }

    /// Send `None` to the origin of the request.
    pub(crate) async fn respond_none(self) {
        self.into_inner().respond(None).await
    }
}

impl<T> Drop for AutoClosingResponder<T> {
    fn drop(&mut self) {
        if let Some(sender) = self.0.sender.take() {
            debug!(
                sending_value = %self.0,
                "responding None by dropping auto-close responder"
            );
            // We still haven't answered, send an answer.
            if let Err(_unsent_value) = sender.send(None) {
                debug!(
                    unsent_value = %self.0,
                    "failed to auto-close responder, ignoring"
                )
            }
        }
    }
}

impl<T: 'static + Send> Responder<T> {
    /// Creates a new `Responder`.
    #[inline]
    fn new(sender: oneshot::Sender<T>, is_shutting_down: SharedFlag) -> Self {
        Responder {
            sender: Some(sender),
            is_shutting_down,
        }
    }

    /// Helper method for tests.
    ///
    /// Allows creating a responder manually, without observing the shutdown flag. This function
    /// should not be used, unless you are writing alternative infrastructure, e.g. for tests.
    #[cfg(test)]
    #[inline]
    pub(crate) fn without_shutdown(sender: oneshot::Sender<T>) -> Self {
        Responder::new(sender, SharedFlag::global_shared())
    }
}

impl<T: Debug> Responder<T> {
    /// Send `data` to the origin of the request.
    pub(crate) async fn respond(mut self, data: T) {
        if let Some(sender) = self.sender.take() {
            if let Err(data) = sender.send(data) {
                // If we cannot send a response down the channel, it means the original requester is
                // no longer interested in our response. This typically happens during shutdowns, or
                // in cases where an originating external request has been cancelled.

                debug!(
                    data=?FmtLimit::new(1000, &data),
                    "ignored failure to send response to request down oneshot channel"
                );
            }
        } else {
            error!(
                data=?FmtLimit::new(1000, &data),
                "tried to send a value down a responder channel, but it was already used"
            );
        }
    }
}

impl<T> Debug for Responder<T> {
    fn fmt(&self, formatter: &mut Formatter<'_>) -> fmt::Result {
        write!(formatter, "Responder<{}>", type_name::<T>(),)
    }
}

impl<T> Display for Responder<T> {
    fn fmt(&self, formatter: &mut Formatter<'_>) -> fmt::Result {
        write!(formatter, "responder({})", type_name::<T>(),)
    }
}

impl<T> Drop for Responder<T> {
    fn drop(&mut self) {
        if self.sender.is_some() {
            if self.is_shutting_down.is_set() {
                debug!(
                    responder=?self,
                    "ignored dropping of responder during shutdown"
                );
            } else {
                // This is usually a very serious error, as another component will now be stuck.
                //
                // See the code `make_request` for more details.
                error!(
                    responder=?self,
                    "dropped without being responded to outside of shutdown"
                );
            }
        }
    }
}

impl<T> Serialize for Responder<T> {
    fn serialize<S: Serializer>(&self, serializer: S) -> Result<S::Ok, S::Error> {
        serializer.serialize_str(&format!("{:?}", self))
    }
}

impl<T> Serialize for AutoClosingResponder<T> {
    fn serialize<S: Serializer>(&self, serializer: S) -> Result<S::Ok, S::Error> {
        self.0.serialize(serializer)
    }
}

/// Effect extension for futures, used to convert futures into actual effects.
pub(crate) trait EffectExt: Future + Send {
    /// Finalizes a future into an effect that returns a single event.
    ///
    /// The function `f` is used to translate the returned value from an effect into an event.
    fn event<U, F>(self, f: F) -> Effects<U>
    where
        F: FnOnce(Self::Output) -> U + 'static + Send,
        U: 'static,
        Self: Sized;

    /// Finalizes a future into an effect that returns an iterator of events.
    ///
    /// The function `f` is used to translate the returned value from an effect into an iterator of
    /// events.
    fn events<U, F, I>(self, f: F) -> Effects<U>
    where
        F: FnOnce(Self::Output) -> I + 'static + Send,
        U: 'static,
        I: Iterator<Item = U>,
        Self: Sized;

    /// Finalizes a future into an effect that runs but drops the result.
    fn ignore<Ev>(self) -> Effects<Ev>;
}

/// Effect extension for futures, used to convert futures returning a `Result` into two different
/// effects.
pub(crate) trait EffectResultExt {
    /// The type the future will return if `Ok`.
    type Value;
    /// The type the future will return if `Err`.
    type Error;

    /// Finalizes a future returning a `Result` into two different effects.
    ///
    /// The function `f_ok` is used to translate the returned value from an effect into an event,
    /// while the function `f_err` does the same for a potential error.
    fn result<U, F, G>(self, f_ok: F, f_err: G) -> Effects<U>
    where
        F: FnOnce(Self::Value) -> U + 'static + Send,
        G: FnOnce(Self::Error) -> U + 'static + Send,
        U: 'static;
}

/// Effect extension for futures, used to convert futures returning an `Option` into two different
/// effects.
pub(crate) trait EffectOptionExt {
    /// The type the future will return if `Some`.
    type Value;

    /// Finalizes a future returning an `Option` into two different effects.
    ///
    /// The function `f_some` is used to translate the returned value from an effect into an event,
    /// while the function `f_none` does the same for a returned `None`.
    fn map_or_else<U, F, G>(self, f_some: F, f_none: G) -> Effects<U>
    where
        F: FnOnce(Self::Value) -> U + 'static + Send,
        G: FnOnce() -> U + 'static + Send,
        U: 'static;

    /// Finalizes a future returning an `Option` into two different effects.
    ///
    /// The function `f` is used to translate the returned value from an effect into an event,
    /// In the case of `None`, empty vector of effects is returned.
    fn map_some<U, F>(self, f: F) -> Effects<U>
    where
        F: FnOnce(Self::Value) -> U + 'static + Send,
        U: 'static;
}

impl<T: ?Sized> EffectExt for T
where
    T: Future + Send + 'static + Sized,
{
    fn event<U, F>(self, f: F) -> Effects<U>
    where
        F: FnOnce(Self::Output) -> U + 'static + Send,
        U: 'static,
    {
        smallvec![self.map(f).map(|item| smallvec![item]).boxed()]
    }

    fn events<U, F, I>(self, f: F) -> Effects<U>
    where
        F: FnOnce(Self::Output) -> I + 'static + Send,
        U: 'static,
        I: Iterator<Item = U>,
    {
        smallvec![self.map(f).map(|iter| iter.collect()).boxed()]
    }

    fn ignore<Ev>(self) -> Effects<Ev> {
        smallvec![self.map(|_| Multiple::new()).boxed()]
    }
}

impl<T, V, E> EffectResultExt for T
where
    T: Future<Output = Result<V, E>> + Send + 'static + Sized,
    T: ?Sized,
{
    type Value = V;
    type Error = E;

    fn result<U, F, G>(self, f_ok: F, f_err: G) -> Effects<U>
    where
        F: FnOnce(V) -> U + 'static + Send,
        G: FnOnce(E) -> U + 'static + Send,
        U: 'static,
    {
        smallvec![self
            .map(|result| result.map_or_else(f_err, f_ok))
            .map(|item| smallvec![item])
            .boxed()]
    }
}

impl<T, V> EffectOptionExt for T
where
    T: Future<Output = Option<V>> + Send + 'static + Sized,
    T: ?Sized,
{
    type Value = V;

    fn map_or_else<U, F, G>(self, f_some: F, f_none: G) -> Effects<U>
    where
        F: FnOnce(V) -> U + 'static + Send,
        G: FnOnce() -> U + 'static + Send,
        U: 'static,
    {
        smallvec![self
            .map(|option| option.map_or_else(f_none, f_some))
            .map(|item| smallvec![item])
            .boxed()]
    }

    /// Finalizes a future returning an `Option`.
    ///
    /// The function `f` is used to translate the returned value from an effect into an event,
    /// In the case of `None`, empty vector is returned.
    fn map_some<U, F>(self, f: F) -> Effects<U>
    where
        F: FnOnce(Self::Value) -> U + 'static + Send,
        U: 'static,
    {
        smallvec![self
            .map(|option| option
                .map(|el| smallvec![f(el)])
                .unwrap_or_else(|| smallvec![]))
            .boxed()]
    }
}

/// A builder for [`Effect`](type.Effect.html)s.
///
/// Provides methods allowing the creation of effects which need to be scheduled on the reactor's
/// event queue, without giving direct access to this queue.
///
/// The `REv` type parameter indicates which reactor event effects created by this builder will
/// produce as side-effects.
#[derive(Debug)]
pub(crate) struct EffectBuilder<REv: 'static> {
    /// A handle to the referenced event queue.
    event_queue: EventQueueHandle<REv>,
}

// Implement `Clone` and `Copy` manually, as `derive` will make it depend on `REv` otherwise.
impl<REv> Clone for EffectBuilder<REv> {
    fn clone(&self) -> Self {
        EffectBuilder {
            event_queue: self.event_queue,
        }
    }
}

impl<REv> Copy for EffectBuilder<REv> {}

impl<REv> EffectBuilder<REv> {
    /// Creates a new effect builder.
    pub(crate) fn new(event_queue: EventQueueHandle<REv>) -> Self {
        EffectBuilder { event_queue }
    }

    /// Extract the event queue handle out of the effect builder.
    pub(crate) fn into_inner(self) -> EventQueueHandle<REv> {
        self.event_queue
    }

    /// Performs a request.
    ///
    /// Given a request `Q`, that when completed will yield a result of `T`, produces a future that
    /// will
    ///
    /// 1. create an event to send the request to the respective component (thus `Q: Into<REv>`),
    /// 2. wait for a response and return it.
    ///
    /// This function is usually only used internally by effects implemented on the effects builder,
    /// but IO components may also make use of it.
    ///
    /// # Cancellation safety
    ///
    /// This future is cancellation safe: If it is dropped without being polled, it merely indicates
    /// the original requester is not longer interested in the result, which will be discarded.
    pub(crate) async fn make_request<T, Q, F>(self, f: F, queue_kind: QueueKind) -> T
    where
        T: Send + 'static,
        Q: Into<REv>,
        F: FnOnce(Responder<T>) -> Q,
    {
        let (event, wait_future) = self.create_request_parts(f);

        // Schedule the request before awaiting the response.
        self.event_queue.schedule(event, queue_kind).await;
        wait_future.await
    }

    /// Creates the part necessary to make a request.
    ///
    /// A request usually consists of two parts: The request event that needs to be scheduled on the
    /// reactor queue and associated future that allows waiting for the response. This function
    /// creates both of them without processing or spawning either.
    ///
    /// Usually you will want to call the higher level `make_request` function.
    pub(crate) fn create_request_parts<T, Q, F>(self, f: F) -> (REv, impl Future<Output = T>)
    where
        T: Send + 'static,
        Q: Into<REv>,
        F: FnOnce(Responder<T>) -> Q,
    {
        // Prepare a channel.
        let (sender, receiver) = oneshot::channel();

        // Create response function.
        let responder = Responder::new(sender, self.event_queue.shutdown_flag());

        // Now inject the request event into the event loop.
        let request_event = f(responder).into();

        let fut = async move {
            match receiver.await {
                Ok(value) => value,
                Err(err) => {
                    // The channel should usually not be closed except during shutdowns, as it
                    // indicates a panic or disappearance of the remote that is
                    // supposed to process the request.
                    //
                    // If it does happen, we pretend nothing happened instead of crashing.
                    if self.event_queue.shutdown_flag().is_set() {
                        debug!(%err, channel=?type_name::<T>(), "ignoring closed channel due to shutdown")
                    } else {
                        error!(%err, channel=?type_name::<T>(), "request for channel closed, this may be a bug? \
                            check if a component is stuck from now on");
                    }

                    // We cannot produce any value to satisfy the request, so we just abandon this
                    // task by waiting on a resource we can never acquire.
                    let _ = UNOBTAINABLE.acquire().await;
                    panic!("should never obtain unobtainable semaphore");
                }
            }
        };

        (request_event, fut)
    }

    /// Run and end effect immediately.
    ///
    /// Can be used to trigger events from effects when combined with `.event`. Do not use this to
    /// "do nothing", as it will still cause a task to be spawned.
    #[inline(always)]
    #[allow(clippy::manual_async_fn)]
    pub(crate) fn immediately(self) -> impl Future<Output = ()> + Send {
        // Note: This function is implemented manually without `async` sugar because the `Send`
        // inference seems to not work in all cases otherwise.
        async {}
    }

    /// Reports a fatal error.  Normally called via the `crate::fatal!()` macro.
    ///
    /// Usually causes the node to cease operations quickly and exit/crash.
    pub(crate) async fn fatal(self, file: &'static str, line: u32, msg: String)
    where
        REv: From<FatalAnnouncement>,
    {
        self.event_queue
            .schedule(FatalAnnouncement { file, line, msg }, QueueKind::Control)
            .await
    }

    /// Sets a timeout.
    pub(crate) async fn set_timeout(self, timeout: Duration) -> Duration {
        let then = Instant::now();
        time::sleep(timeout).await;
        Instant::now() - then
    }

    /// Retrieve a snapshot of the nodes current metrics formatted as string.
    ///
    /// If an error occurred producing the metrics, `None` is returned.
    pub(crate) async fn get_metrics(self) -> Option<String>
    where
        REv: From<MetricsRequest>,
    {
        self.make_request(
            |responder| MetricsRequest::RenderNodeMetricsText { responder },
            QueueKind::Api,
        )
        .await
    }

    /// Sends a network message.
    ///
    /// The message is queued and sent, but no delivery guaranteed. Will return after the message
    /// has been buffered in the outgoing kernel buffer and thus is subject to backpressure.
    pub(crate) async fn send_message<P>(self, dest: NodeId, payload: P)
    where
        REv: From<NetworkRequest<P>>,
    {
        self.make_request(
            |responder| NetworkRequest::SendMessage {
                dest: Box::new(dest),
                payload: Box::new(payload),
                respond_after_queueing: false,
                auto_closing_responder: AutoClosingResponder::from_opt_responder(responder),
            },
            QueueKind::Network,
        )
        .await;
    }

    /// Enqueues a network message.
    ///
    /// The message is queued in "fire-and-forget" fashion, there is no guarantee that the peer
    /// will receive it. Returns as soon as the message is queued inside the networking component.
    pub(crate) async fn enqueue_message<P>(self, dest: NodeId, payload: P)
    where
        REv: From<NetworkRequest<P>>,
    {
        self.make_request(
            |responder| NetworkRequest::SendMessage {
                dest: Box::new(dest),
                payload: Box::new(payload),
                respond_after_queueing: true,
                auto_closing_responder: AutoClosingResponder::from_opt_responder(responder),
            },
            QueueKind::Network,
        )
        .await;
    }

    /// Broadcasts a network message to validator peers in the given era.
    pub(crate) async fn broadcast_message_to_validators<P>(self, payload: P, era_id: EraId)
    where
        REv: From<NetworkRequest<P>>,
    {
        self.make_request(
            |responder| {
                debug!("validator broadcast for {}", era_id);
                NetworkRequest::ValidatorBroadcast {
                    payload: Box::new(payload),
                    era_id,
                    auto_closing_responder: AutoClosingResponder::from_opt_responder(responder),
                }
            },
            QueueKind::Network,
        )
        .await;
    }

    /// Gossips a network message.
    ///
    /// A low-level "gossip" function, selects `count` randomly chosen nodes on the network,
    /// excluding the indicated ones, and sends each a copy of the message.
    ///
    /// Returns the IDs of the chosen nodes.
    pub(crate) async fn gossip_message<P>(
        self,
        payload: P,
        gossip_target: GossipTarget,
        count: usize,
        exclude: HashSet<NodeId>,
    ) -> HashSet<NodeId>
    where
        REv: From<NetworkRequest<P>>,
        P: Send,
    {
        self.make_request(
            |responder| NetworkRequest::Gossip {
                payload: Box::new(payload),
                gossip_target,
                count,
                exclude,
                auto_closing_responder: AutoClosingResponder::from_opt_responder(responder),
            },
            QueueKind::Network,
        )
        .await
        .unwrap_or_default()
    }

    /// Gets a structure describing the current network status.
    pub(crate) async fn get_network_insights(self) -> NetworkInsights
    where
        REv: From<NetworkInfoRequest>,
    {
        self.make_request(
            |responder| NetworkInfoRequest::Insight { responder },
            QueueKind::Regular,
        )
        .await
    }

    /// Gets a map of the current network peers to their socket addresses.
    pub(crate) async fn network_peers(self) -> BTreeMap<NodeId, String>
    where
        REv: From<NetworkInfoRequest>,
    {
        self.make_request(
            |responder| NetworkInfoRequest::Peers { responder },
            QueueKind::Api,
        )
        .await
    }

    /// Gets up to `count` fully-connected network peers in random order.
    pub async fn get_fully_connected_peers(self, count: usize) -> Vec<NodeId>
    where
        REv: From<NetworkInfoRequest>,
    {
        self.make_request(
            |responder| NetworkInfoRequest::FullyConnectedPeers { count, responder },
            QueueKind::NetworkInfo,
        )
        .await
    }

    /// Announces which deploys have expired.
    pub(crate) async fn announce_expired_deploys(self, hashes: Vec<DeployHash>)
    where
        REv: From<DeployBufferAnnouncement>,
    {
        self.event_queue
            .schedule(
                DeployBufferAnnouncement::DeploysExpired(hashes),
                QueueKind::Validation,
            )
            .await;
    }

    /// Announces an incoming network message.
    pub(crate) async fn announce_incoming<P>(self, sender: NodeId, payload: P)
    where
        REv: FromIncoming<P>,
    {
        self.event_queue
            .schedule(
                <REv as FromIncoming<P>>::from_incoming(sender, payload),
                QueueKind::NetworkIncoming,
            )
            .await
    }

    /// Announces that a gossiper has received a new item, where the item's ID is the complete item.
    pub(crate) async fn announce_complete_item_received_via_gossip<T: GossipItem>(self, item: T::Id)
    where
        REv: From<GossiperAnnouncement<T>>,
    {
        assert!(
            T::ID_IS_COMPLETE_ITEM,
            "{} must be an item where the ID _is_ the complete item",
            item
        );
        self.event_queue
            .schedule(
                GossiperAnnouncement::NewCompleteItem(item),
                QueueKind::Gossip,
            )
            .await;
    }

    /// Announces that a gossiper has received a full item, where the item's ID is NOT the complete
    /// item.
    pub(crate) async fn announce_item_body_received_via_gossip<T: GossipItem>(
        self,
        item: Box<T>,
        sender: NodeId,
    ) where
        REv: From<GossiperAnnouncement<T>>,
    {
        self.event_queue
            .schedule(
                GossiperAnnouncement::NewItemBody { item, sender },
                QueueKind::Gossip,
            )
            .await;
    }

    /// Announces that the block accumulator has received and stored a new finality signature.
    pub(crate) async fn announce_finality_signature_accepted(
        self,
        finality_signature: Box<FinalitySignatureV2>,
    ) where
        REv: From<BlockAccumulatorAnnouncement>,
    {
        self.event_queue
            .schedule(
                BlockAccumulatorAnnouncement::AcceptedNewFinalitySignature { finality_signature },
                QueueKind::FinalitySignature,
            )
            .await;
    }

    /// Request that a block be made executable, if able to: `ExecutableBlock`.
    ///
    /// Completion means that the block can be enqueued for processing by the execution engine via
    /// the contract_runtime component.
    pub(crate) async fn make_block_executable(
        self,
        block_hash: BlockHash,
    ) -> Option<ExecutableBlock>
    where
        REv: From<MakeBlockExecutableRequest>,
    {
        self.make_request(
            |responder| MakeBlockExecutableRequest {
                block_hash,
                responder,
            },
            QueueKind::FromStorage,
        )
        .await
    }

    /// Request that a block with a specific height be marked completed.
    ///
    /// Completion means that the block itself (along with its header) and all of its deploys have
    /// been persisted to storage and its global state root hash is missing no dependencies in the
    /// global state.
    pub(crate) async fn mark_block_completed(self, block_height: u64) -> bool
    where
        REv: From<MarkBlockCompletedRequest>,
    {
        self.make_request(
            |responder| MarkBlockCompletedRequest {
                block_height,
                responder,
            },
            QueueKind::FromStorage,
        )
        .await
    }

    /// Try to accept a transaction received from the JSON-RPC server.
    pub(crate) async fn try_accept_transaction(
        self,
        transaction: Transaction,
        speculative_exec_at_block: Option<Box<BlockHeader>>,
    ) -> Result<(), transaction_acceptor::Error>
    where
        REv: From<AcceptTransactionRequest>,
    {
        self.make_request(
            |responder| AcceptTransactionRequest {
                transaction,
                speculative_exec_at_block,
                responder,
            },
            QueueKind::Api,
        )
        .await
    }

    /// Announces that a transaction not previously stored has now been accepted and stored.
    pub(crate) fn announce_new_transaction_accepted(
        self,
        transaction: Arc<Transaction>,
        source: Source,
    ) -> impl Future<Output = ()>
    where
        REv: From<TransactionAcceptorAnnouncement>,
    {
        self.event_queue.schedule(
            TransactionAcceptorAnnouncement::AcceptedNewTransaction {
                transaction,
                source,
            },
            QueueKind::Validation,
        )
    }

    /// Announces that we have received a gossip message from this peer,
    /// implying the peer holds the indicated item.
    pub(crate) async fn announce_gossip_received<T>(self, item_id: T::Id, sender: NodeId)
    where
        REv: From<GossiperAnnouncement<T>>,
        T: GossipItem,
    {
        self.event_queue
            .schedule(
                GossiperAnnouncement::GossipReceived { item_id, sender },
                QueueKind::Gossip,
            )
            .await;
    }

    /// Announces that we have finished gossiping the indicated item.
    pub(crate) async fn announce_finished_gossiping<T>(self, item_id: T::Id)
    where
        REv: From<GossiperAnnouncement<T>>,
        T: GossipItem,
    {
        self.event_queue
            .schedule(
                GossiperAnnouncement::FinishedGossiping(item_id),
                QueueKind::Gossip,
            )
            .await;
    }

    pub(crate) fn announce_invalid_transaction(
        self,
        transaction: Transaction,
        source: Source,
    ) -> impl Future<Output = ()>
    where
        REv: From<TransactionAcceptorAnnouncement>,
    {
        self.event_queue.schedule(
            TransactionAcceptorAnnouncement::InvalidTransaction {
                transaction,
                source,
            },
            QueueKind::Validation,
        )
    }

    /// Announces upgrade activation point read.
    pub(crate) async fn announce_upgrade_activation_point_read(self, next_upgrade: NextUpgrade)
    where
        REv: From<UpgradeWatcherAnnouncement>,
    {
        self.event_queue
            .schedule(
                UpgradeWatcherAnnouncement::UpgradeActivationPointRead(next_upgrade),
                QueueKind::Control,
            )
            .await
    }

    /// Announces a committed Step success.
    pub(crate) async fn announce_commit_step_success(self, era_id: EraId, effects: ExecutionEffects)
    where
        REv: From<ContractRuntimeAnnouncement>,
    {
        self.event_queue
            .schedule(
                ContractRuntimeAnnouncement::CommitStepSuccess { era_id, effects },
                QueueKind::ContractRuntime,
            )
            .await
    }

    /// Announces validators for upcoming era.
    pub(crate) async fn announce_upcoming_era_validators(
        self,
        era_that_is_ending: EraId,
        upcoming_era_validators: BTreeMap<EraId, BTreeMap<PublicKey, U512>>,
    ) where
        REv: From<ContractRuntimeAnnouncement>,
    {
        self.event_queue
            .schedule(
                ContractRuntimeAnnouncement::UpcomingEraValidators {
                    era_that_is_ending,
                    upcoming_era_validators,
                },
                QueueKind::ContractRuntime,
            )
            .await
    }

    /// Begins gossiping an item.
    pub(crate) async fn begin_gossip<T>(self, item_id: T::Id, source: Source, target: GossipTarget)
    where
        T: GossipItem,
        REv: From<BeginGossipRequest<T>>,
    {
        self.make_request(
            |responder| BeginGossipRequest {
                item_id,
                source,
                target,
                responder,
            },
            QueueKind::Gossip,
        )
        .await
    }

    /// Puts the given block into the linear block store.
    pub(crate) async fn put_block_to_storage(self, block: Arc<Block>) -> bool
    where
        REv: From<StorageRequest>,
    {
        self.make_request(
            |responder| StorageRequest::PutBlock { block, responder },
            QueueKind::ToStorage,
        )
        .await
    }

    /// Puts the given approvals hashes into the linear block store.
    pub(crate) async fn put_approvals_hashes_to_storage(
        self,
        approvals_hashes: Box<ApprovalsHashes>,
    ) -> bool
    where
        REv: From<StorageRequest>,
    {
        self.make_request(
            |responder| StorageRequest::PutApprovalsHashes {
                approvals_hashes,
                responder,
            },
            QueueKind::ToStorage,
        )
        .await
    }

    /// Puts the given block and approvals hashes into the linear block store.
    pub(crate) async fn put_executed_block_to_storage(
        self,
        block: Arc<BlockV2>,
        approvals_hashes: Box<ApprovalsHashes>,
        execution_results: HashMap<TransactionHash, ExecutionResult>,
    ) -> bool
    where
        REv: From<StorageRequest>,
    {
        self.make_request(
            |responder| StorageRequest::PutExecutedBlock {
                block,
                approvals_hashes,
                execution_results,
                responder,
            },
            QueueKind::ToStorage,
        )
        .await
    }

    /// Gets the requested block from the linear block store.
    pub(crate) async fn get_block_from_storage(self, block_hash: BlockHash) -> Option<Block>
    where
        REv: From<StorageRequest>,
    {
        self.make_request(
            |responder| StorageRequest::GetBlock {
                block_hash,
                responder,
            },
            QueueKind::FromStorage,
        )
        .await
    }

    pub(crate) async fn is_block_stored(self, block_hash: BlockHash) -> bool
    where
        REv: From<StorageRequest>,
    {
        self.make_request(
            |responder| StorageRequest::IsBlockStored {
                block_hash,
                responder,
            },
            QueueKind::FromStorage,
        )
        .await
    }

    /// Gets the requested `ApprovalsHashes` from storage.
    pub(crate) async fn get_approvals_hashes_from_storage(
        self,
        block_hash: BlockHash,
    ) -> Option<ApprovalsHashes>
    where
        REv: From<StorageRequest>,
    {
        self.make_request(
            |responder| StorageRequest::GetApprovalsHashes {
                block_hash,
                responder,
            },
            QueueKind::FromStorage,
        )
        .await
    }

    pub(crate) async fn get_raw_data(
        self,
        record_id: RecordId,
        key: Vec<u8>,
    ) -> Option<DbRawBytesSpec>
    where
        REv: From<StorageRequest>,
    {
        self.make_request(
            |responder| StorageRequest::GetRawData {
                record_id,
                key,
                responder,
            },
            QueueKind::FromStorage,
        )
        .await
    }

    /// Gets the requested block header from the linear block store.
    pub(crate) async fn get_block_header_from_storage(
        self,
        block_hash: BlockHash,
        only_from_available_block_range: bool,
    ) -> Option<BlockHeader>
    where
        REv: From<StorageRequest>,
    {
        self.make_request(
            |responder| StorageRequest::GetBlockHeader {
                block_hash,
                only_from_available_block_range,
                responder,
            },
            QueueKind::FromStorage,
        )
        .await
    }

    pub(crate) async fn get_block_header_at_height_from_storage(
        self,
        block_height: u64,
        only_from_available_block_range: bool,
    ) -> Option<BlockHeader>
    where
        REv: From<StorageRequest>,
    {
        self.make_request(
            |responder| StorageRequest::GetBlockHeaderByHeight {
                block_height,
                only_from_available_block_range,
                responder,
            },
            QueueKind::FromStorage,
        )
        .await
    }

    pub(crate) async fn get_switch_block_header_by_era_id_from_storage(
        self,
        era_id: EraId,
    ) -> Option<BlockHeader>
    where
        REv: From<StorageRequest>,
    {
        self.make_request(
            |responder| StorageRequest::GetSwitchBlockHeaderByEra { era_id, responder },
            QueueKind::FromStorage,
        )
        .await
    }

    /// Gets the requested signature for a given block hash.
    pub(crate) async fn get_signature_from_storage(
        self,
        block_hash: BlockHash,
        public_key: PublicKey,
    ) -> Option<FinalitySignature>
    where
        REv: From<StorageRequest>,
    {
        self.make_request(
            |responder| StorageRequest::GetBlockSignature {
                block_hash,
                public_key: Box::new(public_key),
                responder,
            },
            QueueKind::FromStorage,
        )
        .await
    }

    pub(crate) async fn get_execution_results_from_storage(
        self,
        block_hash: BlockHash,
    ) -> Option<Vec<(TransactionHash, TransactionHeader, ExecutionResult)>>
    where
        REv: From<StorageRequest>,
    {
        self.make_request(
            |responder| StorageRequest::GetExecutionResults {
                block_hash,
                responder,
            },
            QueueKind::FromStorage,
        )
        .await
    }

    /// Puts a block header to storage.
    pub(crate) async fn put_block_header_to_storage(self, block_header: Box<BlockHeader>) -> bool
    where
        REv: From<StorageRequest>,
    {
        self.make_request(
            |responder| StorageRequest::PutBlockHeader {
                block_header,
                responder,
            },
            QueueKind::ToStorage,
        )
        .await
    }

    /// Puts the requested block signatures into storage.
    ///
    /// If `signatures.proofs` is empty, no attempt to store will be made, an error will be logged,
    /// and this function will return `false`.
    pub(crate) async fn put_signatures_to_storage(self, signatures: BlockSignatures) -> bool
    where
        REv: From<StorageRequest>,
    {
        self.make_request(
            |responder| StorageRequest::PutBlockSignatures {
                signatures,
                responder,
            },
            QueueKind::ToStorage,
        )
        .await
    }

    pub(crate) async fn put_finality_signature_to_storage(
        self,
        signature: FinalitySignature,
    ) -> bool
    where
        REv: From<StorageRequest>,
    {
        self.make_request(
            |responder| StorageRequest::PutFinalitySignature {
                signature: Box::new(signature),
                responder,
            },
            QueueKind::ToStorage,
        )
        .await
    }

    /// Gets the requested block's transfers from storage.
    pub(crate) async fn get_block_transfers_from_storage(
        self,
        block_hash: BlockHash,
    ) -> Option<Vec<Transfer>>
    where
        REv: From<StorageRequest>,
    {
        self.make_request(
            |responder| StorageRequest::GetBlockTransfers {
                block_hash,
                responder,
            },
            QueueKind::FromStorage,
        )
        .await
    }

    /// Returns the era IDs of the blocks in which the given transactions were executed.  If none
    /// of the transactions have been executed yet, an empty set will be returned.
    pub(crate) async fn get_transactions_era_ids(
        self,
        transaction_hashes: HashSet<TransactionHash>,
    ) -> HashSet<EraId>
    where
        REv: From<StorageRequest>,
    {
        self.make_request(
            |responder| StorageRequest::GetTransactionsEraIds {
                transaction_hashes,
                responder,
            },
            QueueKind::FromStorage,
        )
        .await
    }

    /// Requests the highest complete block.
    pub(crate) async fn get_highest_complete_block_from_storage(self) -> Option<Block>
    where
        REv: From<StorageRequest>,
    {
        self.make_request(
            |responder| StorageRequest::GetHighestCompleteBlock { responder },
            QueueKind::FromStorage,
        )
        .await
    }

    /// Requests the highest complete block header.
    pub(crate) async fn get_highest_complete_block_header_from_storage(self) -> Option<BlockHeader>
    where
        REv: From<StorageRequest>,
    {
        self.make_request(
            |responder| StorageRequest::GetHighestCompleteBlockHeader { responder },
            QueueKind::FromStorage,
        )
        .await
    }

    /// Requests the height range of fully available blocks (not just block headers).
    pub(crate) async fn get_available_block_range_from_storage(self) -> AvailableBlockRange
    where
        REv: From<StorageRequest>,
    {
        self.make_request(
            |responder| StorageRequest::GetAvailableBlockRange { responder },
            QueueKind::FromStorage,
        )
        .await
    }

    /// Synchronize global state under the given root hash.
    pub(crate) async fn sync_global_state(
        self,
        block_hash: BlockHash,
        state_root_hash: Digest,
    ) -> Result<GlobalStateSynchronizerResponse, GlobalStateSynchronizerError>
    where
        REv: From<SyncGlobalStateRequest>,
    {
        self.make_request(
            |responder| SyncGlobalStateRequest {
                block_hash,
                state_root_hash,
                responder,
            },
            QueueKind::SyncGlobalState,
        )
        .await
    }

    /// Get a trie or chunk by its ID.
    pub(crate) async fn get_trie(self, request: TrieRequest) -> TrieResult
    where
        REv: From<ContractRuntimeRequest>,
    {
        self.make_request(
            |responder| ContractRuntimeRequest::GetTrie { request, responder },
            QueueKind::ContractRuntime,
        )
        .await
    }

    pub(crate) async fn get_reactor_state(self) -> ReactorState
    where
        REv: From<ReactorInfoRequest>,
    {
        self.make_request(
            |responder| ReactorInfoRequest::ReactorState { responder },
            QueueKind::Regular,
        )
        .await
    }

    pub(crate) async fn get_last_progress(self) -> LastProgress
    where
        REv: From<ReactorInfoRequest>,
    {
        self.make_request(
            |responder| ReactorInfoRequest::LastProgress { responder },
            QueueKind::Regular,
        )
        .await
    }

    pub(crate) async fn get_uptime(self) -> Uptime
    where
        REv: From<ReactorInfoRequest>,
    {
        self.make_request(
            |responder| ReactorInfoRequest::Uptime { responder },
            QueueKind::Regular,
        )
        .await
    }

    pub(crate) async fn get_network_name(self) -> NetworkName
    where
        REv: From<ReactorInfoRequest>,
    {
        self.make_request(
            |responder| ReactorInfoRequest::NetworkName { responder },
            QueueKind::Regular,
        )
        .await
    }

    pub(crate) async fn get_protocol_version(self) -> ProtocolVersion
    where
        REv: From<ReactorInfoRequest>,
    {
        self.make_request(
            |responder| ReactorInfoRequest::ProtocolVersion { responder },
            QueueKind::Regular,
        )
        .await
    }

    pub(crate) async fn get_block_synchronizer_status(self) -> BlockSynchronizerStatus
    where
        REv: From<BlockSynchronizerRequest>,
    {
        self.make_request(
            |responder| BlockSynchronizerRequest::Status { responder },
            QueueKind::Regular,
        )
        .await
    }

    /// Puts a trie into the trie store; succeeds only if all the children of the trie are already
    /// present in the store.
    /// Returns the digest under which the trie was stored if successful.
    pub(crate) async fn put_trie_if_all_children_present(
        self,
        request: PutTrieRequest,
    ) -> PutTrieResult
    where
        REv: From<ContractRuntimeRequest>,
    {
        self.make_request(
            |responder| ContractRuntimeRequest::PutTrie { request, responder },
            QueueKind::ContractRuntime,
        )
        .await
    }

    pub(crate) async fn put_transaction_to_storage(self, transaction: Transaction) -> bool
    where
        REv: From<StorageRequest>,
    {
        self.make_request(
            |responder| StorageRequest::PutTransaction {
                transaction: Arc::new(transaction),
                responder,
            },
            QueueKind::ToStorage,
        )
        .await
    }

    /// Gets the requested transactions from storage.
    ///
    /// Returns the "original" transactions, which are the first received by the node, along with a
    /// potentially different set of approvals used during execution of the recorded block.
    pub(crate) async fn get_transactions_from_storage(
        self,
        transaction_hashes: Vec<TransactionHash>,
    ) -> SmallVec<[Option<TransactionWithFinalizedApprovals>; 1]>
    where
        REv: From<StorageRequest>,
    {
        self.make_request(
            |responder| StorageRequest::GetTransactions {
                transaction_hashes,
                responder,
            },
            QueueKind::FromStorage,
        )
        .await
    }

    /// Gets the requested transaction and its execution info from storage by TransactionHash.
    pub(crate) async fn get_transaction_and_exec_info_from_storage(
        self,
        transaction_hash: TransactionHash,
        with_finalized_approvals: bool,
    ) -> Option<(Transaction, Option<ExecutionInfo>)>
    where
        REv: From<StorageRequest>,
    {
        self.make_request(
            |responder| StorageRequest::GetTransactionAndExecutionInfo {
                transaction_hash,
                with_finalized_approvals,
                responder,
            },
            QueueKind::FromStorage,
        )
        .await
    }

    /// Gets the requested deploy from the deploy store by DeployHash only.
    ///
    /// Returns the legacy deploy containing the set of approvals used during execution of the
    /// recorded block, if known.
    pub(crate) async fn get_stored_legacy_deploy(
        self,
        deploy_hash: DeployHash,
    ) -> Option<LegacyDeploy>
    where
        REv: From<StorageRequest>,
    {
        self.make_request(
            |responder| StorageRequest::GetLegacyDeploy {
                deploy_hash,
                responder,
            },
            QueueKind::FromStorage,
        )
        .await
    }

    /// Gets the requested transaction from storage by TransactionId.
    ///
    /// Returns the "original" transaction, which is the first received by the node, along with a
    /// potentially different set of approvals used during execution of the recorded block.
    pub(crate) async fn get_stored_transaction(
        self,
        transaction_id: TransactionId,
    ) -> Option<Transaction>
    where
        REv: From<StorageRequest>,
    {
        self.make_request(
            |responder| StorageRequest::GetTransaction {
                transaction_id,
                responder,
            },
            QueueKind::FromStorage,
        )
        .await
    }

    pub(crate) async fn is_transaction_stored(self, transaction_id: TransactionId) -> bool
    where
        REv: From<StorageRequest>,
    {
        self.make_request(
            |responder| StorageRequest::IsTransactionStored {
                transaction_id,
                responder,
            },
            QueueKind::FromStorage,
        )
        .await
    }

    /// Stores the given execution results for the deploys in the given block in the linear block
    /// store.
    pub(crate) async fn put_execution_results_to_storage(
        self,
        block_hash: BlockHash,
        block_height: u64,
        era_id: EraId,
        execution_results: HashMap<TransactionHash, ExecutionResult>,
    ) where
        REv: From<StorageRequest>,
    {
        self.make_request(
            |responder| StorageRequest::PutExecutionResults {
                block_hash: Box::new(block_hash),
                block_height,
                era_id,
                execution_results,
                responder,
            },
            QueueKind::ToStorage,
        )
        .await
    }

    /// Gets the requested block and its finality signatures.
    pub(crate) async fn get_block_at_height_with_metadata_from_storage(
        self,
        block_height: u64,
        only_from_available_block_range: bool,
    ) -> Option<BlockWithMetadata>
    where
        REv: From<StorageRequest>,
    {
        self.make_request(
            |responder| StorageRequest::GetBlockAndMetadataByHeight {
                block_height,
                only_from_available_block_range,
                responder,
            },
            QueueKind::FromStorage,
        )
        .await
    }

    pub(crate) async fn collect_past_blocks_with_metadata(
        self,
        range: std::ops::Range<u64>,
        only_from_available_block_range: bool,
    ) -> Vec<Option<BlockWithMetadata>>
    where
        REv: From<StorageRequest>,
    {
        futures::future::join_all(range.into_iter().map(|block_height| {
            self.get_block_at_height_with_metadata_from_storage(
                block_height,
                only_from_available_block_range,
            )
        }))
        .await
        .into_iter()
        .collect()
    }

    /// Gets the requested finality signature from storage.
    pub(crate) async fn get_finality_signature_from_storage(
        self,
        id: Box<FinalitySignatureId>,
    ) -> Option<FinalitySignature>
    where
        REv: From<StorageRequest>,
    {
        self.make_request(
            |responder| StorageRequest::GetFinalitySignature { id, responder },
            QueueKind::FromStorage,
        )
        .await
    }

    pub(crate) async fn is_finality_signature_stored(self, id: Box<FinalitySignatureId>) -> bool
    where
        REv: From<StorageRequest>,
    {
        self.make_request(
            |responder| StorageRequest::IsFinalitySignatureStored { id, responder },
            QueueKind::FromStorage,
        )
        .await
    }

    /// Fetches an item from a fetcher.
    pub(crate) async fn fetch<T>(
        self,
        id: T::Id,
        peer: NodeId,
        validation_metadata: Box<T::ValidationMetadata>,
    ) -> FetchResult<T>
    where
        REv: From<FetcherRequest<T>>,
        T: FetchItem + 'static,
    {
        self.make_request(
            |responder| FetcherRequest {
                id,
                peer,
                validation_metadata,
                responder,
            },
            QueueKind::Fetch,
        )
        .await
    }

    pub(crate) async fn fetch_trie(
        self,
        hash: Digest,
        peers: Vec<NodeId>,
    ) -> Result<TrieAccumulatorResponse, TrieAccumulatorError>
    where
        REv: From<TrieAccumulatorRequest>,
    {
        self.make_request(
            |responder| TrieAccumulatorRequest {
                hash,
                peers,
                responder,
            },
            QueueKind::SyncGlobalState,
        )
        .await
    }

    /// Passes the timestamp of a future block for which deploys are to be proposed.
    pub(crate) async fn request_appendable_block(self, timestamp: Timestamp) -> AppendableBlock
    where
        REv: From<DeployBufferRequest>,
    {
        self.make_request(
            |responder| DeployBufferRequest::GetAppendableBlock {
                timestamp,
                responder,
            },
            QueueKind::Consensus,
        )
        .await
    }

    /// Enqueues a finalized block execution.
    pub(crate) async fn enqueue_block_for_execution(
        self,
        executable_block: ExecutableBlock,
        meta_block_state: MetaBlockState,
    ) where
        REv: From<StorageRequest> + From<ContractRuntimeRequest>,
    {
        // Get the key block height for the current protocol version's activation point, i.e. the
        // height of the final block of the previous protocol version.
        let key_block_height_for_activation_point = self
            .make_request(
                |responder| StorageRequest::GetKeyBlockHeightForActivationPoint { responder },
                QueueKind::FromStorage,
            )
            .await
            .unwrap_or_else(|| {
                warn!("key block height for current activation point unknown");
                0
            });

        self.event_queue
            .schedule(
                ContractRuntimeRequest::EnqueueBlockForExecution {
                    executable_block,
                    key_block_height_for_activation_point,
                    meta_block_state,
                },
                QueueKind::ContractRuntime,
            )
            .await
    }

    /// Checks whether the deploys included in the block exist on the network and the block is
    /// valid.
    pub(crate) async fn validate_block(
        self,
        sender: NodeId,
        proposed_block_height: u64,
        block: ProposedBlock<ClContext>,
    ) -> bool
    where
        REv: From<BlockValidationRequest>,
    {
        self.make_request(
            |responder| BlockValidationRequest {
                proposed_block_height,
                block,
                sender,
                responder,
            },
            QueueKind::Regular,
        )
        .await
    }

    /// Announces that a block has been proposed.
    pub(crate) async fn announce_proposed_block(self, proposed_block: ProposedBlock<ClContext>)
    where
        REv: From<ConsensusAnnouncement>,
    {
        self.event_queue
            .schedule(
                ConsensusAnnouncement::Proposed(Box::new(proposed_block)),
                QueueKind::Consensus,
            )
            .await
    }

    /// Announces that a block has been finalized.
    pub(crate) async fn announce_finalized_block(self, finalized_block: FinalizedBlock)
    where
        REv: From<ConsensusAnnouncement>,
    {
        self.event_queue
            .schedule(
                ConsensusAnnouncement::Finalized(Box::new(finalized_block)),
                QueueKind::Consensus,
            )
            .await
    }

    /// Announces that a meta block has been created or its state has changed.
    pub(crate) async fn announce_meta_block(self, meta_block: MetaBlock)
    where
        REv: From<MetaBlockAnnouncement>,
    {
        self.event_queue
            .schedule(MetaBlockAnnouncement(meta_block), QueueKind::Regular)
            .await
    }

    /// Announces that a finalized block has been created, but it was not
    /// executed.
    pub(crate) async fn announce_unexecuted_block(self, block_height: u64)
    where
        REv: From<UnexecutedBlockAnnouncement>,
    {
        self.event_queue
            .schedule(
                UnexecutedBlockAnnouncement(block_height),
                QueueKind::Regular,
            )
            .await
    }

    /// An equivocation has been detected.
    pub(crate) async fn announce_fault_event(
        self,
        era_id: EraId,
        public_key: PublicKey,
        timestamp: Timestamp,
    ) where
        REv: From<ConsensusAnnouncement>,
    {
        self.event_queue
            .schedule(
                ConsensusAnnouncement::Fault {
                    era_id,
                    public_key: Box::new(public_key),
                    timestamp,
                },
                QueueKind::Consensus,
            )
            .await
    }

    /// Blocks a specific peer due to a transgression.
    ///
    /// This function will also emit a log message for the block.
    pub(crate) async fn announce_block_peer_with_justification(
        self,
        offender: NodeId,
        justification: BlocklistJustification,
    ) where
        REv: From<PeerBehaviorAnnouncement>,
    {
        warn!(%offender, %justification, "banning peer");
        self.event_queue
            .schedule(
                PeerBehaviorAnnouncement::OffenseCommitted {
                    offender: Box::new(offender),
                    justification: Box::new(justification),
                },
                QueueKind::NetworkInfo,
            )
            .await
    }

    /// Gets the next scheduled upgrade, if any.
    pub(crate) async fn get_next_upgrade(self) -> Option<NextUpgrade>
    where
        REv: From<UpgradeWatcherRequest> + Send,
    {
        self.make_request(UpgradeWatcherRequest, QueueKind::Control)
            .await
    }

    /// Requests a query be executed on the Contract Runtime component.
    pub(crate) async fn query_global_state(self, request: QueryRequest) -> QueryResult
    where
        REv: From<ContractRuntimeRequest>,
    {
        self.make_request(
            |responder| ContractRuntimeRequest::Query { request, responder },
            QueueKind::ContractRuntime,
        )
        .await
    }

    /// Retrieves an `AddressableEntity` from under the given key in global state if present.
    pub(crate) async fn get_addressable_entity(
        self,
        state_root_hash: Digest,
        key: Key,
    ) -> AddressableEntityResult
    where
        REv: From<ContractRuntimeRequest>,
    {
        self.make_request(
            |responder| ContractRuntimeRequest::GetAddressableEntity {
                state_root_hash,
                key,
                responder,
            },
            QueueKind::ContractRuntime,
        )
        .await
    }

    /// Retrieves a `Package` from under the given key in global state if present.
    pub(crate) async fn get_package(self, state_root_hash: Digest, key: Key) -> Option<Box<Package>>
    where
        REv: From<ContractRuntimeRequest>,
    {
        let query_request = QueryRequest::new(state_root_hash, key, vec![]);

        if let QueryResult::Success { value, .. } = self.query_global_state(query_request).await {
            value.into_package().map(Box::new)
        } else {
            None
        }
    }

    /// Requests a query be executed on the Contract Runtime component.
    pub(crate) async fn get_balance(self, request: BalanceRequest) -> BalanceResult
    where
        REv: From<ContractRuntimeRequest>,
    {
        self.make_request(
            |responder| ContractRuntimeRequest::GetBalance { request, responder },
            QueueKind::ContractRuntime,
        )
        .await
    }

    /// Returns a map of validators weights for all eras as known from `root_hash`.
    ///
    /// This operation is read only.
    pub(crate) async fn get_era_validators_from_contract_runtime(
        self,
        request: EraValidatorsRequest,
    ) -> EraValidatorsResult
    where
        REv: From<ContractRuntimeRequest>,
    {
        self.make_request(
            |responder| ContractRuntimeRequest::GetEraValidators { request, responder },
            QueueKind::ContractRuntime,
        )
        .await
    }

    /// Returns the total supply from the given `root_hash`.
    ///
    /// This operation is read only.
    pub(crate) async fn get_total_supply(self, request: TotalSupplyRequest) -> TotalSupplyResult
    where
        REv: From<ContractRuntimeRequest>,
    {
        self.make_request(
            move |responder| ContractRuntimeRequest::GetTotalSupply { request, responder },
            QueueKind::ContractRuntime,
        )
        .await
    }

    /// Returns the seigniorage rate from the given `root_hash`.
    ///
    /// This operation is read only.
    pub(crate) async fn get_round_seigniorage_rate(
        self,
        request: RoundSeigniorageRateRequest,
    ) -> RoundSeigniorageRateResult
    where
        REv: From<ContractRuntimeRequest>,
    {
        self.make_request(
            move |responder| ContractRuntimeRequest::GetRoundSeigniorageRate { request, responder },
            QueueKind::ContractRuntime,
        )
        .await
    }

    /// Requests a query be executed on the Contract Runtime component.
    pub(crate) async fn get_all_values(
        self,
        all_values_request: AllValuesRequest,
    ) -> AllValuesResult
    where
        REv: From<ContractRuntimeRequest>,
    {
        self.make_request(
            |responder| ContractRuntimeRequest::GetAllValues {
                all_values_request,
                responder,
            },
            QueueKind::ContractRuntime,
        )
        .await
    }

    /// Returns the value of the execution results checksum stored in the ChecksumRegistry for the
    /// given state root hash.
    pub(crate) async fn get_execution_results_checksum(
        self,
        state_root_hash: Digest,
    ) -> ExecutionResultsChecksumResult
    where
        REv: From<ContractRuntimeRequest>,
    {
        self.make_request(
            |responder| ContractRuntimeRequest::GetExecutionResultsChecksum {
                state_root_hash,
                responder,
            },
            QueueKind::ContractRuntime,
        )
        .await
    }

    /// Get our public key from consensus, and if we're a validator, the next round length.
    pub(crate) async fn consensus_status(self) -> Option<ConsensusStatus>
    where
        REv: From<ConsensusRequest>,
    {
        self.make_request(ConsensusRequest::Status, QueueKind::Consensus)
            .await
    }

    /// Returns a list of validator status changes, by public key.
    pub(crate) async fn get_consensus_validator_changes(self) -> ConsensusValidatorChanges
    where
        REv: From<ConsensusRequest>,
    {
        self.make_request(ConsensusRequest::ValidatorChanges, QueueKind::Consensus)
            .await
    }

    /// Dump consensus state for a specific era, using the supplied function to serialize the
    /// output.
    pub(crate) async fn diagnostics_port_dump_consensus_state(
        self,
        era_id: Option<EraId>,
        serialize: fn(&EraDump<'_>) -> Result<Vec<u8>, Cow<'static, str>>,
    ) -> Result<Vec<u8>, Cow<'static, str>>
    where
        REv: From<DumpConsensusStateRequest>,
    {
        self.make_request(
            |responder| DumpConsensusStateRequest {
                era_id,
                serialize,
                responder,
            },
            QueueKind::Control,
        )
        .await
    }

    /// Dump the event queue contents to the diagnostics port, using the given serializer.
    pub(crate) async fn diagnostics_port_dump_queue(self, dump_format: QueueDumpFormat)
    where
        REv: From<ControlAnnouncement>,
    {
        self.make_request(
            |responder| ControlAnnouncement::QueueDumpRequest {
                dump_format,
                finished: responder,
            },
            QueueKind::Control,
        )
        .await
    }

    /// Activates/deactivates a failpoint from a given activation.
    pub(crate) async fn activate_failpoint(self, activation: FailpointActivation)
    where
        REv: From<ControlAnnouncement>,
    {
        self.event_queue
            .schedule(
                ControlAnnouncement::ActivateFailpoint { activation },
                QueueKind::Control,
            )
            .await;
    }

    /// Announce that the node be shut down due to a request from a user.
    pub(crate) async fn announce_user_shutdown_request(self)
    where
        REv: From<ControlAnnouncement>,
    {
        self.event_queue
            .schedule(
                ControlAnnouncement::ShutdownDueToUserRequest,
                QueueKind::Control,
            )
            .await;
    }

    /// Announce that a block which wasn't previously stored on this node has been fetched and
    /// stored.
    pub(crate) async fn announce_fetched_new_block(self, block: Arc<Block>, peer: NodeId)
    where
        REv: From<FetchedNewBlockAnnouncement>,
    {
        self.event_queue
            .schedule(
                FetchedNewBlockAnnouncement { block, peer },
                QueueKind::Fetch,
            )
            .await;
    }

    /// Announce that a finality signature which wasn't previously stored on this node has been
    /// fetched and stored.
    pub(crate) async fn announce_fetched_new_finality_signature(
        self,
        finality_signature: Box<FinalitySignature>,
        peer: NodeId,
    ) where
        REv: From<FetchedNewFinalitySignatureAnnouncement>,
    {
        self.event_queue
            .schedule(
                FetchedNewFinalitySignatureAnnouncement {
                    finality_signature,
                    peer,
                },
                QueueKind::Fetch,
            )
            .await;
    }

    /// Get the bytes for the chainspec file and genesis_accounts
    /// and global_state bytes if the files are present.
    pub(crate) async fn get_chainspec_raw_bytes(self) -> Arc<ChainspecRawBytes>
    where
        REv: From<ChainspecRawBytesRequest> + Send,
    {
        self.make_request(
            ChainspecRawBytesRequest::GetChainspecRawBytes,
            QueueKind::NetworkInfo,
        )
        .await
    }

    /// Stores a set of given finalized approvals in storage.
    ///
    /// Any previously stored finalized approvals for the given hash are quietly overwritten
    pub(crate) async fn store_finalized_approvals(
        self,
        transaction_hash: TransactionHash,
        finalized_approvals: FinalizedApprovals,
    ) -> bool
    where
        REv: From<StorageRequest>,
    {
        self.make_request(
            |responder| StorageRequest::StoreFinalizedApprovals {
                transaction_hash,
                finalized_approvals,
                responder,
            },
            QueueKind::ToStorage,
        )
        .await
    }

    /// Requests execution of a single transaction, without committing its effects.  Intended to be
    /// used for debugging & discovery purposes.
    pub(crate) async fn speculatively_execute(
        self,
        execution_prestate: SpeculativeExecutionState,
        transaction: Box<Transaction>,
<<<<<<< HEAD
    ) -> Result<(ExecutionResultV2, Messages), SpeculativeExecutionError>
=======
    ) -> Result<SpeculativeExecutionResult, engine_state::Error>
>>>>>>> 2f3267a7
    where
        REv: From<ContractRuntimeRequest>,
    {
        self.make_request(
            |responder| ContractRuntimeRequest::SpeculativelyExecute {
                execution_prestate,
                transaction,
                responder,
            },
            QueueKind::ContractRuntime,
        )
        .await
    }

    /// Reads block execution results (or chunk) from Storage component.
    pub(crate) async fn get_block_execution_results_or_chunk_from_storage(
        self,
        id: BlockExecutionResultsOrChunkId,
    ) -> Option<BlockExecutionResultsOrChunk>
    where
        REv: From<StorageRequest>,
    {
        self.make_request(
            |responder| StorageRequest::GetBlockExecutionResultsOrChunk { id, responder },
            QueueKind::FromStorage,
        )
        .await
    }

    /// Gets peers for a given block from the block accumulator.
    pub(crate) async fn get_block_accumulated_peers(
        self,
        block_hash: BlockHash,
    ) -> Option<Vec<NodeId>>
    where
        REv: From<BlockAccumulatorRequest>,
    {
        self.make_request(
            |responder| BlockAccumulatorRequest::GetPeersForBlock {
                block_hash,
                responder,
            },
            QueueKind::NetworkInfo,
        )
        .await
    }

    /// Set a new stopping point for the node.
    ///
    /// Returns a potentially previously set stop-at spec.
    pub(crate) async fn set_node_stop_at(self, stop_at: Option<StopAtSpec>) -> Option<StopAtSpec>
    where
        REv: From<SetNodeStopRequest>,
    {
        self.make_request(
            |responder| SetNodeStopRequest { stop_at, responder },
            QueueKind::Control,
        )
        .await
    }
}

/// Construct a fatal error effect.
///
/// This macro is a convenient wrapper around `EffectBuilder::fatal` that inserts the `file!()` and
/// `line!()` number automatically.
#[macro_export]
macro_rules! fatal {
    ($effect_builder:expr, $($arg:tt)*) => {
        $effect_builder.fatal(file!(), line!(), format!($($arg)*))
    };
}<|MERGE_RESOLUTION|>--- conflicted
+++ resolved
@@ -114,37 +114,27 @@
 use tokio::{sync::Semaphore, time};
 use tracing::{debug, error, warn};
 
-use casper_storage::data_access_layer::{
-    get_all_values::{AllValuesRequest, AllValuesResult},
-    BalanceRequest, BalanceResult, QueryRequest, QueryResult,
-};
-
-use casper_storage::data_access_layer::{
-    AddressableEntityResult, EraValidatorsRequest, EraValidatorsResult,
-    ExecutionResultsChecksumResult, PutTrieRequest, PutTrieResult, RoundSeigniorageRateRequest,
-    RoundSeigniorageRateResult, TotalSupplyRequest, TotalSupplyResult, TrieRequest, TrieResult,
+use casper_storage::{
+    block_store::types::ApprovalsHashes,
+    data_access_layer::{
+        get_all_values::{AllValuesRequest, AllValuesResult},
+        AddressableEntityResult, BalanceRequest, BalanceResult, EraValidatorsRequest,
+        EraValidatorsResult, ExecutionResultsChecksumResult, PutTrieRequest, PutTrieResult,
+        QueryRequest, QueryResult, RoundSeigniorageRateRequest, RoundSeigniorageRateResult,
+        TotalSupplyRequest, TotalSupplyResult, TrieRequest, TrieResult,
+    },
 };
 use casper_types::{
-<<<<<<< HEAD
-    contract_messages::Messages,
-    execution::{Effects as ExecutionEffects, ExecutionResult, ExecutionResultV2},
-    Block, BlockHash, BlockHeader, BlockSignatures, BlockV2, ChainspecRawBytes, DeployHash, Digest,
-    EraId, FinalitySignature, FinalitySignatureId, FinalitySignatureV2, FinalizedApprovals, Key,
-    Package, PublicKey, TimeDiff, Timestamp, Transaction, TransactionHash, TransactionHeader,
-    TransactionId, TransactionWithFinalizedApprovals, Transfer, U512,
-=======
     binary_port::{
         ConsensusStatus, ConsensusValidatorChanges, DbRawBytesSpec, LastProgress, NetworkName,
         RecordId, SpeculativeExecutionResult, Uptime,
     },
     execution::{Effects as ExecutionEffects, ExecutionResult},
-    package::Package,
     AvailableBlockRange, Block, BlockHash, BlockHeader, BlockSignatures, BlockSynchronizerStatus,
     BlockV2, ChainspecRawBytes, DeployHash, Digest, EraId, ExecutionInfo, FinalitySignature,
-    FinalitySignatureId, FinalitySignatureV2, FinalizedApprovals, Key, NextUpgrade,
+    FinalitySignatureId, FinalitySignatureV2, FinalizedApprovals, Key, NextUpgrade, Package,
     ProtocolVersion, PublicKey, ReactorState, Timestamp, Transaction, TransactionHash,
     TransactionHeader, TransactionId, TransactionWithFinalizedApprovals, Transfer, U512,
->>>>>>> 2f3267a7
 };
 
 use crate::{
@@ -153,12 +143,8 @@
             GlobalStateSynchronizerError, GlobalStateSynchronizerResponse, TrieAccumulatorError,
             TrieAccumulatorResponse,
         },
-<<<<<<< HEAD
-        consensus::{ClContext, EraDump, ProposedBlock, ValidatorChange},
+        consensus::{ClContext, EraDump, ProposedBlock},
         contract_runtime::{SpeculativeExecutionError, SpeculativeExecutionState},
-=======
-        consensus::{ClContext, EraDump, ProposedBlock},
->>>>>>> 2f3267a7
         diagnostics_port::StopAtSpec,
         fetcher::{FetchItem, FetchResult},
         gossiper::GossipItem,
@@ -174,8 +160,6 @@
     },
     utils::{fmt_limit::FmtLimit, SharedFlag, Source},
 };
-use casper_storage::block_store::types::ApprovalsHashes;
-
 use announcements::{
     BlockAccumulatorAnnouncement, ConsensusAnnouncement, ContractRuntimeAnnouncement,
     ControlAnnouncement, DeployBufferAnnouncement, FatalAnnouncement, FetchedNewBlockAnnouncement,
@@ -2240,11 +2224,7 @@
         self,
         execution_prestate: SpeculativeExecutionState,
         transaction: Box<Transaction>,
-<<<<<<< HEAD
-    ) -> Result<(ExecutionResultV2, Messages), SpeculativeExecutionError>
-=======
-    ) -> Result<SpeculativeExecutionResult, engine_state::Error>
->>>>>>> 2f3267a7
+    ) -> Result<SpeculativeExecutionResult, SpeculativeExecutionError>
     where
         REv: From<ContractRuntimeRequest>,
     {
