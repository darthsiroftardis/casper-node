--- conflicted
+++ resolved
@@ -91,13 +91,8 @@
         BalanceRequest, BalanceResult, GetBidsRequest, GetBidsResult, QueryRequest, QueryResult,
         MAX_PAYMENT,
     },
-<<<<<<< HEAD
     shared::newtypes::Blake2bHash,
-    storage::{protocol_data::ProtocolData, trie::Trie},
-=======
-    shared::{newtypes::Blake2bHash, stored_value::StoredValue},
     storage::trie::Trie,
->>>>>>> 6d88aeb8
 };
 use casper_types::{
     stored_value::StoredValue, system::auction::EraValidators, EraId, ExecutionResult, Key,
