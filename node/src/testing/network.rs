--- conflicted
+++ resolved
@@ -46,11 +46,8 @@
 where
     R: Reactor + NetworkedReactor,
     R::Config: Default,
-<<<<<<< HEAD
     <R as Reactor>::Error: Debug,
-=======
     R::Error: From<prometheus::Error>,
->>>>>>> 2223d3a3
 {
     /// Creates a new networking node on the network using the default root node port.
     ///
