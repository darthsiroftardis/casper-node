use std::{
    cmp::{Ord, PartialOrd},
    collections::BTreeMap,
    fmt::{self, Display, Formatter},
    hash::Hash,
};

#[cfg(test)]
use std::collections::BTreeSet;

use datasize::DataSize;
use serde::{Deserialize, Serialize};

#[cfg(test)]
use casper_types::{SecretKey, Transaction};
#[cfg(test)]
use {casper_types::testing::TestRng, rand::Rng};

use casper_types::{
    BlockV2, EraId, PublicKey, RewardedSignatures, Timestamp, TransactionHash, AUCTION_LANE_ID,
    INSTALL_UPGRADE_LANE_ID, MINT_LANE_ID,
};

use super::BlockPayload;

/// The piece of information that will become the content of a future block after it was finalized
/// and before execution happened yet.
#[derive(Clone, DataSize, Debug, PartialOrd, Ord, PartialEq, Eq, Hash, Serialize, Deserialize)]
pub struct FinalizedBlock {
    pub(crate) transactions: BTreeMap<u8, Vec<TransactionHash>>,
    pub(crate) rewarded_signatures: RewardedSignatures,
    pub(crate) timestamp: Timestamp,
    pub(crate) random_bit: bool,
    pub(crate) era_report: Option<InternalEraReport>,
    pub(crate) era_id: EraId,
    pub(crate) height: u64,
    pub(crate) proposer: Box<PublicKey>,
}

/// `EraReport` used only internally. The one in types is a part of `EraEndV1`.
#[derive(
    Clone, DataSize, Debug, PartialOrd, Ord, PartialEq, Eq, Hash, Serialize, Deserialize, Default,
)]
pub struct InternalEraReport {
    /// The set of equivocators.
    pub equivocators: Vec<PublicKey>,
    /// Validators that haven't produced any unit during the era.
    pub inactive_validators: Vec<PublicKey>,
}

impl FinalizedBlock {
    pub(crate) fn new(
        block_payload: BlockPayload,
        era_report: Option<InternalEraReport>,
        timestamp: Timestamp,
        era_id: EraId,
        height: u64,
        proposer: PublicKey,
    ) -> Self {
        let transactions = block_payload.finalized_payload();

        FinalizedBlock {
            transactions,
            rewarded_signatures: block_payload.rewarded_signatures().clone(),
            timestamp,
            random_bit: block_payload.random_bit(),
            era_report,
            era_id,
            height,
            proposer: Box::new(proposer),
        }
    }

    pub(crate) fn mint(&self) -> Vec<TransactionHash> {
        self.transactions
            .get(&MINT_LANE_ID)
            .map(|transactions| transactions.to_vec())
            .unwrap_or_default()
    }

    pub(crate) fn auction(&self) -> Vec<TransactionHash> {
        self.transactions
            .get(&AUCTION_LANE_ID)
            .map(|transactions| transactions.to_vec())
            .unwrap_or_default()
    }
    pub(crate) fn install_upgrade(&self) -> Vec<TransactionHash> {
        self.transactions
<<<<<<< HEAD
            .get(&(TransactionCategory::InstallUpgrade as u8))
            .map(|transactions| transactions.to_vec())
            .unwrap_or_default()
    }
    pub(crate) fn standard(&self) -> Vec<TransactionHash> {
        self.transactions
            .get(&(TransactionCategory::Standard as u8))
=======
            .get(&INSTALL_UPGRADE_LANE_ID)
>>>>>>> f803ee53
            .map(|transactions| transactions.to_vec())
            .unwrap_or_default()
    }

    /// The list of deploy hashes chained with the list of transfer hashes.
    pub(crate) fn all_transactions(&self) -> impl Iterator<Item = &TransactionHash> {
        self.transactions.values().flatten()
    }

    /// Generates a random instance using a `TestRng` and includes specified deploys.
    #[cfg(test)]
    pub(crate) fn random<'a, I: IntoIterator<Item = &'a Transaction>>(
        rng: &mut TestRng,
        txns_iter: I,
    ) -> Self {
        let era = rng.gen_range(0..5);
        let height = era * 10 + rng.gen_range(0..10);
        let is_switch = rng.gen_bool(0.1);

        FinalizedBlock::random_with_specifics(
            rng,
            EraId::from(era),
            height,
            is_switch,
            Timestamp::now(),
            txns_iter,
        )
    }

    /// Generates a random instance using a `TestRng`, but using the specified values.
    /// If `deploy` is `None`, random deploys will be generated, otherwise, the provided `deploy`
    /// will be used.
    #[cfg(test)]
    pub(crate) fn random_with_specifics<'a, I: IntoIterator<Item = &'a Transaction>>(
        rng: &mut TestRng,
        era_id: EraId,
        height: u64,
        is_switch: bool,
        timestamp: Timestamp,
        txns_iter: I,
    ) -> Self {
        let mut transactions = BTreeMap::new();
        let mut standard = vec![];
        for transaction in txns_iter {
            standard.push((transaction.hash(), BTreeSet::new()));
        }
        transactions.insert(3, standard);
        let rewarded_signatures = Default::default();
        let random_bit = rng.gen();
        let block_payload =
            BlockPayload::new(transactions, vec![], rewarded_signatures, random_bit);

        let era_report = if is_switch {
            Some(InternalEraReport::random(rng))
        } else {
            None
        };
        let secret_key: SecretKey = SecretKey::ed25519_from_bytes(rng.gen::<[u8; 32]>()).unwrap();
        let public_key = PublicKey::from(&secret_key);

        FinalizedBlock::new(
            block_payload,
            era_report,
            timestamp,
            era_id,
            height,
            public_key,
        )
    }
}

impl From<BlockV2> for FinalizedBlock {
    fn from(block: BlockV2) -> Self {
        FinalizedBlock {
            transactions: block.transactions().clone(),
            timestamp: block.timestamp(),
            random_bit: block.random_bit(),
            era_report: block.era_end().map(|era_end| InternalEraReport {
                equivocators: Vec::from(era_end.equivocators()),
                inactive_validators: Vec::from(era_end.inactive_validators()),
            }),
            era_id: block.era_id(),
            height: block.height(),
            proposer: Box::new(block.proposer().clone()),
            rewarded_signatures: block.rewarded_signatures().clone(),
        }
    }
}

impl Display for FinalizedBlock {
    fn fmt(&self, formatter: &mut Formatter<'_>) -> fmt::Result {
        write!(
            formatter,
            "finalized block #{} in {}, timestamp {}, {} transfers, {} staking txns, {} \
            install/upgrade txns,",
            self.height,
            self.era_id,
            self.timestamp,
            self.mint().len(),
            self.auction().len(),
            self.install_upgrade().len(),
        )?;
        for (category, transactions) in self.transactions.iter() {
            write!(
                formatter,
                "category: {} has {} transactions",
                category,
                transactions.len()
            )?;
        }
        if let Some(ref ee) = self.era_report {
            write!(formatter, ", era_end: {:?}", ee)?;
        }
        Ok(())
    }
}

impl InternalEraReport {
    /// Returns a random `InternalEraReport`.
    #[cfg(test)]
    pub fn random(rng: &mut TestRng) -> Self {
        let equivocators_count = rng.gen_range(0..5);
        let inactive_count = rng.gen_range(0..5);
        let equivocators = core::iter::repeat_with(|| PublicKey::random(rng))
            .take(equivocators_count)
            .collect();
        let inactive_validators = core::iter::repeat_with(|| PublicKey::random(rng))
            .take(inactive_count)
            .collect();

        InternalEraReport {
            equivocators,
            inactive_validators,
        }
    }
}

#[cfg(test)]
mod tests {
    use super::*;
    use casper_types::Deploy;

    #[test]
    fn should_convert_from_proposable_to_finalized_without_dropping_hashes() {
        let mut rng = TestRng::new();

        let large_lane_id = 3;
        let standard = Transaction::Deploy(Deploy::random(&mut rng));
        let hash = standard.hash();
        let transactions = {
            let mut ret = BTreeMap::new();
            ret.insert(large_lane_id, vec![(hash, BTreeSet::new())]);
            ret.insert(MINT_LANE_ID, vec![]);
            ret.insert(INSTALL_UPGRADE_LANE_ID, vec![]);
            ret.insert(AUCTION_LANE_ID, vec![]);
            ret
        };
        let block_payload = BlockPayload::new(transactions, vec![], Default::default(), false);

        let fb = FinalizedBlock::new(
            block_payload,
            None,
            Timestamp::now(),
            EraId::random(&mut rng),
            90,
            PublicKey::random(&mut rng),
        );

        let transactions = fb.transactions.get(&large_lane_id).unwrap();
        assert!(!transactions.is_empty())
    }
}<|MERGE_RESOLUTION|>--- conflicted
+++ resolved
@@ -86,17 +86,7 @@
     }
     pub(crate) fn install_upgrade(&self) -> Vec<TransactionHash> {
         self.transactions
-<<<<<<< HEAD
-            .get(&(TransactionCategory::InstallUpgrade as u8))
-            .map(|transactions| transactions.to_vec())
-            .unwrap_or_default()
-    }
-    pub(crate) fn standard(&self) -> Vec<TransactionHash> {
-        self.transactions
-            .get(&(TransactionCategory::Standard as u8))
-=======
             .get(&INSTALL_UPGRADE_LANE_ID)
->>>>>>> f803ee53
             .map(|transactions| transactions.to_vec())
             .unwrap_or_default()
     }
