--- conflicted
+++ resolved
@@ -1,25 +1,11 @@
+use std::collections::BTreeMap;
+
 use lazy_static::lazy_static;
 use serde::{Deserialize, Serialize};
 
-<<<<<<< HEAD
-use crate::{
-    crypto::{
-        asymmetric_key::{PublicKey, SecretKey},
-        hash::Digest,
-    },
-    rpcs::docs::DocExample,
-    types::json_compatibility,
-};
-use casper_types::{
-    auction::{Bid as AuctionBid, Bids as AuctionBids, EraValidators as AuctionEraValidators},
-    bytesrepr::{FromBytes, ToBytes},
-    U512,
-};
-=======
-use casper_types::auction::{Bids, EraValidators};
->>>>>>> d2e076cf
+use casper_types::{AccessRights, PublicKey, U512, URef, auction::Delegator, auction::{Bid, Bids, EraValidators}};
 
-use crate::crypto::hash::Digest;
+use crate::{rpcs::docs::DocExample, crypto::{hash::Digest}};
 
 /// Data structure summarizing auction contract data.
 #[derive(Debug, Serialize, Deserialize, PartialEq, Clone)]
@@ -53,43 +39,31 @@
 
 lazy_static! {
     static ref ERA_VALIDATORS: EraValidators = {
-        let secret_key_1 = SecretKey::doc_example();
-        let public_key_1 = PublicKey::from(secret_key_1);
-        let asm_bytes = public_key_1.to_bytes().unwrap();
-        let (casper_key, _) = casper_types::PublicKey::from_bytes(&asm_bytes).unwrap();
-        let json_key = json_compatibility::PublicKey::from(casper_key);
+        let public_key_1 = PublicKey::Ed25519([42; 32]);
 
         let mut validator_weights = BTreeMap::new();
-        validator_weights.insert(json_key, U512::from(10));
+        validator_weights.insert(public_key_1, U512::from(10));
 
         let mut era_validators = BTreeMap::new();
-        era_validators.insert(10, validator_weights);
+        era_validators.insert(10u64, validator_weights);
 
         era_validators
     };
     static ref BIDS: Bids = {
-        let bonding_purse = String::from(
-            "uref-09480c3248ef76b603d386f3f4f8a5f87f597d4eaffd475433f861af187ab5db-007",
-        );
+        let bonding_purse = URef::new([0; 32], AccessRights::READ_ADD_WRITE);
         let staked_amount = U512::from(10);
-        let delegation_rate = 10;
-        let release_era = Some(43);
+        let release_era: u64 = 42;
 
-        let bid = Bid {
-            bonding_purse,
-            staked_amount,
-            delegation_rate,
-            release_era,
-        };
+        let delegator = Delegator::new(U512::from(10), bonding_purse, PublicKey::Ed25519([43; 32]));
+        let mut delegators = BTreeMap::new();
+        delegators.insert(PublicKey::Ed25519([44;32]), delegator);
 
-        let secret_key_1 = SecretKey::doc_example();
-        let public_key_1 = PublicKey::from(secret_key_1);
-        let asm_bytes = public_key_1.to_bytes().unwrap();
-        let (casper_key, _) = casper_types::PublicKey::from_bytes(&asm_bytes).unwrap();
-        let json_key = json_compatibility::PublicKey::from(casper_key);
+        let bid = Bid::locked(bonding_purse, staked_amount, release_era);
 
+        let public_key_1 = PublicKey::Ed25519([42; 32]);
+        
         let mut bids = BTreeMap::new();
-        bids.insert(json_key, bid);
+        bids.insert(public_key_1, bid);
 
         bids
     };
