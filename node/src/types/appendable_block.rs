--- conflicted
+++ resolved
@@ -9,47 +9,16 @@
 use tracing::error;
 
 use casper_types::{
-<<<<<<< HEAD
-    DeployFootprint, Gas, PublicKey, RewardedSignatures, TimeDiff, Timestamp, TransactionConfig,
-    TransactionFootprint, TransactionHash, TransactionV1Category, TransactionV1Footprint,
-};
-
-use super::{
-    transaction::{DeployHashWithApprovals, TransactionV1HashWithApprovals},
-    BlockPayload,
-};
-use crate::types::TransactionHashWithApprovals;
-
-const NO_LEEWAY: TimeDiff = TimeDiff::from_millis(0);
-=======
     Approval, Gas, PublicKey, RewardedSignatures, Timestamp, TransactionCategory,
     TransactionConfig, TransactionHash, U512,
 };
 
 use super::{BlockPayload, TransactionFootprint, VariantMismatch};
->>>>>>> 73ad1d79
-
-#[derive(Debug, Error)]
-pub(crate) enum MismatchType {
-    #[error("legacy deploy with V1 footprint")]
-    LegacyDeployWithV1Footprint,
-    #[error("V1 transaction with legacy footprint")]
-    V1TransactionWithLegacyDeployFootprint,
-}
 
 #[derive(Debug, Error)]
 pub(crate) enum AddError {
-<<<<<<< HEAD
-    #[error("would exceed maximum transfer count per block")]
-    TransferCount,
-    #[error("would exceed maximum deploy count per block")]
-    DeployCount,
-    #[error("would exceed maximum transaction ({0}) count per block")]
-    TransactionCount(TransactionV1Category),
-=======
     #[error("would exceed maximum count for the category per block")]
     Count(TransactionCategory),
->>>>>>> 73ad1d79
     #[error("would exceed maximum approval count per block")]
     ApprovalCount,
     #[error("would exceed maximum gas per block")]
@@ -60,33 +29,19 @@
     Duplicate,
     #[error("deploy or transaction has expired")]
     Expired,
-<<<<<<< HEAD
-    #[error("deploy is not valid in this context")]
-    InvalidDeploy,
-    #[error("transaction is not valid in this context")]
-    InvalidTransaction,
-    #[error("footprint type mismatch: {0}")]
-    FootprintTypeMismatch(MismatchType),
-=======
     #[error(transparent)]
     VariantMismatch(#[from] VariantMismatch),
     #[error("transaction has excessive ttl")]
     ExcessiveTtl,
     #[error("transaction is future dated")]
     FutureDatedDeploy,
->>>>>>> 73ad1d79
 }
 
 /// A block that is still being added to. It keeps track of and enforces block limits.
 #[derive(Clone, Eq, PartialEq, DataSize, Debug)]
 pub(crate) struct AppendableBlock {
     transaction_config: TransactionConfig,
-<<<<<<< HEAD
-    transactions: Vec<(TransactionHashWithApprovals, TransactionV1Category)>,
-    transaction_and_transfer_set: HashSet<TransactionHash>,
-=======
     transactions: BTreeMap<TransactionHash, TransactionFootprint>,
->>>>>>> 73ad1d79
     timestamp: Timestamp,
 }
 
@@ -95,53 +50,8 @@
     pub(crate) fn new(transaction_config: TransactionConfig, timestamp: Timestamp) -> Self {
         AppendableBlock {
             transaction_config,
-<<<<<<< HEAD
-            transactions: Vec::new(),
-            timestamp,
-            transaction_and_transfer_set: HashSet::new(),
-            total_gas: Gas::zero(),
-            total_size: 0,
-            total_approvals: 0,
-        }
-    }
-
-    /// Attempts to add any kind of deploy (transfer or other kind).
-    pub(crate) fn add(
-        &mut self,
-        transaction_hash_with_approvals: TransactionHashWithApprovals,
-        footprint: &TransactionFootprint,
-    ) -> Result<(), AddError> {
-        match (transaction_hash_with_approvals, footprint) {
-            (
-                TransactionHashWithApprovals::Deploy {
-                    deploy_hash,
-                    approvals,
-                },
-                TransactionFootprint::Deploy(deploy_footprint),
-            ) => {
-                let dhwa = DeployHashWithApprovals::new(deploy_hash, approvals);
-                if footprint.is_transfer() {
-                    self.add_transfer(dhwa, deploy_footprint)
-                } else {
-                    self.add_deploy(dhwa, deploy_footprint)
-                }
-            }
-            (
-                TransactionHashWithApprovals::V1(thwa),
-                TransactionFootprint::V1(transaction_footprint),
-            ) => self.add_transaction_v1(thwa, transaction_footprint),
-            (TransactionHashWithApprovals::V1 { .. }, TransactionFootprint::Deploy(_)) => {
-                Err(AddError::FootprintTypeMismatch(
-                    MismatchType::V1TransactionWithLegacyDeployFootprint,
-                ))
-            }
-            (TransactionHashWithApprovals::Deploy { .. }, TransactionFootprint::V1(_)) => Err(
-                AddError::FootprintTypeMismatch(MismatchType::LegacyDeployWithV1Footprint),
-            ),
-=======
             transactions: BTreeMap::new(),
             timestamp,
->>>>>>> 73ad1d79
         }
     }
 
@@ -151,53 +61,17 @@
         footprint: TransactionFootprint,
     ) -> Result<(), AddError> {
         if self
-<<<<<<< HEAD
-            .transaction_and_transfer_set
-            .contains(&TransactionHash::from(transfer.deploy_hash()))
-=======
             .transactions
             .keys()
             .contains(&footprint.transaction_hash)
->>>>>>> 73ad1d79
         {
             return Err(AddError::Duplicate);
         }
         if footprint.ttl > self.transaction_config.max_ttl {
             return Err(AddError::ExcessiveTtl);
         }
-<<<<<<< HEAD
-        if self.would_exceed_approval_limits(transfer.approvals().len()) {
-            return Err(AddError::ApprovalCount);
-        }
-        self.transaction_and_transfer_set
-            .insert(TransactionHash::from(transfer.deploy_hash()));
-        self.total_approvals += transfer.approvals().len();
-        self.transactions.push((
-            TransactionHashWithApprovals::from(transfer),
-            TransactionV1Category::Transfer,
-        ));
-        Ok(())
-    }
-
-    /// Attempts to add a deploy to the block; returns an error if that would violate a validity
-    /// condition.
-    ///
-    /// This _must not_ be called with a transfer - the function cannot check whether the argument
-    /// is actually not a transfer.
-    pub(crate) fn add_deploy(
-        &mut self,
-        deploy: DeployHashWithApprovals,
-        footprint: &DeployFootprint,
-    ) -> Result<(), AddError> {
-        if self
-            .transaction_and_transfer_set
-            .contains(&TransactionHash::from(deploy.deploy_hash()))
-        {
-            return Err(AddError::Duplicate);
-=======
         if footprint.timestamp > self.timestamp {
             return Err(AddError::FutureDatedDeploy);
->>>>>>> 73ad1d79
         }
         let expires = footprint.timestamp.saturating_add(footprint.ttl);
         if expires < self.timestamp {
@@ -234,10 +108,6 @@
         {
             return Err(AddError::GasLimit);
         }
-<<<<<<< HEAD
-        if self.has_max_standard_count() {
-            return Err(AddError::DeployCount);
-=======
         // check total byte size
         let size: usize = self
             .transactions
@@ -250,7 +120,6 @@
             > self.transaction_config.max_block_size as usize
         {
             return Err(AddError::BlockSize);
->>>>>>> 73ad1d79
         }
         // check total approvals
         let count: usize = self
@@ -265,94 +134,8 @@
         {
             return Err(AddError::ApprovalCount);
         }
-<<<<<<< HEAD
-        // Only deploys count towards the size and gas limits.
-        let new_total_size = self
-            .total_size
-            .checked_add(footprint.size_estimate)
-            .filter(|size| *size <= self.transaction_config.max_block_size as usize)
-            .ok_or(AddError::BlockSize)?;
-        let gas_estimate = footprint.gas_estimate;
-        let new_total_gas = self
-            .total_gas
-            .checked_add(gas_estimate)
-            .ok_or(AddError::GasLimit)?;
-        if new_total_gas > Gas::from(self.transaction_config.block_gas_limit) {
-            return Err(AddError::GasLimit);
-        }
-        self.total_gas = new_total_gas;
-        self.total_size = new_total_size;
-        self.total_approvals += deploy.approvals().len();
-        self.transaction_and_transfer_set
-            .insert(TransactionHash::from(deploy.deploy_hash()));
-        self.transactions
-            .push((deploy.into(), TransactionV1Category::Standard));
-        Ok(())
-    }
-
-    /// Attempts to add a transaction V1 to the block; returns an error if that would violate a
-    /// validity condition.
-    pub(crate) fn add_transaction_v1(
-        &mut self,
-        transaction: TransactionV1HashWithApprovals,
-        footprint: &TransactionV1Footprint,
-    ) -> Result<(), AddError> {
-        if self
-            .transaction_and_transfer_set
-            .contains(&TransactionHash::from(transaction.transaction_hash()))
-        {
-            return Err(AddError::Duplicate);
-        }
-        if footprint.header.expired(self.timestamp) {
-            return Err(AddError::Expired);
-        }
-        if footprint
-            .header
-            .is_valid(
-                &self.transaction_config,
-                NO_LEEWAY,
-                self.timestamp,
-                transaction.transaction_hash(),
-            )
-            .is_err()
-        {
-            return Err(AddError::InvalidTransaction);
-        }
-
-        if self.has_max_category_count(&footprint.category) {
-            return Err(AddError::TransactionCount(footprint.category));
-        }
-
-        if self.would_exceed_approval_limits(transaction.approvals().len()) {
-            return Err(AddError::ApprovalCount);
-        }
-
-        let new_total_size = self
-            .total_size
-            .checked_add(footprint.size_estimate)
-            .filter(|size| *size <= self.transaction_config.max_block_size as usize)
-            .ok_or(AddError::BlockSize)?;
-        let gas_estimate = footprint.gas_estimate;
-        let new_total_gas = self
-            .total_gas
-            .checked_add(gas_estimate)
-            .ok_or(AddError::GasLimit)?;
-        if new_total_gas > Gas::from(self.transaction_config.block_gas_limit) {
-            return Err(AddError::GasLimit);
-        }
-        self.total_gas = new_total_gas;
-        self.total_size = new_total_size;
-        self.total_approvals += transaction.approvals().len();
-        self.transaction_and_transfer_set
-            .insert(TransactionHash::from(transaction.transaction_hash()));
-        self.transactions.push((
-            TransactionHashWithApprovals::V1(transaction),
-            footprint.category,
-        ));
-=======
         self.transactions
             .insert(footprint.transaction_hash, footprint);
->>>>>>> 73ad1d79
         Ok(())
     }
 
@@ -364,49 +147,10 @@
         rewarded_signatures: RewardedSignatures,
         random_bit: bool,
     ) -> BlockPayload {
-<<<<<<< HEAD
-        let AppendableBlock { transactions, .. } = self;
-
-        let transfers = transactions
-            .iter()
-            .filter(|(_, c)| c == &TransactionV1Category::Transfer)
-            .map(|(t, _)| t.clone())
-            .collect();
-
-        let staking = transactions
-            .iter()
-            .filter(|(_, c)| c == &TransactionV1Category::Staking)
-            .map(|(t, _)| t.clone())
-            .collect();
-
-        let install_upgrade = transactions
-            .iter()
-            .filter(|(_, c)| c == &TransactionV1Category::InstallUpgrade)
-            .map(|(t, _)| t.clone())
-            .collect();
-
-        let standard = transactions
-            .iter()
-            .filter(|(_, c)| c == &TransactionV1Category::Standard)
-            .map(|(t, _)| t.clone())
-            .collect();
-
-        BlockPayload::new(
-            transfers,
-            staking,
-            install_upgrade,
-            standard,
-            accusations,
-            rewarded_signatures,
-            random_bit,
-        )
-    }
-=======
         let AppendableBlock {
             transactions: footprints,
             ..
         } = self;
->>>>>>> 73ad1d79
 
         fn collate(
             category: TransactionCategory,
@@ -425,64 +169,6 @@
             }
         }
 
-<<<<<<< HEAD
-    fn category_count(&self, category: &TransactionV1Category) -> usize {
-        self.transactions
-            .iter()
-            .filter(|(_t, c)| c == category)
-            .count()
-    }
-
-    fn total_approval_count(&self) -> usize {
-        self.transactions
-            .iter()
-            .map(|(t, _c)| t.approvals().len())
-            .sum()
-    }
-
-    fn category_approval_count(&self, category: &TransactionV1Category) -> usize {
-        self.transactions
-            .iter()
-            .filter(|(_t, c)| c == category)
-            .map(|(t, _c)| t.approvals().len())
-            .sum()
-    }
-
-    /// Returns `true` if the number of transfers is already the maximum allowed count, i.e. no
-    /// more transfers can be added to this block.
-    fn has_max_transfer_count(&self) -> bool {
-        self.category_count(&TransactionV1Category::Transfer)
-            == self.transaction_config.block_max_transfer_count as usize
-    }
-
-    /// Returns `true` if the number of transactions is already the maximum allowed count, i.e. no
-    /// more transactions can be added to this block.
-    fn has_max_standard_count(&self) -> bool {
-        self.non_transfer_standard_count()
-            == self.transaction_config.block_max_standard_count as usize
-    }
-
-    /// Returns the number of non-transfer transactions in the block.
-    fn non_transfer_standard_count(&self) -> usize {
-        self.category_count(&TransactionV1Category::Standard)
-            + self.category_count(&TransactionV1Category::InstallUpgrade)
-            + self.category_count(&TransactionV1Category::Staking)
-    }
-
-    /// Returns `true` if adding the deploy with 'additional_approvals` approvals would exceed the
-    /// approval limits.
-    /// Note that we also disallow adding deploys with a number of approvals that would make it
-    /// impossible to fill the rest of the block with deploys that have one approval each.
-    fn would_exceed_approval_limits(&self, additional_approvals: usize) -> bool {
-        let remaining_approval_slots =
-            self.transaction_config.block_max_approval_count as usize - self.total_approvals;
-        let remaining_deploy_slots = self.transaction_config.block_max_transfer_count as usize
-            - self.category_count(&TransactionV1Category::Transfer)
-            + self.transaction_config.block_max_standard_count as usize
-            - self.non_transfer_standard_count();
-        // safe to subtract because the chainspec is validated at load time
-        additional_approvals > remaining_approval_slots - remaining_deploy_slots + 1
-=======
         let mut transactions = BTreeMap::new();
         collate(TransactionCategory::Mint, &mut transactions, &footprints);
         collate(TransactionCategory::Auction, &mut transactions, &footprints);
@@ -509,45 +195,11 @@
             .iter()
             .filter(|(_, f)| f.category == *category)
             .count()
->>>>>>> 73ad1d79
-    }
-
-    fn has_max_category_count(&self, category: &TransactionV1Category) -> bool {
-        let category_count = self.category_count(category);
-        match category {
-            TransactionV1Category::InstallUpgrade => {
-                category_count == self.transaction_config.block_max_install_upgrade_count as usize
-            }
-            TransactionV1Category::Staking => {
-                category_count == self.transaction_config.block_max_staking_count as usize
-            }
-            TransactionV1Category::Standard => {
-                category_count == self.transaction_config.block_max_standard_count as usize
-            }
-            TransactionV1Category::Transfer => {
-                category_count == self.transaction_config.block_max_transfer_count as usize
-            }
-        }
     }
 }
 
 impl Display for AppendableBlock {
     fn fmt(&self, formatter: &mut Formatter<'_>) -> fmt::Result {
-<<<<<<< HEAD
-        let standard_count = self.category_count(&TransactionV1Category::Standard);
-        let standard_approvals_count =
-            self.category_approval_count(&TransactionV1Category::Standard);
-        let transfers_count = self.category_count(&TransactionV1Category::Transfer);
-        let transfers_approvals_count =
-            self.category_approval_count(&TransactionV1Category::Transfer);
-        let staking_count = self.category_count(&TransactionV1Category::Staking);
-        let staking_approvals_count = self.category_approval_count(&TransactionV1Category::Staking);
-        let install_upgrade_count = self.category_count(&TransactionV1Category::InstallUpgrade);
-        let install_upgrade_approvals_count =
-            self.category_approval_count(&TransactionV1Category::InstallUpgrade);
-        let total_count = self.transactions.len();
-        let total_approvals_count = self.total_approval_count();
-=======
         let standard_count = self.category_count(&TransactionCategory::Standard);
         let mint_count = self.category_count(&TransactionCategory::Mint);
         let auction_count = self.category_count(&TransactionCategory::Auction);
@@ -561,22 +213,10 @@
             .map(|f| f.approvals_count())
             .sum();
         let total_size_estimate: usize = self.transactions.values().map(|f| f.size_estimate).sum();
->>>>>>> 73ad1d79
 
         write!(
             formatter,
             "AppendableBlock(timestamp-{}:
-<<<<<<< HEAD
-                {standard_count} standard with {standard_approvals_count} approvals, \
-                {transfers_count} transfers with {transfers_approvals_count} approvals, \
-                {staking_count} staking with {staking_approvals_count} approvals, \
-                {install_upgrade_count} install/upgrade with {install_upgrade_approvals_count} approvals, \
-                total of {total_count} transactions with {total_approvals_count} approvals, \
-                total gas {}, total size {})",
-            self.timestamp,
-            self.total_gas,
-            self.total_size,
-=======
                 standard: {standard_count}, \
                 mint: {mint_count}, \
                 auction: {auction_count}, \
@@ -586,7 +226,6 @@
                 gas: {total_gas_limit}, \
                 size: {total_size_estimate})",
             self.timestamp,
->>>>>>> 73ad1d79
         )
     }
 }
@@ -597,13 +236,8 @@
     use std::collections::HashSet;
 
     impl AppendableBlock {
-<<<<<<< HEAD
-        pub(crate) fn transaction_and_transfer_set(&self) -> &HashSet<TransactionHash> {
-            &self.transaction_and_transfer_set
-=======
         pub(crate) fn transaction_hashes(&self) -> HashSet<TransactionHash> {
             self.transactions.keys().copied().collect()
->>>>>>> 73ad1d79
         }
     }
 }