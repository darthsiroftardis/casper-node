<<<<<<< HEAD
=======
use std::net::{IpAddr, Ipv4Addr};

use datasize::DataSize;
>>>>>>> 029207e6
use serde::{Deserialize, Serialize};

/// Default binding address for the HTTP server.
///
/// Uses a fixed port per node, but binds on any interface.
const DEFAULT_ADDRESS: &str = "0.0.0.0:7777";

/// Default number of SSEs to buffer.
const DEFAULT_EVENT_STREAM_BUFFER_LENGTH: u32 = 100;

/// API server configuration.
#[derive(DataSize, Debug, Deserialize, Serialize)]
// Disallow unknown fields to ensure config files and command-line overrides contain valid keys.
#[serde(deny_unknown_fields)]
pub struct Config {
    /// Address to bind HTTP server to.
    pub address: String,

    /// Number of SSEs to buffer.
    pub event_stream_buffer_length: u32,
}

impl Config {
    /// Creates a default instance for `ApiServer`.
    pub fn new() -> Self {
        Config {
            address: DEFAULT_ADDRESS.to_string(),
            event_stream_buffer_length: DEFAULT_EVENT_STREAM_BUFFER_LENGTH,
        }
    }
}

impl Default for Config {
    fn default() -> Self {
        Config::new()
    }
}<|MERGE_RESOLUTION|>--- conflicted
+++ resolved
@@ -1,9 +1,4 @@
-<<<<<<< HEAD
-=======
-use std::net::{IpAddr, Ipv4Addr};
-
 use datasize::DataSize;
->>>>>>> 029207e6
 use serde::{Deserialize, Serialize};
 
 /// Default binding address for the HTTP server.
