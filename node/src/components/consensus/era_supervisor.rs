--- conflicted
+++ resolved
@@ -1059,16 +1059,18 @@
             ProtocolOutcome::QueueAction(action_id) => effect_builder
                 .immediately()
                 .event(move |()| Event::Action { era_id, action_id }),
-<<<<<<< HEAD
-            ProtocolOutcome::CreateNewBlock(block_context) => {
+            ProtocolOutcome::CreateNewBlock(block_context, proposal_expiry) => {
                 let signature_rewards_max_delay =
                     self.chainspec.core_config.signature_rewards_max_delay;
                 let current_block_height = self.proposed_block_height(&block_context, era_id);
                 let minimum_block_height =
                     current_block_height.saturating_sub(signature_rewards_max_delay);
 
-                let awaitable_appendable_block =
-                    effect_builder.request_appendable_block(block_context.timestamp(), era_id);
+                let awaitable_appendable_block = effect_builder.request_appendable_block(
+                    block_context.timestamp(),
+                    era_id,
+                    proposal_expiry,
+                );
                 let awaitable_blocks_with_metadata = async move {
                     effect_builder
                         .collect_past_blocks_with_metadata(
@@ -1077,9 +1079,6 @@
                         )
                         .await
                 };
-=======
-            ProtocolOutcome::CreateNewBlock(block_context, proposal_expiry) => {
->>>>>>> e4e700e4
                 let accusations = self
                     .iter_past(era_id, PAST_EVIDENCE_ERAS)
                     .flat_map(|e_id| self.era(e_id).consensus.validators_with_evidence())
@@ -1088,11 +1087,19 @@
                     .cloned()
                     .collect();
                 let random_bit = rng.gen();
-<<<<<<< HEAD
 
                 let validator_matrix = self.validator_matrix.clone();
 
-                join_2(awaitable_appendable_block, awaitable_blocks_with_metadata).event(
+                let delay_by = self.proposal_delay_failpoint.fire(rng).cloned();
+                async move {
+                    if let Some(delay) = delay_by {
+                        effect_builder
+                            .set_timeout(Duration::from_millis(delay))
+                            .await;
+                    }
+                    join_2(awaitable_appendable_block, awaitable_blocks_with_metadata)
+                }
+                .event(
                     move |(appendable_block, maybe_past_blocks_with_metadata)| {
                         let rewarded_signatures = create_rewarded_signatures(
                             &maybe_past_blocks_with_metadata,
@@ -1114,28 +1121,6 @@
                         })
                     },
                 )
-=======
-                let timestamp = block_context.timestamp();
-                let delay_by = self.proposal_delay_failpoint.fire(rng).cloned();
-                async move {
-                    if let Some(delay) = delay_by {
-                        effect_builder
-                            .set_timeout(Duration::from_millis(delay))
-                            .await;
-                    }
-                    let appendable_block = effect_builder
-                        .request_appendable_block(timestamp, proposal_expiry)
-                        .await;
-                    Arc::new(appendable_block.into_block_payload(accusations, random_bit))
-                }
-                .event(move |block_payload| {
-                    Event::NewBlockPayload(NewBlockPayload {
-                        era_id,
-                        block_payload,
-                        block_context,
-                    })
-                })
->>>>>>> e4e700e4
             }
             ProtocolOutcome::FinalizedBlock(CpFinalizedBlock {
                 value,
