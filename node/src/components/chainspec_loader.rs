//! Chainspec loader component.
//!
//! The chainspec loader initializes a node by reading information from the chainspec or an
//! upgrade_point, and committing it to the permanent storage.
//!
//! See
//! <https://casperlabs.atlassian.net/wiki/spaces/EN/pages/135528449/Genesis+Process+Specification>
//! for full details.

// TODO - remove once schemars stops causing warning.
#![allow(clippy::field_reassign_with_default)]

use std::{
    fmt::{self, Display, Formatter},
    fs,
    path::{Path, PathBuf},
    str::FromStr,
    sync::Arc,
    time::Duration,
};

use datasize::DataSize;
use derive_more::From;
use schemars::JsonSchema;
use serde::{Deserialize, Serialize};
use tokio::task;
use tracing::{debug, error, info, trace, warn};

use casper_types::{EraId, ProtocolVersion};

#[cfg(test)]
use crate::utils::RESOURCES_PATH;
use crate::{
    components::Component,
    effect::{
        announcements::ChainspecLoaderAnnouncement, requests::ChainspecLoaderRequest,
        EffectBuilder, EffectExt, EffectOptionExt, Effects,
    },
    reactor::ReactorExit,
    types::{
        chainspec::{Error, ProtocolConfig, CHAINSPEC_NAME},
        ActivationPoint, Chainspec, ChainspecInfo, ExitCode,
    },
    utils::{self, Loadable},
    NodeRng,
};

const UPGRADE_CHECK_INTERVAL: Duration = Duration::from_secs(60);

/// `ChainspecHandler` events.
#[derive(Debug, From, Serialize)]
pub(crate) enum Event {
    /// The result of getting the highest block from storage.
    Initialize,
    #[from]
    Request(ChainspecLoaderRequest),
    /// Check config dir to see if an upgrade activation point is available, and if so announce it.
    CheckForNextUpgrade,
    /// If the result of checking for an upgrade is successful, it is passed here.
    GotNextUpgrade(NextUpgrade),
}

impl Display for Event {
    fn fmt(&self, formatter: &mut Formatter<'_>) -> fmt::Result {
        match self {
            Event::Initialize => {
                write!(formatter, "initialize")
            }
            Event::Request(req) => write!(formatter, "chainspec_loader request: {}", req),
            Event::CheckForNextUpgrade => {
                write!(formatter, "check for next upgrade")
            }
            Event::GotNextUpgrade(next_upgrade) => {
                write!(formatter, "got {}", next_upgrade)
            }
        }
    }
}

/// Information about the next protocol upgrade.
#[derive(PartialEq, Eq, DataSize, Debug, Serialize, Deserialize, Clone, JsonSchema)]
pub struct NextUpgrade {
    activation_point: ActivationPoint,
    #[data_size(skip)]
    #[schemars(with = "String")]
    protocol_version: ProtocolVersion,
}

impl NextUpgrade {
    pub(crate) fn new(
        activation_point: ActivationPoint,
        protocol_version: ProtocolVersion,
    ) -> Self {
        NextUpgrade {
            activation_point,
            protocol_version,
        }
    }

    pub(crate) fn activation_point(&self) -> ActivationPoint {
        self.activation_point
    }
}

impl From<ProtocolConfig> for NextUpgrade {
    fn from(protocol_config: ProtocolConfig) -> Self {
        NextUpgrade {
            activation_point: protocol_config.activation_point,
            protocol_version: protocol_config.version,
        }
    }
}

impl Display for NextUpgrade {
    fn fmt(&self, formatter: &mut Formatter<'_>) -> fmt::Result {
        write!(
            formatter,
            "next upgrade to {} at start of era {}",
            self.protocol_version,
            self.activation_point.era_id()
        )
    }
}

/// Basic information about the current run of the node software.
#[derive(Clone, Debug)]
pub(crate) struct CurrentRunInfo {
    pub(crate) last_emergency_restart: Option<EraId>,
}

#[derive(Clone, DataSize, Debug)]
pub(crate) struct ChainspecLoader {
    chainspec: Arc<Chainspec>,
    /// The path to the folder where all chainspec and upgrade_point files will be stored in
    /// subdirs corresponding to their versions.
    root_dir: PathBuf,
    reactor_exit: ReactorExit,
    next_upgrade: Option<NextUpgrade>,
}

impl ChainspecLoader {
    pub(crate) fn new<P, REv>(
        chainspec_dir: P,
        effect_builder: EffectBuilder<REv>,
    ) -> Result<(Self, Effects<Event>), Error>
    where
        P: AsRef<Path>,
        REv: From<Event> + Send,
    {
        Ok(Self::new_with_chainspec_and_path(
            Arc::new(Chainspec::from_path(&chainspec_dir.as_ref())?),
            chainspec_dir,
            effect_builder,
        ))
    }

    #[cfg(test)]
    pub(crate) fn new_with_chainspec<REv>(
        chainspec: Arc<Chainspec>,
        effect_builder: EffectBuilder<REv>,
    ) -> (Self, Effects<Event>)
    where
        REv: From<Event> + Send,
    {
        Self::new_with_chainspec_and_path(chainspec, &RESOURCES_PATH.join("local"), effect_builder)
    }

    fn new_with_chainspec_and_path<P, REv>(
        chainspec: Arc<Chainspec>,
        chainspec_dir: P,
        effect_builder: EffectBuilder<REv>,
    ) -> (Self, Effects<Event>)
    where
        P: AsRef<Path>,
        REv: From<Event> + Send,
    {
        let root_dir = chainspec_dir
            .as_ref()
            .parent()
            .map(|path| path.to_path_buf())
            .unwrap_or_else(|| {
                error!("chainspec dir must have a parent");
                PathBuf::new()
            });

        if !chainspec.is_valid() || root_dir.as_os_str().is_empty() {
            let chainspec_loader = ChainspecLoader {
                chainspec,
                root_dir,
                reactor_exit: ReactorExit::ProcessShouldExit(ExitCode::Abort),
                next_upgrade: None,
            };
            return (chainspec_loader, Effects::new());
        }

        let next_upgrade = next_upgrade(root_dir.clone(), chainspec.protocol_config.version);

        // If the next activation point is the same as the current chainspec one, we've installed
        // two new versions, where the first which we're currently running should be immediately
        // replaced by the second.
        let should_stop = if let Some(next_activation_point) = next_upgrade
            .as_ref()
            .map(|upgrade| upgrade.activation_point)
        {
            chainspec.protocol_config.activation_point == next_activation_point
        } else {
            false
        };

        let mut effects = if should_stop {
            Effects::new()
        } else {
            async { Some(Event::Initialize) }.map_some(std::convert::identity)
        };

        // Start regularly checking for the next upgrade.
        effects.extend(
            effect_builder
                .set_timeout(UPGRADE_CHECK_INTERVAL)
                .event(|_| Event::CheckForNextUpgrade),
        );

        let reactor_exit = if should_stop {
            ReactorExit::ProcessShouldExit(ExitCode::Success)
        } else {
            ReactorExit::ProcessShouldContinue
        };

        let chainspec_loader = ChainspecLoader {
            chainspec,
            root_dir,
            reactor_exit,
            next_upgrade,
        };

        (chainspec_loader, effects)
    }

    /// This is a workaround while we have multiple reactors.  It should be used in the joiner and
    /// participating reactors' constructors to start the recurring task of checking for upgrades.
    /// The recurring tasks of the previous reactors will be cancelled when the relevant reactor
    /// is destroyed during transition.
    pub(crate) fn start_checking_for_upgrades<REv>(
        &self,
        effect_builder: EffectBuilder<REv>,
    ) -> Effects<Event>
    where
        REv: From<ChainspecLoaderAnnouncement> + Send,
    {
        self.check_for_next_upgrade(effect_builder)
    }

    pub(crate) fn reactor_exit(&self) -> ReactorExit {
        self.reactor_exit
    }


    pub(crate) fn chainspec(&self) -> &Arc<Chainspec> {
        &self.chainspec
    }

    pub(crate) fn next_upgrade(&self) -> Option<NextUpgrade> {
        self.next_upgrade.clone()
    }


    /// Returns the era ID of where we should reset back to.  This means stored blocks in that and
    /// subsequent eras are deleted from storage.
    pub(crate) fn hard_reset_to_start_of_era(&self) -> Option<EraId> {
        self.chainspec
            .protocol_config
            .hard_reset
            .then(|| self.chainspec.protocol_config.activation_point.era_id())
    }

    fn new_chainspec_info(&self) -> ChainspecInfo {
        ChainspecInfo::new(
            self.chainspec.network_config.name.clone(),
            self.next_upgrade.clone(),
        )
    }

    fn get_current_run_info(&self) -> CurrentRunInfo {
        CurrentRunInfo {
            last_emergency_restart: self.chainspec.protocol_config.last_emergency_restart,
        }
    }

    fn check_for_next_upgrade<REv>(&self, effect_builder: EffectBuilder<REv>) -> Effects<Event>
    where
        REv: From<ChainspecLoaderAnnouncement> + Send,
    {
        let root_dir = self.root_dir.clone();
        let current_version = self.chainspec.protocol_config.version;
        let mut effects = async move {
            let maybe_next_upgrade =
                task::spawn_blocking(move || next_upgrade(root_dir, current_version))
                    .await
                    .unwrap_or_else(|error| {
                        warn!(%error, "failed to join tokio task");
                        None
                    });
            if let Some(next_upgrade) = maybe_next_upgrade {
                effect_builder
                    .announce_upgrade_activation_point_read(next_upgrade)
                    .await
            }
        }
        .ignore();

        effects.extend(
            effect_builder
                .set_timeout(UPGRADE_CHECK_INTERVAL)
                .event(|_| Event::CheckForNextUpgrade),
        );

        effects
    }

    fn handle_got_next_upgrade(&mut self, next_upgrade: NextUpgrade) -> Effects<Event> {
        debug!("got {}", next_upgrade);
        if let Some(ref current_point) = self.next_upgrade {
            if next_upgrade != *current_point {
                info!(
                    new_point=%next_upgrade.activation_point,
                    %current_point,
                    "changing upgrade activation point"
                );
            }
        }
        self.next_upgrade = Some(next_upgrade);
        Effects::new()
    }
}

impl<REv> Component<REv> for ChainspecLoader
where
    REv: From<Event> + From<ChainspecLoaderAnnouncement> + Send,
{
    type Event = Event;
    type ConstructionError = Error;

    fn handle_event(
        &mut self,
        effect_builder: EffectBuilder<REv>,
        _rng: &mut NodeRng,
        event: Self::Event,
    ) -> Effects<Self::Event> {
        trace!("{}", event);
        match event {
            Event::Initialize => Effects::new(),
            Event::Request(ChainspecLoaderRequest::GetChainspecInfo(responder)) => {
                responder.respond(self.new_chainspec_info()).ignore()
            }
            Event::Request(ChainspecLoaderRequest::GetCurrentRunInfo(responder)) => {
                responder.respond(self.get_current_run_info()).ignore()
            }
            Event::CheckForNextUpgrade => self.check_for_next_upgrade(effect_builder),
            Event::GotNextUpgrade(next_upgrade) => self.handle_got_next_upgrade(next_upgrade),
        }
    }
}

/// This struct can be parsed from a TOML-encoded chainspec file.  It means that as the
/// chainspec format changes over versions, as long as we maintain the protocol config in this form
/// in the chainspec file, it can continue to be parsed as an `UpgradePoint`.
#[derive(Deserialize)]
struct UpgradePoint {
    #[serde(rename = "protocol")]
    pub(crate) protocol_config: ProtocolConfig,
}

impl UpgradePoint {
    /// Parses a chainspec file at the given path as an `UpgradePoint`.
    fn from_chainspec_path<P: AsRef<Path>>(path: P) -> Result<Self, Error> {
        let bytes = utils::read_file(path.as_ref().join(&CHAINSPEC_NAME))
            .map_err(Error::LoadUpgradePoint)?;
        Ok(toml::from_slice(&bytes)?)
    }
}

fn dir_name_from_version(version: &ProtocolVersion) -> PathBuf {
    PathBuf::from(version.to_string().replace(".", "_"))
}

/// Iterates the given path, returning the subdir representing the immediate next SemVer version
/// after `current_version`.
///
/// Subdir names should be semvers with dots replaced with underscores.
fn next_installed_version(
    dir: &Path,
    current_version: &ProtocolVersion,
) -> Result<ProtocolVersion, Error> {
    let max_version =
        ProtocolVersion::from_parts(u32::max_value(), u32::max_value(), u32::max_value());

    let mut next_version = max_version;
    let mut read_version = false;
    for entry in fs::read_dir(dir).map_err(|error| Error::ReadDir {
        dir: dir.to_path_buf(),
        error,
    })? {
        let path = match entry {
            Ok(dir_entry) => dir_entry.path(),
            Err(error) => {
                debug!(dir=%dir.display(), %error, "bad entry while reading dir");
                continue;
            }
        };

        let subdir_name = match path.file_name() {
            Some(name) => name.to_string_lossy().replace("_", "."),
            None => continue,
        };

        let version = match ProtocolVersion::from_str(&subdir_name) {
            Ok(version) => version,
            Err(error) => {
                trace!(%error, path=%path.display(), "failed to get a version");
                continue;
            }
        };

        if version > *current_version && version < next_version {
            next_version = version;
        }
        read_version = true;
    }

    if !read_version {
        return Err(Error::NoVersionSubdirFound {
            dir: dir.to_path_buf(),
        });
    }

    if next_version == max_version {
        next_version = *current_version;
    }

    Ok(next_version)
}

/// Uses `next_installed_version()` to find the next versioned subdir.  If it exists, reads the
/// UpgradePoint file from there and returns its version and activation point.  Returns `None` if
/// there is no greater version available, or if any step errors.
fn next_upgrade(dir: PathBuf, current_version: ProtocolVersion) -> Option<NextUpgrade> {
    let next_version = match next_installed_version(&dir, &current_version) {
        Ok(version) => version,
        Err(error) => {
            warn!(dir=%dir.display(), %error, "failed to get a valid version from subdirs");
            return None;
        }
    };

    if next_version <= current_version {
        return None;
    }

    let subdir = dir.join(dir_name_from_version(&next_version));
    let upgrade_point = match UpgradePoint::from_chainspec_path(&subdir) {
        Ok(upgrade_point) => upgrade_point,
        Err(error) => {
            debug!(subdir=%subdir.display(), %error, "failed to load upgrade point");
            return None;
        }
    };

    if upgrade_point.protocol_config.version != next_version {
        warn!(
            upgrade_point_version=%upgrade_point.protocol_config.version,
            subdir_version=%next_version,
            "next chainspec installed to wrong subdir"
        );
        return None;
    }

    Some(NextUpgrade::from(upgrade_point.protocol_config))
}

#[cfg(test)]
mod tests {
    use super::*;
    use crate::{testing::TestRng, types::chainspec::CHAINSPEC_NAME};

    #[test]
    fn should_get_next_installed_version() {
        let tempdir = tempfile::tempdir().expect("should create temp dir");

        let get_next_version = |current_version: &ProtocolVersion| {
            next_installed_version(tempdir.path(), current_version).unwrap()
        };

        let mut current = ProtocolVersion::from_parts(0, 0, 0);
        let mut next_version = ProtocolVersion::from_parts(1, 0, 0);
        fs::create_dir(tempdir.path().join("1_0_0")).unwrap();
        assert_eq!(get_next_version(&current), next_version);
        current = next_version;

        next_version = ProtocolVersion::from_parts(1, 2, 3);
        fs::create_dir(tempdir.path().join("1_2_3")).unwrap();
        assert_eq!(get_next_version(&current), next_version);
        current = next_version;

        fs::create_dir(tempdir.path().join("1_0_3")).unwrap();
        assert_eq!(get_next_version(&current), next_version);

        fs::create_dir(tempdir.path().join("2_2_2")).unwrap();
        fs::create_dir(tempdir.path().join("3_3_3")).unwrap();
        assert_eq!(
            get_next_version(&current),
            ProtocolVersion::from_parts(2, 2, 2)
        );
    }

    #[test]
    fn should_ignore_invalid_versions() {
        let tempdir = tempfile::tempdir().expect("should create temp dir");

        // Executes `next_installed_version()` and asserts the resulting error as a string starts
        // with the given text.
        let min_version = ProtocolVersion::from_parts(0, 0, 0);
        let assert_error_starts_with = |path: &Path, expected: String| {
            let error_msg = next_installed_version(path, &min_version)
                .unwrap_err()
                .to_string();
            assert!(
                error_msg.starts_with(&expected),
                "Error message expected to start with \"{}\"\nActual error message: \"{}\"",
                expected,
                error_msg
            );
        };

        // Try with a non-existent dir.
        let non_existent_dir = Path::new("not_a_dir");
        assert_error_starts_with(
            non_existent_dir,
            format!("failed to read dir {}", non_existent_dir.display()),
        );

        // Try with a dir which has no subdirs.
        assert_error_starts_with(
            tempdir.path(),
            format!(
                "failed to get a valid version from subdirs in {}",
                tempdir.path().display()
            ),
        );

        // Try with a dir which has one subdir which is not a valid version representation.
        fs::create_dir(tempdir.path().join("not_a_version")).unwrap();
        assert_error_starts_with(
            tempdir.path(),
            format!(
                "failed to get a valid version from subdirs in {}",
                tempdir.path().display()
            ),
        );

        // Try with a dir which has a valid and invalid subdir - the invalid one should be ignored.
        fs::create_dir(tempdir.path().join("1_2_3")).unwrap();
        assert_eq!(
            next_installed_version(tempdir.path(), &min_version).unwrap(),
            ProtocolVersion::from_parts(1, 2, 3)
        );
    }

    /// Creates the appropriate subdir in `root_dir`, and adds a random chainspec.toml with the
    /// protocol_config.version field set to `version`.
    fn install_chainspec(
        rng: &mut TestRng,
        root_dir: &Path,
        version: &ProtocolVersion,
    ) -> Chainspec {
        let mut chainspec = Chainspec::random(rng);
        chainspec.protocol_config.version = *version;

        let subdir = root_dir.join(dir_name_from_version(version));
        fs::create_dir(&subdir).unwrap();

        let path = subdir.join(CHAINSPEC_NAME);
        fs::write(
            path,
            toml::to_string_pretty(&chainspec).expect("should encode to toml"),
        )
        .expect("should install chainspec");
        chainspec
    }

    #[test]
    fn should_get_next_upgrade() {
        let tempdir = tempfile::tempdir().expect("should create temp dir");

        let next_point = |current_version: &ProtocolVersion| {
            next_upgrade(tempdir.path().to_path_buf(), *current_version).unwrap()
        };

        let mut rng = crate::new_rng();

        let mut current = ProtocolVersion::from_parts(0, 9, 9);
        let v1_0_0 = ProtocolVersion::from_parts(1, 0, 0);
        let chainspec_v1_0_0 = install_chainspec(&mut rng, tempdir.path(), &v1_0_0);
        assert_eq!(
            next_point(&current),
            chainspec_v1_0_0.protocol_config.into()
        );

        current = v1_0_0;
        let v1_0_3 = ProtocolVersion::from_parts(1, 0, 3);
        let chainspec_v1_0_3 = install_chainspec(&mut rng, tempdir.path(), &v1_0_3);
        assert_eq!(
            next_point(&current),
            chainspec_v1_0_3.protocol_config.into()
        );
    }

    #[test]
    fn should_not_get_old_or_invalid_upgrade() {
        let tempdir = tempfile::tempdir().expect("should create temp dir");

        let maybe_next_point = |current_version: &ProtocolVersion| {
            next_upgrade(tempdir.path().to_path_buf(), *current_version)
        };

        let mut rng = crate::new_rng();

        // Check we return `None` if there are no version subdirs.
        let v1_0_0 = ProtocolVersion::from_parts(1, 0, 0);
        let mut current = v1_0_0;
        assert!(maybe_next_point(&current).is_none());

        // Check we return `None` if current_version == next_version.
        let chainspec_v1_0_0 = install_chainspec(&mut rng, tempdir.path(), &v1_0_0);
        assert!(maybe_next_point(&current).is_none());

        // Check we return `None` if current_version > next_version.
        current = ProtocolVersion::from_parts(2, 0, 0);
        assert!(maybe_next_point(&current).is_none());

        // Check we return `None` if we find an upgrade file where the protocol_config.version field
        // doesn't match the subdir name.
        let v0_9_9 = ProtocolVersion::from_parts(0, 9, 9);
        current = v0_9_9;
        assert!(maybe_next_point(&current).is_some());

        let mut chainspec_v0_9_9 = chainspec_v1_0_0;
        chainspec_v0_9_9.protocol_config.version = v0_9_9;
        let path_v1_0_0 = tempdir
            .path()
            .join(dir_name_from_version(&v1_0_0))
            .join(CHAINSPEC_NAME);
        fs::write(
            &path_v1_0_0,
            toml::to_string_pretty(&chainspec_v0_9_9).expect("should encode to toml"),
        )
        .expect("should install upgrade point");
        assert!(maybe_next_point(&current).is_none());

        // Check we return `None` if the next version upgrade_point file is corrupt.
        fs::write(&path_v1_0_0, "bad data".as_bytes()).unwrap();
        assert!(maybe_next_point(&current).is_none());

        // Check we return `None` if the next version upgrade_point file is missing.
        fs::remove_file(&path_v1_0_0).unwrap();
        assert!(maybe_next_point(&current).is_none());
    }
<<<<<<< HEAD
=======

    struct TestFixture {
        chainspec_loader: ChainspecLoader,
        effect_builder: EffectBuilder<ParticipatingEvent>,
    }

    impl TestFixture {
        fn new() -> Self {
            let _ = logging::init();

            // By default the local chainspec is a genesis one.  We don't want that for most tests,
            // so set it to V1.5.0 activated at era 300.
            let mut chainspec = Chainspec::from_resources("local");
            chainspec.protocol_config.version = ProtocolVersion::from_parts(1, 5, 0);
            chainspec.protocol_config.activation_point = ActivationPoint::EraId(EraId::new(300));

            let chainspec_loader = ChainspecLoader {
                chainspec: Arc::new(chainspec),
                root_dir: PathBuf::from("."),
                reactor_exit: None,
                initial_state_root_hash: Digest::default(),
                next_upgrade: None,
                initial_block: None,
                after_upgrade: false,
            };

            let scheduler = utils::leak(Scheduler::new(QueueKind::weights()));
            let effect_builder = EffectBuilder::new(EventQueueHandle::new(scheduler));

            TestFixture {
                chainspec_loader,
                effect_builder,
            }
        }

        /// Returns the current chainspec's activation point.
        fn current_activation_point(&self) -> EraId {
            self.chainspec_loader
                .chainspec
                .protocol_config
                .activation_point
                .era_id()
        }

        /// Returns the current chainspec's protocol version.
        fn current_protocol_version(&self) -> ProtocolVersion {
            self.chainspec_loader.chainspec.protocol_config.version
        }

        /// Returns a protocol version earlier than the current chainspec's version.
        fn earlier_protocol_version(&self) -> ProtocolVersion {
            ProtocolVersion::from_parts(
                self.current_protocol_version().value().major,
                self.current_protocol_version().value().minor - 1,
                0,
            )
        }

        /// Returns a protocol version later than the current chainspec's version.
        fn later_protocol_version(&self) -> ProtocolVersion {
            ProtocolVersion::from_parts(
                self.current_protocol_version().value().major,
                self.current_protocol_version().value().minor + 1,
                0,
            )
        }

        /// Sets a valid value for the next upgrade in the chainspec loader.
        fn set_next_upgrade(&mut self, era_diff: u64) {
            self.chainspec_loader.next_upgrade = Some(NextUpgrade {
                activation_point: ActivationPoint::EraId(
                    self.current_activation_point() + era_diff,
                ),
                protocol_version: self.later_protocol_version(),
            });
        }

        /// Calls `handle_initialize()` on the chainspec loader, asserting the provided block has
        /// been recorded and that the expected number of effects were returned.
        fn assert_handle_initialize(
            &mut self,
            maybe_highest_block: Option<Block>,
            expected_effect_count: usize,
        ) {
            let effects = self.chainspec_loader.handle_initialize(
                self.effect_builder,
                maybe_highest_block.clone().map(Box::new),
            );

            assert_eq!(self.chainspec_loader.initial_block, maybe_highest_block);
            assert_eq!(effects.len(), expected_effect_count);
        }

        /// Asserts that the chainspec loader indicates initialization is ongoing, i.e. that
        /// `chainspec_loader.reactor_exit` is `None`.
        fn assert_initialization_incomplete(&self) {
            assert!(self.chainspec_loader.reactor_exit.is_none())
        }

        /// Asserts that the chainspec loader indicates initialization is complete and the node
        /// process should not stop.
        fn assert_process_should_continue(&self) {
            assert_eq!(
                self.chainspec_loader.reactor_exit,
                Some(ReactorExit::ProcessShouldContinue)
            )
        }

        /// Asserts that the chainspec loader indicates the process should stop to downgrade.
        fn assert_process_should_downgrade(&self) {
            assert_eq!(
                self.chainspec_loader.reactor_exit,
                Some(ReactorExit::ProcessShouldExit(ExitCode::DowngradeVersion))
            )
        }

        /// Asserts that the chainspec loader indicates the process should stop to upgrade.
        fn assert_process_should_upgrade(&self) {
            assert_eq!(
                self.chainspec_loader.reactor_exit,
                Some(ReactorExit::ProcessShouldExit(ExitCode::Success))
            )
        }

        /// Asserts that the chainspec loader indicates the process should stop with an error.
        fn assert_process_should_abort(&self) {
            assert_eq!(
                self.chainspec_loader.reactor_exit,
                Some(ReactorExit::ProcessShouldExit(ExitCode::Abort))
            )
        }
    }

    /// Simulates an initial run of the node where no blocks have been stored previously and the
    /// chainspec is the genesis one.
    #[test]
    fn should_keep_running_if_first_run_at_genesis() {
        let mut fixture = TestFixture::new();
        fixture.chainspec_loader.chainspec = Arc::new(Chainspec::from_resources("local"));
        assert!(fixture.chainspec_loader.chainspec.is_genesis());

        // Should return a single effect (commit genesis).
        fixture.assert_handle_initialize(None, 1);

        // We're still waiting for the result of the commit genesis event.
        fixture.assert_initialization_incomplete();
    }

    /// Simulates an initial run of the node where no blocks have been stored previously but the
    /// chainspec is not the genesis one.
    #[test]
    fn should_downgrade_if_first_run_not_genesis() {
        let mut fixture = TestFixture::new();
        assert!(!fixture.chainspec_loader.chainspec.is_genesis());

        fixture.assert_handle_initialize(None, 0);
        fixture.assert_process_should_downgrade();
    }

    /// Simulates a valid run immediately after an upgrade.
    #[test]
    fn should_keep_running_after_upgrade() {
        let mut fixture = TestFixture::new();
        let mut rng = TestRng::new();

        // Immediately after an upgrade, the highest block will be the switch block from the era
        // immediately before the upgrade.
        let previous_era = fixture.current_activation_point() - 1;
        let height = rng.gen();
        let earlier_version = fixture.earlier_protocol_version();
        let highest_block =
            Block::random_with_specifics(&mut rng, previous_era, height, earlier_version, true);

        // Should return a single effect (commit upgrade).
        fixture.assert_handle_initialize(Some(highest_block), 1);

        // We're still waiting for the result of the commit upgrade event.
        fixture.assert_initialization_incomplete();
    }

    /// Simulates an invalid run where the highest block is from the previous era, but isn't the
    /// switch block.
    ///
    /// This is unlikely to happen unless a user modifies the launcher's config file to force the
    /// wrong version of node to be executed, or somehow manually removes the last (switch) block
    /// from storage as the node upgraded.
    #[test]
    fn should_downgrade_if_highest_block_is_from_previous_era_but_is_not_switch() {
        let mut fixture = TestFixture::new();
        let mut rng = TestRng::new();

        // Make the highest block a non-switch block from the era immediately before the upgrade.
        let previous_era = fixture.current_activation_point() - 1;
        let height = rng.gen();
        let earlier_version = fixture.earlier_protocol_version();
        let highest_block =
            Block::random_with_specifics(&mut rng, previous_era, height, earlier_version, false);

        fixture.assert_handle_initialize(Some(highest_block), 0);
        fixture.assert_process_should_downgrade();
    }

    /// Simulates an invalid run where the highest block is from an era before the previous era, and
    /// may or may not be a switch block.
    ///
    /// This is unlikely to happen unless a user modifies the launcher's config file to force the
    /// wrong version of node to be executed, or somehow manually removes later blocks from storage.
    #[test]
    fn should_downgrade_if_highest_block_is_from_earlier_era() {
        let mut fixture = TestFixture::new();
        let mut rng = TestRng::new();

        // Make the highest block from an era before the one immediately before the upgrade.
        let current_era = fixture.current_activation_point().value();
        let previous_era = fixture.current_activation_point() - rng.gen_range(2..current_era);
        let height = rng.gen();
        let earlier_version = fixture.earlier_protocol_version();
        let is_switch = rng.gen();
        let highest_block = Block::random_with_specifics(
            &mut rng,
            previous_era,
            height,
            earlier_version,
            is_switch,
        );

        fixture.assert_handle_initialize(Some(highest_block), 0);
        fixture.assert_process_should_downgrade();
    }

    /// Simulates a valid run where the highest block is from an era the same or newer than the
    /// current chainspec activation point, and there is no scheduled upcoming upgrade.
    ///
    /// This would happen in the case of an unplanned shutdown of the node.
    #[test]
    fn should_keep_running_if_unplanned_shutdown_and_no_upgrade_scheduled() {
        let mut fixture = TestFixture::new();
        let mut rng = TestRng::new();

        // Make the highest block from an era the same or newer than the current chainspec one.
        let future_era = fixture.current_activation_point() + rng.gen_range(0..3);
        let height = rng.gen();
        let current_version = fixture.current_protocol_version();
        let is_switch = rng.gen();
        let highest_block =
            Block::random_with_specifics(&mut rng, future_era, height, current_version, is_switch);

        fixture.assert_handle_initialize(Some(highest_block), 0);
        fixture.assert_process_should_continue();
    }

    /// Simulates a valid run where the highest block is from an era the same or newer than the
    /// current chainspec activation point, but older than a scheduled upgrade's activation point.
    ///
    /// This would happen in the case of an unplanned shutdown of the node.
    #[test]
    fn should_keep_running_if_unplanned_shutdown_and_future_upgrade_scheduled() {
        let mut fixture = TestFixture::new();
        let mut rng = TestRng::new();

        // Set an upgrade for 10 eras after the current chainspec activation point.
        let era_diff = 10;
        fixture.set_next_upgrade(era_diff);

        // Make the highest block from an era the same or newer than the current chainspec one.
        let highest_block_era_diff = rng.gen_range(0..era_diff);
        let future_era = fixture.current_activation_point() + highest_block_era_diff;
        let height = rng.gen();
        let current_version = fixture.current_protocol_version();
        let is_switch = if highest_block_era_diff == era_diff - 1 {
            // If the highest block is in the era immediately before the upgrade, ensure it's not a
            // switch block, as in that case, the chainspec loader would indicate the node process
            // should upgrade.
            false
        } else {
            rng.gen()
        };
        let highest_block =
            Block::random_with_specifics(&mut rng, future_era, height, current_version, is_switch);

        fixture.assert_handle_initialize(Some(highest_block), 0);
        fixture.assert_process_should_continue();
    }

    /// Simulates a valid run where the highest block is the switch block from the era immediately
    /// before a scheduled upgrade's activation point.
    ///
    /// This would happen in the case of an unplanned shutdown of the node, probably due to not
    /// staging the upgraded software in time for the upgrade.
    #[test]
    fn should_upgrade_if_unplanned_shutdown_and_future_upgrade_scheduled_with_all_blocks_stored() {
        let mut fixture = TestFixture::new();
        let mut rng = TestRng::new();

        // Set an upgrade for 10 eras after the current chainspec activation point.
        let era_diff = 10;
        fixture.set_next_upgrade(era_diff);

        // Make the highest block from the last era before the upgrade.
        let future_era = fixture.current_activation_point() + era_diff - 1;
        let height = rng.gen();
        let current_version = fixture.current_protocol_version();
        let is_switch = true;
        let highest_block =
            Block::random_with_specifics(&mut rng, future_era, height, current_version, is_switch);

        fixture.assert_handle_initialize(Some(highest_block), 0);
        fixture.assert_process_should_upgrade();
    }

    /// Simulates an invalid run where:
    /// * the highest block is from an era the same or newer than the current chainspec activation
    ///   point,
    /// * there is no scheduled upcoming upgrade,
    /// * and the protocol version of the highest block doesn't match the current chainspec version.
    ///
    /// This would happen in the case of an unplanned shutdown of the node after e.g. forking.
    #[test]
    fn should_abort_if_unplanned_shutdown_after_fork_and_no_upgrade_scheduled() {
        let mut fixture = TestFixture::new();
        let mut rng = TestRng::new();

        // Make the highest block from an era the same or newer than the current chainspec one, but
        // with an old protocol version.
        let future_era = fixture.current_activation_point() + rng.gen_range(0..3);
        let height = rng.gen();
        let earlier_version = fixture.earlier_protocol_version();
        let is_switch = rng.gen();
        let highest_block =
            Block::random_with_specifics(&mut rng, future_era, height, earlier_version, is_switch);

        fixture.assert_handle_initialize(Some(highest_block), 0);
        fixture.assert_process_should_abort();
    }

    /// Simulates an invalid run where:
    /// * the highest block is from an era the same or newer than the current chainspec activation
    ///   point,
    /// * but older than a scheduled upgrade's activation point,
    /// * and the protocol version of the highest block doesn't match the current chainspec version.
    ///
    /// This would happen in the case of an unplanned shutdown of the node after e.g. forking.
    #[test]
    fn should_abort_if_unplanned_shutdown_after_fork_and_future_upgrade_scheduled() {
        let mut fixture = TestFixture::new();
        let mut rng = TestRng::new();

        // Set an upgrade for 10 eras after the current chainspec activation point.
        let era_diff = 10;
        fixture.set_next_upgrade(era_diff);

        // Make the highest block from an era the same or newer than the current chainspec one, but
        // with an old protocol version.
        let future_era = fixture.current_activation_point() + rng.gen_range(0..era_diff);
        let height = rng.gen();
        let earlier_version = fixture.earlier_protocol_version();
        let is_switch = rng.gen();
        let highest_block =
            Block::random_with_specifics(&mut rng, future_era, height, earlier_version, is_switch);

        fixture.assert_handle_initialize(Some(highest_block), 0);
        fixture.assert_process_should_abort();
    }

    /// Simulates an invalid run where the highest block is from an era the same or newer than the
    /// than a scheduled upgrade's activation point.
    ///
    /// This is unlikely to happen unless a user modifies the launcher's config file to force the
    /// wrong version of node to be executed.
    #[test]
    fn should_upgrade_if_highest_block_from_after_future_upgrade_activation_point() {
        let mut fixture = TestFixture::new();
        let mut rng = TestRng::new();

        // Set an upgrade for 10 eras after the current chainspec activation point.
        let era_diff = 10;
        fixture.set_next_upgrade(era_diff);

        // Make the highest block from an era the same or later than the upgrade activation point.
        let future_era =
            fixture.current_activation_point() + rng.gen_range(era_diff..(era_diff + 10));
        let height = rng.gen();
        let later_version = fixture.later_protocol_version();
        let is_switch = rng.gen();
        let highest_block =
            Block::random_with_specifics(&mut rng, future_era, height, later_version, is_switch);

        fixture.assert_handle_initialize(Some(highest_block), 0);
        fixture.assert_process_should_upgrade();
    }
>>>>>>> dfafcdb0
}<|MERGE_RESOLUTION|>--- conflicted
+++ resolved
@@ -254,7 +254,6 @@
         self.reactor_exit
     }
 
-
     pub(crate) fn chainspec(&self) -> &Arc<Chainspec> {
         &self.chainspec
     }
@@ -262,7 +261,6 @@
     pub(crate) fn next_upgrade(&self) -> Option<NextUpgrade> {
         self.next_upgrade.clone()
     }
-
 
     /// Returns the era ID of where we should reset back to.  This means stored blocks in that and
     /// subsequent eras are deleted from storage.
@@ -664,397 +662,4 @@
         fs::remove_file(&path_v1_0_0).unwrap();
         assert!(maybe_next_point(&current).is_none());
     }
-<<<<<<< HEAD
-=======
-
-    struct TestFixture {
-        chainspec_loader: ChainspecLoader,
-        effect_builder: EffectBuilder<ParticipatingEvent>,
-    }
-
-    impl TestFixture {
-        fn new() -> Self {
-            let _ = logging::init();
-
-            // By default the local chainspec is a genesis one.  We don't want that for most tests,
-            // so set it to V1.5.0 activated at era 300.
-            let mut chainspec = Chainspec::from_resources("local");
-            chainspec.protocol_config.version = ProtocolVersion::from_parts(1, 5, 0);
-            chainspec.protocol_config.activation_point = ActivationPoint::EraId(EraId::new(300));
-
-            let chainspec_loader = ChainspecLoader {
-                chainspec: Arc::new(chainspec),
-                root_dir: PathBuf::from("."),
-                reactor_exit: None,
-                initial_state_root_hash: Digest::default(),
-                next_upgrade: None,
-                initial_block: None,
-                after_upgrade: false,
-            };
-
-            let scheduler = utils::leak(Scheduler::new(QueueKind::weights()));
-            let effect_builder = EffectBuilder::new(EventQueueHandle::new(scheduler));
-
-            TestFixture {
-                chainspec_loader,
-                effect_builder,
-            }
-        }
-
-        /// Returns the current chainspec's activation point.
-        fn current_activation_point(&self) -> EraId {
-            self.chainspec_loader
-                .chainspec
-                .protocol_config
-                .activation_point
-                .era_id()
-        }
-
-        /// Returns the current chainspec's protocol version.
-        fn current_protocol_version(&self) -> ProtocolVersion {
-            self.chainspec_loader.chainspec.protocol_config.version
-        }
-
-        /// Returns a protocol version earlier than the current chainspec's version.
-        fn earlier_protocol_version(&self) -> ProtocolVersion {
-            ProtocolVersion::from_parts(
-                self.current_protocol_version().value().major,
-                self.current_protocol_version().value().minor - 1,
-                0,
-            )
-        }
-
-        /// Returns a protocol version later than the current chainspec's version.
-        fn later_protocol_version(&self) -> ProtocolVersion {
-            ProtocolVersion::from_parts(
-                self.current_protocol_version().value().major,
-                self.current_protocol_version().value().minor + 1,
-                0,
-            )
-        }
-
-        /// Sets a valid value for the next upgrade in the chainspec loader.
-        fn set_next_upgrade(&mut self, era_diff: u64) {
-            self.chainspec_loader.next_upgrade = Some(NextUpgrade {
-                activation_point: ActivationPoint::EraId(
-                    self.current_activation_point() + era_diff,
-                ),
-                protocol_version: self.later_protocol_version(),
-            });
-        }
-
-        /// Calls `handle_initialize()` on the chainspec loader, asserting the provided block has
-        /// been recorded and that the expected number of effects were returned.
-        fn assert_handle_initialize(
-            &mut self,
-            maybe_highest_block: Option<Block>,
-            expected_effect_count: usize,
-        ) {
-            let effects = self.chainspec_loader.handle_initialize(
-                self.effect_builder,
-                maybe_highest_block.clone().map(Box::new),
-            );
-
-            assert_eq!(self.chainspec_loader.initial_block, maybe_highest_block);
-            assert_eq!(effects.len(), expected_effect_count);
-        }
-
-        /// Asserts that the chainspec loader indicates initialization is ongoing, i.e. that
-        /// `chainspec_loader.reactor_exit` is `None`.
-        fn assert_initialization_incomplete(&self) {
-            assert!(self.chainspec_loader.reactor_exit.is_none())
-        }
-
-        /// Asserts that the chainspec loader indicates initialization is complete and the node
-        /// process should not stop.
-        fn assert_process_should_continue(&self) {
-            assert_eq!(
-                self.chainspec_loader.reactor_exit,
-                Some(ReactorExit::ProcessShouldContinue)
-            )
-        }
-
-        /// Asserts that the chainspec loader indicates the process should stop to downgrade.
-        fn assert_process_should_downgrade(&self) {
-            assert_eq!(
-                self.chainspec_loader.reactor_exit,
-                Some(ReactorExit::ProcessShouldExit(ExitCode::DowngradeVersion))
-            )
-        }
-
-        /// Asserts that the chainspec loader indicates the process should stop to upgrade.
-        fn assert_process_should_upgrade(&self) {
-            assert_eq!(
-                self.chainspec_loader.reactor_exit,
-                Some(ReactorExit::ProcessShouldExit(ExitCode::Success))
-            )
-        }
-
-        /// Asserts that the chainspec loader indicates the process should stop with an error.
-        fn assert_process_should_abort(&self) {
-            assert_eq!(
-                self.chainspec_loader.reactor_exit,
-                Some(ReactorExit::ProcessShouldExit(ExitCode::Abort))
-            )
-        }
-    }
-
-    /// Simulates an initial run of the node where no blocks have been stored previously and the
-    /// chainspec is the genesis one.
-    #[test]
-    fn should_keep_running_if_first_run_at_genesis() {
-        let mut fixture = TestFixture::new();
-        fixture.chainspec_loader.chainspec = Arc::new(Chainspec::from_resources("local"));
-        assert!(fixture.chainspec_loader.chainspec.is_genesis());
-
-        // Should return a single effect (commit genesis).
-        fixture.assert_handle_initialize(None, 1);
-
-        // We're still waiting for the result of the commit genesis event.
-        fixture.assert_initialization_incomplete();
-    }
-
-    /// Simulates an initial run of the node where no blocks have been stored previously but the
-    /// chainspec is not the genesis one.
-    #[test]
-    fn should_downgrade_if_first_run_not_genesis() {
-        let mut fixture = TestFixture::new();
-        assert!(!fixture.chainspec_loader.chainspec.is_genesis());
-
-        fixture.assert_handle_initialize(None, 0);
-        fixture.assert_process_should_downgrade();
-    }
-
-    /// Simulates a valid run immediately after an upgrade.
-    #[test]
-    fn should_keep_running_after_upgrade() {
-        let mut fixture = TestFixture::new();
-        let mut rng = TestRng::new();
-
-        // Immediately after an upgrade, the highest block will be the switch block from the era
-        // immediately before the upgrade.
-        let previous_era = fixture.current_activation_point() - 1;
-        let height = rng.gen();
-        let earlier_version = fixture.earlier_protocol_version();
-        let highest_block =
-            Block::random_with_specifics(&mut rng, previous_era, height, earlier_version, true);
-
-        // Should return a single effect (commit upgrade).
-        fixture.assert_handle_initialize(Some(highest_block), 1);
-
-        // We're still waiting for the result of the commit upgrade event.
-        fixture.assert_initialization_incomplete();
-    }
-
-    /// Simulates an invalid run where the highest block is from the previous era, but isn't the
-    /// switch block.
-    ///
-    /// This is unlikely to happen unless a user modifies the launcher's config file to force the
-    /// wrong version of node to be executed, or somehow manually removes the last (switch) block
-    /// from storage as the node upgraded.
-    #[test]
-    fn should_downgrade_if_highest_block_is_from_previous_era_but_is_not_switch() {
-        let mut fixture = TestFixture::new();
-        let mut rng = TestRng::new();
-
-        // Make the highest block a non-switch block from the era immediately before the upgrade.
-        let previous_era = fixture.current_activation_point() - 1;
-        let height = rng.gen();
-        let earlier_version = fixture.earlier_protocol_version();
-        let highest_block =
-            Block::random_with_specifics(&mut rng, previous_era, height, earlier_version, false);
-
-        fixture.assert_handle_initialize(Some(highest_block), 0);
-        fixture.assert_process_should_downgrade();
-    }
-
-    /// Simulates an invalid run where the highest block is from an era before the previous era, and
-    /// may or may not be a switch block.
-    ///
-    /// This is unlikely to happen unless a user modifies the launcher's config file to force the
-    /// wrong version of node to be executed, or somehow manually removes later blocks from storage.
-    #[test]
-    fn should_downgrade_if_highest_block_is_from_earlier_era() {
-        let mut fixture = TestFixture::new();
-        let mut rng = TestRng::new();
-
-        // Make the highest block from an era before the one immediately before the upgrade.
-        let current_era = fixture.current_activation_point().value();
-        let previous_era = fixture.current_activation_point() - rng.gen_range(2..current_era);
-        let height = rng.gen();
-        let earlier_version = fixture.earlier_protocol_version();
-        let is_switch = rng.gen();
-        let highest_block = Block::random_with_specifics(
-            &mut rng,
-            previous_era,
-            height,
-            earlier_version,
-            is_switch,
-        );
-
-        fixture.assert_handle_initialize(Some(highest_block), 0);
-        fixture.assert_process_should_downgrade();
-    }
-
-    /// Simulates a valid run where the highest block is from an era the same or newer than the
-    /// current chainspec activation point, and there is no scheduled upcoming upgrade.
-    ///
-    /// This would happen in the case of an unplanned shutdown of the node.
-    #[test]
-    fn should_keep_running_if_unplanned_shutdown_and_no_upgrade_scheduled() {
-        let mut fixture = TestFixture::new();
-        let mut rng = TestRng::new();
-
-        // Make the highest block from an era the same or newer than the current chainspec one.
-        let future_era = fixture.current_activation_point() + rng.gen_range(0..3);
-        let height = rng.gen();
-        let current_version = fixture.current_protocol_version();
-        let is_switch = rng.gen();
-        let highest_block =
-            Block::random_with_specifics(&mut rng, future_era, height, current_version, is_switch);
-
-        fixture.assert_handle_initialize(Some(highest_block), 0);
-        fixture.assert_process_should_continue();
-    }
-
-    /// Simulates a valid run where the highest block is from an era the same or newer than the
-    /// current chainspec activation point, but older than a scheduled upgrade's activation point.
-    ///
-    /// This would happen in the case of an unplanned shutdown of the node.
-    #[test]
-    fn should_keep_running_if_unplanned_shutdown_and_future_upgrade_scheduled() {
-        let mut fixture = TestFixture::new();
-        let mut rng = TestRng::new();
-
-        // Set an upgrade for 10 eras after the current chainspec activation point.
-        let era_diff = 10;
-        fixture.set_next_upgrade(era_diff);
-
-        // Make the highest block from an era the same or newer than the current chainspec one.
-        let highest_block_era_diff = rng.gen_range(0..era_diff);
-        let future_era = fixture.current_activation_point() + highest_block_era_diff;
-        let height = rng.gen();
-        let current_version = fixture.current_protocol_version();
-        let is_switch = if highest_block_era_diff == era_diff - 1 {
-            // If the highest block is in the era immediately before the upgrade, ensure it's not a
-            // switch block, as in that case, the chainspec loader would indicate the node process
-            // should upgrade.
-            false
-        } else {
-            rng.gen()
-        };
-        let highest_block =
-            Block::random_with_specifics(&mut rng, future_era, height, current_version, is_switch);
-
-        fixture.assert_handle_initialize(Some(highest_block), 0);
-        fixture.assert_process_should_continue();
-    }
-
-    /// Simulates a valid run where the highest block is the switch block from the era immediately
-    /// before a scheduled upgrade's activation point.
-    ///
-    /// This would happen in the case of an unplanned shutdown of the node, probably due to not
-    /// staging the upgraded software in time for the upgrade.
-    #[test]
-    fn should_upgrade_if_unplanned_shutdown_and_future_upgrade_scheduled_with_all_blocks_stored() {
-        let mut fixture = TestFixture::new();
-        let mut rng = TestRng::new();
-
-        // Set an upgrade for 10 eras after the current chainspec activation point.
-        let era_diff = 10;
-        fixture.set_next_upgrade(era_diff);
-
-        // Make the highest block from the last era before the upgrade.
-        let future_era = fixture.current_activation_point() + era_diff - 1;
-        let height = rng.gen();
-        let current_version = fixture.current_protocol_version();
-        let is_switch = true;
-        let highest_block =
-            Block::random_with_specifics(&mut rng, future_era, height, current_version, is_switch);
-
-        fixture.assert_handle_initialize(Some(highest_block), 0);
-        fixture.assert_process_should_upgrade();
-    }
-
-    /// Simulates an invalid run where:
-    /// * the highest block is from an era the same or newer than the current chainspec activation
-    ///   point,
-    /// * there is no scheduled upcoming upgrade,
-    /// * and the protocol version of the highest block doesn't match the current chainspec version.
-    ///
-    /// This would happen in the case of an unplanned shutdown of the node after e.g. forking.
-    #[test]
-    fn should_abort_if_unplanned_shutdown_after_fork_and_no_upgrade_scheduled() {
-        let mut fixture = TestFixture::new();
-        let mut rng = TestRng::new();
-
-        // Make the highest block from an era the same or newer than the current chainspec one, but
-        // with an old protocol version.
-        let future_era = fixture.current_activation_point() + rng.gen_range(0..3);
-        let height = rng.gen();
-        let earlier_version = fixture.earlier_protocol_version();
-        let is_switch = rng.gen();
-        let highest_block =
-            Block::random_with_specifics(&mut rng, future_era, height, earlier_version, is_switch);
-
-        fixture.assert_handle_initialize(Some(highest_block), 0);
-        fixture.assert_process_should_abort();
-    }
-
-    /// Simulates an invalid run where:
-    /// * the highest block is from an era the same or newer than the current chainspec activation
-    ///   point,
-    /// * but older than a scheduled upgrade's activation point,
-    /// * and the protocol version of the highest block doesn't match the current chainspec version.
-    ///
-    /// This would happen in the case of an unplanned shutdown of the node after e.g. forking.
-    #[test]
-    fn should_abort_if_unplanned_shutdown_after_fork_and_future_upgrade_scheduled() {
-        let mut fixture = TestFixture::new();
-        let mut rng = TestRng::new();
-
-        // Set an upgrade for 10 eras after the current chainspec activation point.
-        let era_diff = 10;
-        fixture.set_next_upgrade(era_diff);
-
-        // Make the highest block from an era the same or newer than the current chainspec one, but
-        // with an old protocol version.
-        let future_era = fixture.current_activation_point() + rng.gen_range(0..era_diff);
-        let height = rng.gen();
-        let earlier_version = fixture.earlier_protocol_version();
-        let is_switch = rng.gen();
-        let highest_block =
-            Block::random_with_specifics(&mut rng, future_era, height, earlier_version, is_switch);
-
-        fixture.assert_handle_initialize(Some(highest_block), 0);
-        fixture.assert_process_should_abort();
-    }
-
-    /// Simulates an invalid run where the highest block is from an era the same or newer than the
-    /// than a scheduled upgrade's activation point.
-    ///
-    /// This is unlikely to happen unless a user modifies the launcher's config file to force the
-    /// wrong version of node to be executed.
-    #[test]
-    fn should_upgrade_if_highest_block_from_after_future_upgrade_activation_point() {
-        let mut fixture = TestFixture::new();
-        let mut rng = TestRng::new();
-
-        // Set an upgrade for 10 eras after the current chainspec activation point.
-        let era_diff = 10;
-        fixture.set_next_upgrade(era_diff);
-
-        // Make the highest block from an era the same or later than the upgrade activation point.
-        let future_era =
-            fixture.current_activation_point() + rng.gen_range(era_diff..(era_diff + 10));
-        let height = rng.gen();
-        let later_version = fixture.later_protocol_version();
-        let is_switch = rng.gen();
-        let highest_block =
-            Block::random_with_specifics(&mut rng, future_era, height, later_version, is_switch);
-
-        fixture.assert_handle_initialize(Some(highest_block), 0);
-        fixture.assert_process_should_upgrade();
-    }
->>>>>>> dfafcdb0
 }