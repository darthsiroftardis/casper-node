--- conflicted
+++ resolved
@@ -26,19 +26,10 @@
     },
     generate_ed25519_keypair,
     testing::TestRng,
-<<<<<<< HEAD
-    AccessRights, ApprovalsHash, Block, BlockHash, BlockHeader, BlockSignatures, BlockV2,
-    Chainspec, ChainspecRawBytes, Deploy, DeployHash, Digest, EraId, FinalitySignature, Key,
+    AvailableBlockRange, ApprovalsHash, Block, BlockHash, BlockHeader, BlockSignatures, BlockSignaturesV2,BlockV2,
+    ChainNameDigest, Chainspec, ChainspecRawBytes, Deploy, DeployHash, Digest, EraId, ExecutionInfo,FinalitySignature,FinalitySignatureV2, Key,
     ProtocolVersion, PublicKey, SecretKey, SignedBlockHeader, TestBlockBuilder, TestBlockV1Builder,
-    TimeDiff, Transaction, TransactionHash, TransactionV1Hash, Transfer, URef, U512,
-=======
-    AvailableBlockRange, Block, BlockHash, BlockHeader, BlockSignatures, BlockSignaturesV2,
-    BlockV2, ChainNameDigest, Chainspec, ChainspecRawBytes, Deploy, DeployApprovalsHash,
-    DeployHash, Digest, EraId, ExecutionInfo, FinalitySignature, FinalitySignatureV2, Key,
-    ProtocolVersion, PublicKey, SecretKey, SignedBlockHeader, TestBlockBuilder, TestBlockV1Builder,
-    TimeDiff, Transaction, TransactionApprovalsHash, TransactionHash, TransactionV1Hash,
-    TransactionWithFinalizedApprovals, Transfer, U512,
->>>>>>> 7af9475a
+    TimeDiff, Transaction, TransactionHash, TransactionV1Hash,TransactionWithFinalizedApprovals, Transfer, U512,
 };
 use tempfile::tempdir;
 
@@ -55,13 +46,8 @@
     storage::TransactionHeader,
     testing::{ComponentHarness, UnitTestEvent},
     types::{
-<<<<<<< HEAD
-        sync_leap_validation_metadata::SyncLeapValidationMetaData, ApprovalsHashes,
-        AvailableBlockRange, ExecutionInfo, LegacyDeploy, SignedBlock, SyncLeapIdentifier,
-=======
         sync_leap_validation_metadata::SyncLeapValidationMetaData, BlockWithMetadata,
         SyncLeapIdentifier,
->>>>>>> 7af9475a
     },
     utils::{Loadable, WithDir},
 };
@@ -403,28 +389,9 @@
     storage: &mut Storage,
     transaction_hash: TransactionHash,
 ) -> Option<(Transaction, Option<ExecutionInfo>)> {
-<<<<<<< HEAD
-    let response = harness.send_request(storage, |responder| {
-        StorageRequest::GetTransactionAndExecutionInfo {
-            transaction_hash,
-            responder,
-        }
-        .into()
-    });
-    assert!(harness.is_idle());
-    response.map(|((transaction, maybe_approvals), exec_info)| {
-        let txn = if let Some(approvals) = maybe_approvals {
-            transaction.with_approvals(approvals)
-        } else {
-            transaction
-        };
-        (txn, exec_info)
-    })
-=======
     let transaction = storage.get_transaction_by_hash(transaction_hash)?;
     let execution_info = storage.read_execution_info(transaction.hash());
     Some((transaction, execution_info))
->>>>>>> 7af9475a
 }
 
 /// Requests the highest complete block from a storage component.
@@ -1012,31 +979,11 @@
 
     // Finally try to get the execution info as well. Since we did not store any, we expect to get
     // the block hash and height from the indices.
-<<<<<<< HEAD
-    let ((transaction_response, maybe_approvals), exec_info_response) = harness
-        .send_request(&mut storage, |responder| {
-            StorageRequest::GetTransactionAndExecutionInfo {
-                transaction_hash: transaction.hash(),
-                responder,
-            }
-            .into()
-        })
-        .expect("no transaction with execution info returned");
-
-    let txn = if let Some(approvals) = maybe_approvals {
-        transaction_response.with_approvals(approvals)
-    } else {
-        transaction_response
-    };
-
-    assert_eq!(txn, transaction);
-=======
-    let (transaction_response, exec_info_response) =
+    let ((transaction_response, maybe_approvals), exec_info_response) =
         get_naive_transaction_and_execution_info(&mut storage, transaction.hash())
             .expect("no transaction with execution info returned");
 
     assert_eq!(transaction_response, transaction);
->>>>>>> 7af9475a
     match exec_info_response {
         Some(ExecutionInfo {
             block_hash,
@@ -1063,31 +1010,11 @@
     assert!(put_transaction(&mut harness, &mut storage, &transaction));
     // Don't insert to the transaction hash index. Since we have no execution results
     // either, we should receive a `None` execution info response.
-<<<<<<< HEAD
-    let ((transaction_response, maybe_approvals), exec_info_response) = harness
-        .send_request(&mut storage, |responder| {
-            StorageRequest::GetTransactionAndExecutionInfo {
-                transaction_hash: transaction.hash(),
-                responder,
-            }
-            .into()
-        })
-        .expect("no transaction with execution info returned");
-
-    let txn = if let Some(approvals) = maybe_approvals {
-        transaction_response.with_approvals(approvals)
-    } else {
-        transaction_response
-    };
-
-    assert_eq!(txn, transaction);
-=======
-    let (transaction_response, exec_info_response) =
+    let ((transaction_response, maybe_approvals), exec_info_response) =
         get_naive_transaction_and_execution_info(&mut storage, transaction.hash())
             .expect("no transaction with execution info returned");
 
     assert_eq!(transaction_response, transaction);
->>>>>>> 7af9475a
     assert!(
         exec_info_response.is_none(),
         "We didn't store any block info in the index but we received it in the response."
