--- conflicted
+++ resolved
@@ -1063,11 +1063,7 @@
         }
         let post_state_hash = contract_runtime
             .engine_state()
-<<<<<<< HEAD
             .commit_effects(empty_state_root, effects)
-=======
-            .apply_effects(empty_state_root, effects)
->>>>>>> b1e0f2ae
             .expect("applying effects to succeed");
         (contract_runtime, post_state_hash)
     }
