--- conflicted
+++ resolved
@@ -14,13 +14,8 @@
 
 use crate::{
     effect::{requests::RpcRequest, Responder},
-<<<<<<< HEAD
     rpcs::{chain::BlockIdentifier, docs::RpcDocs},
-    types::{Block, Deploy, DeployHash, NodeId},
-=======
-    rpcs::chain::BlockIdentifier,
     types::{Block, Deploy, DeployHash, DeployMetadata, NodeId},
->>>>>>> 535fa364
 };
 
 #[derive(Debug, From)]
