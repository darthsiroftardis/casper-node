//! RPCs related to the state.

// TODO - remove once schemars stops causing warning.
#![allow(clippy::field_reassign_with_default)]

use std::str;

use futures::{future::BoxFuture, FutureExt};
use http::Response;
use hyper::Body;
use once_cell::sync::Lazy;
use schemars::JsonSchema;
use serde::{Deserialize, Serialize};
use tracing::{error, info};
use warp_json_rpc::Builder;

use casper_execution_engine::core::engine_state::{BalanceResult, GetBidsResult};
use casper_types::{
    bytesrepr::ToBytes, CLType, CLValue, Key, ProtocolVersion, PublicKey, SecretKey, URef, U512,
};

use super::{
    docs::{DocExample, DOCS_EXAMPLE_PROTOCOL_VERSION},
    Error, ErrorCode, ReactorEventT, RpcRequest, RpcWithParams, RpcWithParamsExt,
};
use crate::{
    components::rpc_server::rpcs::RpcWithOptionalParams,
    crypto::hash::Digest,
    effect::EffectBuilder,
    reactor::QueueKind,
    rpcs::{
        chain::BlockIdentifier,
        common::{self, MERKLE_PROOF},
        RpcWithOptionalParamsExt,
    },
    types::{
        json_compatibility::{Account, AuctionState, StoredValue},
        Block, BlockHash, JsonBlockHeader,
    },
};

static GET_ITEM_PARAMS: Lazy<GetItemParams> = Lazy::new(|| GetItemParams {
    state_root_hash: *Block::doc_example().header().state_root_hash(),
    key: "deploy-af684263911154d26fa05be9963171802801a0b6aff8f199b7391eacb8edc9e1".to_string(),
    path: vec!["inner".to_string()],
});
static GET_ITEM_RESULT: Lazy<GetItemResult> = Lazy::new(|| GetItemResult {
    api_version: DOCS_EXAMPLE_PROTOCOL_VERSION,
    stored_value: StoredValue::CLValue(CLValue::from_t(1u64).unwrap()),
    merkle_proof: MERKLE_PROOF.clone(),
});
static GET_BALANCE_PARAMS: Lazy<GetBalanceParams> = Lazy::new(|| GetBalanceParams {
    state_root_hash: *Block::doc_example().header().state_root_hash(),
    purse_uref: "uref-09480c3248ef76b603d386f3f4f8a5f87f597d4eaffd475433f861af187ab5db-007"
        .to_string(),
});
static GET_BALANCE_RESULT: Lazy<GetBalanceResult> = Lazy::new(|| GetBalanceResult {
    api_version: DOCS_EXAMPLE_PROTOCOL_VERSION,
    balance_value: U512::from(123_456),
    merkle_proof: MERKLE_PROOF.clone(),
});
static GET_AUCTION_INFO_PARAMS: Lazy<GetAuctionInfoParams> = Lazy::new(|| GetAuctionInfoParams {
    block_identifier: BlockIdentifier::Hash(*Block::doc_example().hash()),
});
static GET_AUCTION_INFO_RESULT: Lazy<GetAuctionInfoResult> = Lazy::new(|| GetAuctionInfoResult {
    api_version: DOCS_EXAMPLE_PROTOCOL_VERSION,
    auction_state: AuctionState::doc_example().clone(),
});
static GET_ACCOUNT_INFO_PARAMS: Lazy<GetAccountInfoParams> = Lazy::new(|| {
    let secret_key = SecretKey::ed25519_from_bytes([0; 32]).unwrap();
    let public_key = PublicKey::from(&secret_key);
    GetAccountInfoParams {
        public_key,
        block_identifier: Some(BlockIdentifier::Hash(*Block::doc_example().hash())),
    }
});
static GET_ACCOUNT_INFO_RESULT: Lazy<GetAccountInfoResult> = Lazy::new(|| GetAccountInfoResult {
    api_version: DOCS_EXAMPLE_PROTOCOL_VERSION,
    account: Account::doc_example().clone(),
    merkle_proof: MERKLE_PROOF.clone(),
});
<<<<<<< HEAD
static QUERY_GLOBAL_STATE_PARAMS: Lazy<QueryGlobalStateParams> =
    Lazy::new(|| QueryGlobalStateParams {
        state_identifier: GlobalStateIdentifier::Block(*Block::doc_example().hash()),
        key: "deploy-af684263911154d26fa05be9963171802801a0b6aff8f199b7391eacb8edc9e1".to_string(),
        path: vec![],
    });
static QUERY_GLOBAL_STATE_RESULT: Lazy<QueryGlobalStateResult> =
    Lazy::new(|| QueryGlobalStateResult {
        api_version: DOCS_EXAMPLE_PROTOCOL_VERSION,
        block_header: Some(JsonBlockHeader::doc_example().clone()),
        stored_value: StoredValue::Account(Account::doc_example().clone()),
=======
static GET_DICTIONARY_ITEM_PARAMS: Lazy<GetDictionaryItemParams> =
    Lazy::new(|| GetDictionaryItemParams {
        state_root_hash: *Block::doc_example().header().state_root_hash(),
        dictionary_identifier: DictionaryIdentifier::URef {
            seed_uref: "uref-09480c3248ef76b603d386f3f4f8a5f87f597d4eaffd475433f861af187ab5db-007"
                .to_string(),
            dictionary_item_key: "a_unique_entry_identifier".to_string(),
        },
    });
static GET_DICTIONARY_ITEM_RESULT: Lazy<GetDictionaryItemResult> =
    Lazy::new(|| GetDictionaryItemResult {
        api_version: DOCS_EXAMPLE_PROTOCOL_VERSION,
        dictionary_key:
            "dictionary-67518854aa916c97d4e53df8570c8217ccc259da2721b692102d76acd0ee8d1f"
                .to_string(),
        stored_value: StoredValue::CLValue(CLValue::from_t(1u64).unwrap()),
>>>>>>> 48707848
        merkle_proof: MERKLE_PROOF.clone(),
    });

/// Params for "state_get_item" RPC request.
#[derive(Serialize, Deserialize, Debug, JsonSchema)]
#[serde(deny_unknown_fields)]
pub struct GetItemParams {
    /// Hash of the state root.
    pub state_root_hash: Digest,
    /// `casper_types::Key` as formatted string.
    pub key: String,
    /// The path components starting from the key as base.
    #[serde(default)]
    pub path: Vec<String>,
}

impl DocExample for GetItemParams {
    fn doc_example() -> &'static Self {
        &*GET_ITEM_PARAMS
    }
}

/// Result for "state_get_item" RPC response.
#[derive(Serialize, Deserialize, Debug, JsonSchema)]
#[serde(deny_unknown_fields)]
pub struct GetItemResult {
    /// The RPC API version.
    #[schemars(with = "String")]
    pub api_version: ProtocolVersion,
    /// The stored value.
    pub stored_value: StoredValue,
    /// The merkle proof.
    pub merkle_proof: String,
}

impl DocExample for GetItemResult {
    fn doc_example() -> &'static Self {
        &*GET_ITEM_RESULT
    }
}

/// "state_get_item" RPC.
pub struct GetItem {}

impl RpcWithParams for GetItem {
    const METHOD: &'static str = "state_get_item";
    type RequestParams = GetItemParams;
    type ResponseResult = GetItemResult;
}

impl RpcWithParamsExt for GetItem {
    fn handle_request<REv: ReactorEventT>(
        effect_builder: EffectBuilder<REv>,
        response_builder: Builder,
        params: Self::RequestParams,
        api_version: ProtocolVersion,
    ) -> BoxFuture<'static, Result<Response<Body>, Error>> {
        async move {
            // Try to parse a `casper_types::Key` from the params.
            let base_key = match Key::from_formatted_str(&params.key)
                .map_err(|error| format!("failed to parse key: {}", error))
            {
                Ok(key) => key,
                Err(error_msg) => {
                    info!("{}", error_msg);
                    return Ok(response_builder.error(warp_json_rpc::Error::custom(
                        ErrorCode::ParseQueryKey as i64,
                        error_msg,
                    ))?);
                }
            };

            // Run the query.
            let query_result = effect_builder
                .make_request(
                    |responder| RpcRequest::QueryGlobalState {
                        state_root_hash: params.state_root_hash,
                        base_key,
                        path: params.path,
                        responder,
                    },
                    QueueKind::Api,
                )
                .await;

            let (stored_value, proof_bytes) = match common::extract_query_result(query_result) {
                Ok(tuple) => tuple,
                Err((error_code, error_msg)) => {
                    info!("{}", error_msg);
                    return Ok(response_builder
                        .error(warp_json_rpc::Error::custom(error_code as i64, error_msg))?);
                }
            };

            let result = Self::ResponseResult {
                api_version,
                stored_value,
                merkle_proof: hex::encode(proof_bytes),
            };

            Ok(response_builder.success(result)?)
        }
        .boxed()
    }
}

/// Params for "state_get_balance" RPC request.
#[derive(Serialize, Deserialize, Debug, JsonSchema)]
#[serde(deny_unknown_fields)]
pub struct GetBalanceParams {
    /// The hash of state root.
    pub state_root_hash: Digest,
    /// Formatted URef.
    pub purse_uref: String,
}

impl DocExample for GetBalanceParams {
    fn doc_example() -> &'static Self {
        &*GET_BALANCE_PARAMS
    }
}

/// Result for "state_get_balance" RPC response.
#[derive(Serialize, Deserialize, Debug, JsonSchema)]
#[serde(deny_unknown_fields)]
pub struct GetBalanceResult {
    /// The RPC API version.
    #[schemars(with = "String")]
    pub api_version: ProtocolVersion,
    /// The balance value.
    pub balance_value: U512,
    /// The merkle proof.
    pub merkle_proof: String,
}

impl DocExample for GetBalanceResult {
    fn doc_example() -> &'static Self {
        &*GET_BALANCE_RESULT
    }
}

/// "state_get_balance" RPC.
pub struct GetBalance {}

impl RpcWithParams for GetBalance {
    const METHOD: &'static str = "state_get_balance";
    type RequestParams = GetBalanceParams;
    type ResponseResult = GetBalanceResult;
}

impl RpcWithParamsExt for GetBalance {
    fn handle_request<REv: ReactorEventT>(
        effect_builder: EffectBuilder<REv>,
        response_builder: Builder,
        params: Self::RequestParams,
        api_version: ProtocolVersion,
    ) -> BoxFuture<'static, Result<Response<Body>, Error>> {
        async move {
            // Try to parse the purse's URef from the params.
            let purse_uref = match URef::from_formatted_str(&params.purse_uref)
                .map_err(|error| format!("failed to parse purse_uref: {:?}", error))
            {
                Ok(uref) => uref,
                Err(error_msg) => {
                    info!("{}", error_msg);
                    return Ok(response_builder.error(warp_json_rpc::Error::custom(
                        ErrorCode::ParseGetBalanceURef as i64,
                        error_msg,
                    ))?);
                }
            };

            // Get the balance.
            let balance_result = effect_builder
                .make_request(
                    |responder| RpcRequest::GetBalance {
                        state_root_hash: params.state_root_hash,
                        purse_uref,
                        responder,
                    },
                    QueueKind::Api,
                )
                .await;

            let (balance_value, balance_proof) = match balance_result {
                Ok(BalanceResult::Success { motes, proof }) => (motes, proof),
                Ok(balance_result) => {
                    let error_msg = format!("get-balance failed: {:?}", balance_result);
                    info!("{}", error_msg);
                    return Ok(response_builder.error(warp_json_rpc::Error::custom(
                        ErrorCode::GetBalanceFailed as i64,
                        error_msg,
                    ))?);
                }
                Err(error) => {
                    let error_msg = format!("get-balance failed to execute: {}", error);
                    info!("{}", error_msg);
                    return Ok(response_builder.error(warp_json_rpc::Error::custom(
                        ErrorCode::GetBalanceFailedToExecute as i64,
                        error_msg,
                    ))?);
                }
            };

            let proof_bytes = match balance_proof.to_bytes() {
                Ok(proof_bytes) => proof_bytes,
                Err(error) => {
                    info!("failed to encode stored value: {}", error);
                    return Ok(response_builder.error(warp_json_rpc::Error::INTERNAL_ERROR)?);
                }
            };

            let merkle_proof = hex::encode(proof_bytes);

            // Return the result.
            let result = Self::ResponseResult {
                api_version,
                balance_value,
                merkle_proof,
            };
            Ok(response_builder.success(result)?)
        }
        .boxed()
    }
}

/// Params for "state_get_auction_info" RPC request.
#[derive(Serialize, Deserialize, Debug, JsonSchema)]
#[serde(deny_unknown_fields)]
pub struct GetAuctionInfoParams {
    /// The block identifier.
    pub block_identifier: BlockIdentifier,
}

impl DocExample for GetAuctionInfoParams {
    fn doc_example() -> &'static Self {
        &*GET_AUCTION_INFO_PARAMS
    }
}

/// Result for "state_get_auction_info" RPC response.
#[derive(Serialize, Deserialize, Debug, JsonSchema)]
#[serde(deny_unknown_fields)]
pub struct GetAuctionInfoResult {
    /// The RPC API version.
    #[schemars(with = "String")]
    pub api_version: ProtocolVersion,
    /// The auction state.
    pub auction_state: AuctionState,
}

impl DocExample for GetAuctionInfoResult {
    fn doc_example() -> &'static Self {
        &*GET_AUCTION_INFO_RESULT
    }
}

/// "state_get_auction_info" RPC.
pub struct GetAuctionInfo {}

impl RpcWithOptionalParams for GetAuctionInfo {
    const METHOD: &'static str = "state_get_auction_info";
    type OptionalRequestParams = GetAuctionInfoParams;
    type ResponseResult = GetAuctionInfoResult;
}

impl RpcWithOptionalParamsExt for GetAuctionInfo {
    fn handle_request<REv: ReactorEventT>(
        effect_builder: EffectBuilder<REv>,
        response_builder: Builder,
        maybe_params: Option<Self::OptionalRequestParams>,
        api_version: ProtocolVersion,
    ) -> BoxFuture<'static, Result<Response<Body>, Error>> {
        async move {
            let maybe_id = maybe_params.map(|params| params.block_identifier);
            let block: Block = {
                let maybe_block = effect_builder
                    .make_request(
                        |responder| RpcRequest::GetBlock {
                            maybe_id,
                            responder,
                        },
                        QueueKind::Api,
                    )
                    .await;

                match maybe_block {
                    None => {
                        let error_msg = if maybe_id.is_none() {
                            "get-auction-info failed to get last added block".to_string()
                        } else {
                            "get-auction-info failed to get specified block".to_string()
                        };
                        info!("{}", error_msg);
                        return Ok(response_builder.error(warp_json_rpc::Error::custom(
                            ErrorCode::NoSuchBlock as i64,
                            error_msg,
                        ))?);
                    }
                    Some((block, _)) => block,
                }
            };

            let protocol_version = api_version;

            // the global state hash of the last block
            let state_root_hash = *block.header().state_root_hash();
            // the block height of the last added block
            let block_height = block.header().height();

            let get_bids_result = effect_builder
                .make_request(
                    |responder| RpcRequest::GetBids {
                        state_root_hash,
                        responder,
                    },
                    QueueKind::Api,
                )
                .await;

            let maybe_bids = if let Ok(GetBidsResult::Success { bids, .. }) = get_bids_result {
                Some(bids)
            } else {
                None
            };
            let era_validators_result = effect_builder
                .make_request(
                    |responder| RpcRequest::QueryEraValidators {
                        state_root_hash,
                        protocol_version,
                        responder,
                    },
                    QueueKind::Api,
                )
                .await;

            let era_validators = era_validators_result.ok();

            let auction_state =
                AuctionState::new(state_root_hash, block_height, era_validators, maybe_bids);

            let result = Self::ResponseResult {
                api_version,
                auction_state,
            };
            Ok(response_builder.success(result)?)
        }
        .boxed()
    }
}

/// Params for "state_get_account_info" RPC request
#[derive(Serialize, Deserialize, Debug, JsonSchema)]
#[serde(deny_unknown_fields)]
pub struct GetAccountInfoParams {
    /// The public key of the Account.
    pub public_key: PublicKey,
    /// The block identifier.
    pub block_identifier: Option<BlockIdentifier>,
}

impl DocExample for GetAccountInfoParams {
    fn doc_example() -> &'static Self {
        &*GET_ACCOUNT_INFO_PARAMS
    }
}

/// Result for "state_get_account_info" RPC response.
#[derive(Serialize, Deserialize, Debug, JsonSchema)]
#[serde(deny_unknown_fields)]
pub struct GetAccountInfoResult {
    /// The RPC API version.
    #[schemars(with = "String")]
    pub api_version: ProtocolVersion,
    /// The account.
    pub account: Account,
    /// The merkle proof.
    pub merkle_proof: String,
}

impl DocExample for GetAccountInfoResult {
    fn doc_example() -> &'static Self {
        &*GET_ACCOUNT_INFO_RESULT
    }
}

/// "state_get_account_info" RPC.
pub struct GetAccountInfo {}

impl RpcWithParams for GetAccountInfo {
    const METHOD: &'static str = "state_get_account_info";
    type RequestParams = GetAccountInfoParams;
    type ResponseResult = GetAccountInfoResult;
}

impl RpcWithParamsExt for GetAccountInfo {
    fn handle_request<REv: ReactorEventT>(
        effect_builder: EffectBuilder<REv>,
        response_builder: Builder,
        params: Self::RequestParams,
        api_version: ProtocolVersion,
    ) -> BoxFuture<'static, Result<Response<Body>, Error>> {
        async move {
            let base_key = {
                let account_hash = params.public_key.to_account_hash();
                Key::Account(account_hash)
            };

            let block: Block = {
                let maybe_id = params.block_identifier;
                let maybe_block = effect_builder
                    .make_request(
                        |responder| RpcRequest::GetBlock {
                            maybe_id,
                            responder,
                        },
                        QueueKind::Api,
                    )
                    .await;

                match maybe_block {
                    None => {
                        let error_msg = if maybe_id.is_none() {
                            "get-account-info failed to get last added block".to_string()
                        } else {
                            "get-account-info failed to get specified block".to_string()
                        };
                        info!("{}", error_msg);
                        return Ok(response_builder.error(warp_json_rpc::Error::custom(
                            ErrorCode::NoSuchBlock as i64,
                            error_msg,
                        ))?);
                    }
                    Some((block, _)) => block,
                }
            };

            let state_root_hash = *block.header().state_root_hash();

            let query_result = effect_builder
                .make_request(
                    |responder| RpcRequest::QueryGlobalState {
                        state_root_hash,
                        base_key,
                        path: vec![],
                        responder,
                    },
                    QueueKind::Api,
                )
                .await;

            let (stored_value, proof_bytes) = match common::extract_query_result(query_result) {
                Ok(tuple) => tuple,
                Err((error_code, error_msg)) => {
                    info!("{}", error_msg);
                    return Ok(response_builder
                        .error(warp_json_rpc::Error::custom(error_code as i64, error_msg))?);
                }
            };

            let account = if let StoredValue::Account(account) = stored_value {
                account
            } else {
                let error_msg = "get-account-info failed to get specified account".to_string();
                return Ok(response_builder.error(warp_json_rpc::Error::custom(
                    ErrorCode::NoSuchAccount as i64,
                    error_msg,
                ))?);
            };

            let result = Self::ResponseResult {
                api_version,
                account,
                merkle_proof: hex::encode(proof_bytes),
            };

            Ok(response_builder.success(result)?)
        }
        .boxed()
    }
}

<<<<<<< HEAD
/// Identifier for possible ways to query Global State
#[derive(Serialize, Deserialize, Debug, JsonSchema, Clone)]
#[serde(deny_unknown_fields)]
pub enum GlobalStateIdentifier {
    /// Query using a block hash.
    Block(BlockHash),
    /// Query using the state root hash.
    StateRoot(Digest),
}

/// Params for "query_global_state" RPC
#[derive(Serialize, Deserialize, Debug, JsonSchema)]
#[serde(deny_unknown_fields)]
pub struct QueryGlobalStateParams {
    /// The identifier used for the query.
    pub state_identifier: GlobalStateIdentifier,
    /// `casper_types::Key` as formatted string.
    pub key: String,
    /// The path components starting from the key as base.
    #[serde(default)]
    pub path: Vec<String>,
}

impl DocExample for QueryGlobalStateParams {
    fn doc_example() -> &'static Self {
        &*QUERY_GLOBAL_STATE_PARAMS
    }
}

/// Result for "query_global_state" RPC response.
#[derive(Serialize, Deserialize, Debug, JsonSchema)]
#[serde(deny_unknown_fields)]
pub struct QueryGlobalStateResult {
    /// The RPC API version.
    #[schemars(with = "String")]
    pub api_version: ProtocolVersion,
    /// The block header if a Block hash was provided.
    pub block_header: Option<JsonBlockHeader>,
=======
#[derive(Serialize, Deserialize, Debug, JsonSchema, Clone)]
/// Options for dictionary item lookups.
pub enum DictionaryIdentifier {
    /// Lookup a dictionary item via an Account's named keys.
    AccountNamedKey {
        /// The account key as a formatted string whose named keys contains dictionary_name.
        key: String,
        /// The named key under which the dictionary seed URef is stored.
        dictionary_name: String,
        /// The dictionary item key formatted as a string.
        dictionary_item_key: String,
    },
    /// Lookup a dictionary item via a Contract's named keys.
    ContractNamedKey {
        /// The contract key as a formatted string whose named keys contains dictionary_name.
        key: String,
        /// The named key under which the dictionary seed URef is stored.
        dictionary_name: String,
        /// The dictionary item key formatted as a string.
        dictionary_item_key: String,
    },
    /// Lookup a dictionary item via its seed URef.
    URef {
        /// The dictionary's seed URef.
        seed_uref: String,
        /// The dictionary item key formatted as a string.
        dictionary_item_key: String,
    },
    /// Lookup a dictionary item via its unique key.
    Dictionary(String),
}

impl DictionaryIdentifier {
    fn get_dictionary_base_key(&self) -> Result<Option<Key>, Error> {
        match self {
            DictionaryIdentifier::AccountNamedKey { ref key, .. }
            | DictionaryIdentifier::ContractNamedKey { ref key, .. } => {
                match Key::from_formatted_str(key) {
                    Ok(key) => Ok(Some(key)),
                    Err(error) => Err(Error(format!("failed to parse key: {}", error))),
                }
            }
            DictionaryIdentifier::URef { .. } | DictionaryIdentifier::Dictionary(_) => Ok(None),
        }
    }

    fn get_base_query_path(&self) -> Result<Option<Vec<String>>, Error> {
        match self {
            DictionaryIdentifier::AccountNamedKey {
                dictionary_name, ..
            }
            | DictionaryIdentifier::ContractNamedKey {
                dictionary_name, ..
            } => Ok(Some(vec![dictionary_name.clone()])),
            DictionaryIdentifier::URef { .. } | DictionaryIdentifier::Dictionary(_) => Ok(None),
        }
    }

    fn get_dictionary_address(
        &self,
        maybe_stored_value: Option<StoredValue>,
    ) -> Result<Key, Error> {
        match self {
            DictionaryIdentifier::AccountNamedKey {
                dictionary_item_key,
                ..
            }
            | DictionaryIdentifier::ContractNamedKey {
                dictionary_item_key,
                ..
            } => match maybe_stored_value {
                Some(StoredValue::CLValue(value)) => {
                    if *value.cl_type() == CLType::URef {
                        let seed: URef = value
                            .into_t()
                            .map_err(|_| Error("Failed to parse URef".to_string()))?;
                        let key_bytes = dictionary_item_key.as_str().as_bytes();
                        Ok(Key::dictionary(seed, key_bytes))
                    } else {
                        Err(Error("Failed create dictionary address".to_string()))
                    }
                }
                Some(_) | None => Err(Error("Failed to create dictionary address".to_string())),
            },
            DictionaryIdentifier::URef {
                seed_uref,
                dictionary_item_key,
            } => {
                let key_bytes = dictionary_item_key.as_str().as_bytes();
                let seed_uref = URef::from_formatted_str(seed_uref)
                    .map_err(|_| Error("Failed to parse URef".to_string()))?;
                Ok(Key::dictionary(seed_uref, key_bytes))
            }
            DictionaryIdentifier::Dictionary(address) => Key::from_formatted_str(address)
                .map_err(|_| Error("Failed to parse Dictionary key".to_string())),
        }
    }
}

/// Params for "state_get_dict" RPC request.
#[derive(Serialize, Deserialize, Debug, JsonSchema)]
#[serde(deny_unknown_fields)]
pub struct GetDictionaryItemParams {
    /// Hash of the state root
    pub state_root_hash: Digest,
    /// The Dictionary query identifier.
    pub dictionary_identifier: DictionaryIdentifier,
}

impl DocExample for GetDictionaryItemParams {
    fn doc_example() -> &'static Self {
        &*GET_DICTIONARY_ITEM_PARAMS
    }
}

/// Result for "state_get_dictionary" RPC response.
#[derive(Serialize, Deserialize, Debug, JsonSchema)]
#[serde(deny_unknown_fields)]
pub struct GetDictionaryItemResult {
    /// The RPC API version.
    #[schemars(with = "String")]
    pub api_version: ProtocolVersion,
    /// The key under which the value is stored.
    pub dictionary_key: String,
>>>>>>> 48707848
    /// The stored value.
    pub stored_value: StoredValue,
    /// The merkle proof.
    pub merkle_proof: String,
}

<<<<<<< HEAD
impl DocExample for QueryGlobalStateResult {
    fn doc_example() -> &'static Self {
        &*QUERY_GLOBAL_STATE_RESULT
    }
}

/// "query_global_state" RPC
pub struct QueryGlobalState {}

impl RpcWithParams for QueryGlobalState {
    const METHOD: &'static str = "query_global_state";
    type RequestParams = QueryGlobalStateParams;
    type ResponseResult = QueryGlobalStateResult;
}

impl RpcWithParamsExt for QueryGlobalState {
=======
impl DocExample for GetDictionaryItemResult {
    fn doc_example() -> &'static Self {
        &*GET_DICTIONARY_ITEM_RESULT
    }
}

/// "state_get_dictionary" RPC.
pub struct GetDictionaryItem {}

impl RpcWithParams for GetDictionaryItem {
    const METHOD: &'static str = "state_get_dictionary_item";
    type RequestParams = GetDictionaryItemParams;
    type ResponseResult = GetDictionaryItemResult;
}

impl RpcWithParamsExt for GetDictionaryItem {
>>>>>>> 48707848
    fn handle_request<REv: ReactorEventT>(
        effect_builder: EffectBuilder<REv>,
        response_builder: Builder,
        params: Self::RequestParams,
        api_version: ProtocolVersion,
    ) -> BoxFuture<'static, Result<Response<Body>, Error>> {
        async move {
<<<<<<< HEAD
            let (state_root_hash, maybe_block_header) = match params.state_identifier {
                GlobalStateIdentifier::Block(block_hash) => {
                    match effect_builder
                        .get_block_header_from_storage(block_hash)
                        .await
                    {
                        Some(header) => {
                            let json_block_header = JsonBlockHeader::from(header.clone());
                            (*header.state_root_hash(), Some(json_block_header))
                        }
                        None => {
                            let error_msg =
                                "query_global_state failed to retrieve specified block header"
                                    .to_string();
                            return Ok(response_builder.error(warp_json_rpc::Error::custom(
                                ErrorCode::NoSuchBlock as i64,
                                error_msg,
                            ))?);
                        }
                    }
                }
                GlobalStateIdentifier::StateRoot(state_root_hash) => (state_root_hash, None),
            };

            let base_key = match Key::from_formatted_str(&params.key)
                .map_err(|error| format!("failed to parse key: {}", error))
            {
                Ok(key) => key,
                Err(error_msg) => {
                    info!("{}", error_msg);
                    return Ok(response_builder.error(warp_json_rpc::Error::custom(
                        ErrorCode::ParseQueryKey as i64,
                        error_msg,
                    ))?);
=======
            let dictionary_address = match params.dictionary_identifier {
                DictionaryIdentifier::AccountNamedKey { .. }
                | DictionaryIdentifier::ContractNamedKey { .. } => {
                    let base_key = match params.dictionary_identifier.get_dictionary_base_key() {
                        Ok(Some(key)) => key,
                        Err(_) | Ok(None) => {
                            error!("Failed to parse key");
                            return Ok(response_builder.error(warp_json_rpc::Error::custom(
                                ErrorCode::ParseQueryKey as i64,
                                "Failed to parse key",
                            ))?);
                        }
                    };

                    let path = match params.dictionary_identifier.get_base_query_path() {
                        Ok(Some(path)) => path,
                        Err(_) | Ok(None) => {
                            error!("Failed to execute query");
                            return Ok(response_builder.error(warp_json_rpc::Error::custom(
                                ErrorCode::NoDictionaryName as i64,
                                "Failed to execute query",
                            ))?);
                        }
                    };

                    let query_result = effect_builder
                        .make_request(
                            |responder| RpcRequest::QueryGlobalState {
                                state_root_hash: params.state_root_hash,
                                base_key,
                                path,
                                responder,
                            },
                            QueueKind::Api,
                        )
                        .await;

                    let (stored_value, _) = match common::extract_query_result(query_result) {
                        Ok(tuple) => tuple,
                        Err((error_code, error_msg)) => {
                            info!("{}", error_msg);
                            return Ok(response_builder.error(warp_json_rpc::Error::custom(
                                error_code as i64,
                                error_msg,
                            ))?);
                        }
                    };

                    params
                        .dictionary_identifier
                        .get_dictionary_address(Some(stored_value))
                }
                DictionaryIdentifier::URef { .. } | DictionaryIdentifier::Dictionary(_) => {
                    params.dictionary_identifier.get_dictionary_address(None)
                }
            };

            let dictionary_query_key = match dictionary_address {
                Ok(key) => key,
                Err(Error(message)) => {
                    return Ok(response_builder.error(warp_json_rpc::Error::custom(
                        ErrorCode::FailedToGetDictionaryURef as i64,
                        message,
                    ))?)
>>>>>>> 48707848
                }
            };

            let query_result = effect_builder
                .make_request(
                    |responder| RpcRequest::QueryGlobalState {
<<<<<<< HEAD
                        state_root_hash,
                        base_key,
                        path: params.path,
=======
                        state_root_hash: params.state_root_hash,
                        base_key: dictionary_query_key,
                        path: vec![],
>>>>>>> 48707848
                        responder,
                    },
                    QueueKind::Api,
                )
                .await;

            let (stored_value, proof_bytes) = match common::extract_query_result(query_result) {
                Ok(tuple) => tuple,
                Err((error_code, error_msg)) => {
                    info!("{}", error_msg);
                    return Ok(response_builder
                        .error(warp_json_rpc::Error::custom(error_code as i64, error_msg))?);
                }
            };

            let result = Self::ResponseResult {
                api_version,
<<<<<<< HEAD
                block_header: maybe_block_header,
=======
                dictionary_key: dictionary_query_key.to_formatted_string(),
>>>>>>> 48707848
                stored_value,
                merkle_proof: hex::encode(proof_bytes),
            };

            Ok(response_builder.success(result)?)
        }
        .boxed()
    }
}<|MERGE_RESOLUTION|>--- conflicted
+++ resolved
@@ -79,19 +79,6 @@
     account: Account::doc_example().clone(),
     merkle_proof: MERKLE_PROOF.clone(),
 });
-<<<<<<< HEAD
-static QUERY_GLOBAL_STATE_PARAMS: Lazy<QueryGlobalStateParams> =
-    Lazy::new(|| QueryGlobalStateParams {
-        state_identifier: GlobalStateIdentifier::Block(*Block::doc_example().hash()),
-        key: "deploy-af684263911154d26fa05be9963171802801a0b6aff8f199b7391eacb8edc9e1".to_string(),
-        path: vec![],
-    });
-static QUERY_GLOBAL_STATE_RESULT: Lazy<QueryGlobalStateResult> =
-    Lazy::new(|| QueryGlobalStateResult {
-        api_version: DOCS_EXAMPLE_PROTOCOL_VERSION,
-        block_header: Some(JsonBlockHeader::doc_example().clone()),
-        stored_value: StoredValue::Account(Account::doc_example().clone()),
-=======
 static GET_DICTIONARY_ITEM_PARAMS: Lazy<GetDictionaryItemParams> =
     Lazy::new(|| GetDictionaryItemParams {
         state_root_hash: *Block::doc_example().header().state_root_hash(),
@@ -108,10 +95,21 @@
             "dictionary-67518854aa916c97d4e53df8570c8217ccc259da2721b692102d76acd0ee8d1f"
                 .to_string(),
         stored_value: StoredValue::CLValue(CLValue::from_t(1u64).unwrap()),
->>>>>>> 48707848
         merkle_proof: MERKLE_PROOF.clone(),
     });
-
+static QUERY_GLOBAL_STATE_PARAMS: Lazy<QueryGlobalStateParams> =
+    Lazy::new(|| QueryGlobalStateParams {
+        state_identifier: GlobalStateIdentifier::Block(*Block::doc_example().hash()),
+        key: "deploy-af684263911154d26fa05be9963171802801a0b6aff8f199b7391eacb8edc9e1".to_string(),
+        path: vec![],
+    });
+static QUERY_GLOBAL_STATE_RESULT: Lazy<QueryGlobalStateResult> =
+    Lazy::new(|| QueryGlobalStateResult {
+        api_version: DOCS_EXAMPLE_PROTOCOL_VERSION,
+        block_header: Some(JsonBlockHeader::doc_example().clone()),
+        stored_value: StoredValue::Account(Account::doc_example().clone()),
+        merkle_proof: MERKLE_PROOF.clone(),
+    });
 /// Params for "state_get_item" RPC request.
 #[derive(Serialize, Deserialize, Debug, JsonSchema)]
 #[serde(deny_unknown_fields)]
@@ -591,46 +589,6 @@
     }
 }
 
-<<<<<<< HEAD
-/// Identifier for possible ways to query Global State
-#[derive(Serialize, Deserialize, Debug, JsonSchema, Clone)]
-#[serde(deny_unknown_fields)]
-pub enum GlobalStateIdentifier {
-    /// Query using a block hash.
-    Block(BlockHash),
-    /// Query using the state root hash.
-    StateRoot(Digest),
-}
-
-/// Params for "query_global_state" RPC
-#[derive(Serialize, Deserialize, Debug, JsonSchema)]
-#[serde(deny_unknown_fields)]
-pub struct QueryGlobalStateParams {
-    /// The identifier used for the query.
-    pub state_identifier: GlobalStateIdentifier,
-    /// `casper_types::Key` as formatted string.
-    pub key: String,
-    /// The path components starting from the key as base.
-    #[serde(default)]
-    pub path: Vec<String>,
-}
-
-impl DocExample for QueryGlobalStateParams {
-    fn doc_example() -> &'static Self {
-        &*QUERY_GLOBAL_STATE_PARAMS
-    }
-}
-
-/// Result for "query_global_state" RPC response.
-#[derive(Serialize, Deserialize, Debug, JsonSchema)]
-#[serde(deny_unknown_fields)]
-pub struct QueryGlobalStateResult {
-    /// The RPC API version.
-    #[schemars(with = "String")]
-    pub api_version: ProtocolVersion,
-    /// The block header if a Block hash was provided.
-    pub block_header: Option<JsonBlockHeader>,
-=======
 #[derive(Serialize, Deserialize, Debug, JsonSchema, Clone)]
 /// Options for dictionary item lookups.
 pub enum DictionaryIdentifier {
@@ -755,31 +713,12 @@
     pub api_version: ProtocolVersion,
     /// The key under which the value is stored.
     pub dictionary_key: String,
->>>>>>> 48707848
     /// The stored value.
     pub stored_value: StoredValue,
     /// The merkle proof.
     pub merkle_proof: String,
 }
 
-<<<<<<< HEAD
-impl DocExample for QueryGlobalStateResult {
-    fn doc_example() -> &'static Self {
-        &*QUERY_GLOBAL_STATE_RESULT
-    }
-}
-
-/// "query_global_state" RPC
-pub struct QueryGlobalState {}
-
-impl RpcWithParams for QueryGlobalState {
-    const METHOD: &'static str = "query_global_state";
-    type RequestParams = QueryGlobalStateParams;
-    type ResponseResult = QueryGlobalStateResult;
-}
-
-impl RpcWithParamsExt for QueryGlobalState {
-=======
 impl DocExample for GetDictionaryItemResult {
     fn doc_example() -> &'static Self {
         &*GET_DICTIONARY_ITEM_RESULT
@@ -796,7 +735,6 @@
 }
 
 impl RpcWithParamsExt for GetDictionaryItem {
->>>>>>> 48707848
     fn handle_request<REv: ReactorEventT>(
         effect_builder: EffectBuilder<REv>,
         response_builder: Builder,
@@ -804,7 +742,174 @@
         api_version: ProtocolVersion,
     ) -> BoxFuture<'static, Result<Response<Body>, Error>> {
         async move {
-<<<<<<< HEAD
+            let dictionary_address = match params.dictionary_identifier {
+                DictionaryIdentifier::AccountNamedKey { .. }
+                | DictionaryIdentifier::ContractNamedKey { .. } => {
+                    let base_key = match params.dictionary_identifier.get_dictionary_base_key() {
+                        Ok(Some(key)) => key,
+                        Err(_) | Ok(None) => {
+                            error!("Failed to parse key");
+                            return Ok(response_builder.error(warp_json_rpc::Error::custom(
+                                ErrorCode::ParseQueryKey as i64,
+                                "Failed to parse key",
+                            ))?);
+                        }
+                    };
+
+                    let path = match params.dictionary_identifier.get_base_query_path() {
+                        Ok(Some(path)) => path,
+                        Err(_) | Ok(None) => {
+                            error!("Failed to execute query");
+                            return Ok(response_builder.error(warp_json_rpc::Error::custom(
+                                ErrorCode::NoDictionaryName as i64,
+                                "Failed to execute query",
+                            ))?);
+                        }
+                    };
+
+                    let query_result = effect_builder
+                        .make_request(
+                            |responder| RpcRequest::QueryGlobalState {
+                                state_root_hash: params.state_root_hash,
+                                base_key,
+                                path,
+                                responder,
+                            },
+                            QueueKind::Api,
+                        )
+                        .await;
+
+                    let (stored_value, _) = match common::extract_query_result(query_result) {
+                        Ok(tuple) => tuple,
+                        Err((error_code, error_msg)) => {
+                            info!("{}", error_msg);
+                            return Ok(response_builder.error(warp_json_rpc::Error::custom(
+                                error_code as i64,
+                                error_msg,
+                            ))?);
+                        }
+                    };
+
+                    params
+                        .dictionary_identifier
+                        .get_dictionary_address(Some(stored_value))
+                }
+                DictionaryIdentifier::URef { .. } | DictionaryIdentifier::Dictionary(_) => {
+                    params.dictionary_identifier.get_dictionary_address(None)
+                }
+            };
+
+            let dictionary_query_key = match dictionary_address {
+                Ok(key) => key,
+                Err(Error(message)) => {
+                    return Ok(response_builder.error(warp_json_rpc::Error::custom(
+                        ErrorCode::FailedToGetDictionaryURef as i64,
+                        message,
+                    ))?)
+                }
+            };
+
+            let query_result = effect_builder
+                .make_request(
+                    |responder| RpcRequest::QueryGlobalState {
+                        state_root_hash: params.state_root_hash,
+                        base_key: dictionary_query_key,
+                        path: vec![],
+                        responder,
+                    },
+                    QueueKind::Api,
+                )
+                .await;
+
+            let (stored_value, proof_bytes) = match common::extract_query_result(query_result) {
+                Ok(tuple) => tuple,
+                Err((error_code, error_msg)) => {
+                    info!("{}", error_msg);
+                    return Ok(response_builder
+                        .error(warp_json_rpc::Error::custom(error_code as i64, error_msg))?);
+                }
+            };
+
+            let result = Self::ResponseResult {
+                api_version,
+                dictionary_key: dictionary_query_key.to_formatted_string(),
+                stored_value,
+                merkle_proof: hex::encode(proof_bytes),
+            };
+
+            Ok(response_builder.success(result)?)
+        }
+        .boxed()
+    }
+}
+
+/// Identifier for possible ways to query Global State
+#[derive(Serialize, Deserialize, Debug, JsonSchema, Clone)]
+#[serde(deny_unknown_fields)]
+pub enum GlobalStateIdentifier {
+    /// Query using a block hash.
+    Block(BlockHash),
+    /// Query using the state root hash.
+    StateRoot(Digest),
+}
+
+/// Params for "query_global_state" RPC
+#[derive(Serialize, Deserialize, Debug, JsonSchema)]
+#[serde(deny_unknown_fields)]
+pub struct QueryGlobalStateParams {
+    /// The identifier used for the query.
+    pub state_identifier: GlobalStateIdentifier,
+    /// `casper_types::Key` as formatted string.
+    pub key: String,
+    /// The path components starting from the key as base.
+    #[serde(default)]
+    pub path: Vec<String>,
+}
+
+impl DocExample for QueryGlobalStateParams {
+    fn doc_example() -> &'static Self {
+        &*QUERY_GLOBAL_STATE_PARAMS
+    }
+}
+
+/// Result for "query_global_state" RPC response.
+#[derive(Serialize, Deserialize, Debug, JsonSchema)]
+#[serde(deny_unknown_fields)]
+pub struct QueryGlobalStateResult {
+    /// The RPC API version.
+    #[schemars(with = "String")]
+    pub api_version: ProtocolVersion,
+    /// The block header if a Block hash was provided.
+    pub block_header: Option<JsonBlockHeader>,
+    /// The stored value.
+    pub stored_value: StoredValue,
+    /// The merkle proof.
+    pub merkle_proof: String,
+}
+
+impl DocExample for QueryGlobalStateResult {
+    fn doc_example() -> &'static Self {
+        &*QUERY_GLOBAL_STATE_RESULT
+    }
+}
+
+/// "query_global_state" RPC
+pub struct QueryGlobalState {}
+
+impl RpcWithParams for QueryGlobalState {
+    const METHOD: &'static str = "query_global_state";
+    type RequestParams = QueryGlobalStateParams;
+    type ResponseResult = QueryGlobalStateResult;
+}
+
+impl RpcWithParamsExt for QueryGlobalState {
+    fn handle_request<REv: ReactorEventT>(
+        effect_builder: EffectBuilder<REv>,
+        response_builder: Builder,
+        params: Self::RequestParams,
+        api_version: ProtocolVersion,
+    ) -> BoxFuture<'static, Result<Response<Body>, Error>> {
+        async move {
             let (state_root_hash, maybe_block_header) = match params.state_identifier {
                 GlobalStateIdentifier::Block(block_hash) => {
                     match effect_builder
@@ -839,87 +944,15 @@
                         ErrorCode::ParseQueryKey as i64,
                         error_msg,
                     ))?);
-=======
-            let dictionary_address = match params.dictionary_identifier {
-                DictionaryIdentifier::AccountNamedKey { .. }
-                | DictionaryIdentifier::ContractNamedKey { .. } => {
-                    let base_key = match params.dictionary_identifier.get_dictionary_base_key() {
-                        Ok(Some(key)) => key,
-                        Err(_) | Ok(None) => {
-                            error!("Failed to parse key");
-                            return Ok(response_builder.error(warp_json_rpc::Error::custom(
-                                ErrorCode::ParseQueryKey as i64,
-                                "Failed to parse key",
-                            ))?);
-                        }
-                    };
-
-                    let path = match params.dictionary_identifier.get_base_query_path() {
-                        Ok(Some(path)) => path,
-                        Err(_) | Ok(None) => {
-                            error!("Failed to execute query");
-                            return Ok(response_builder.error(warp_json_rpc::Error::custom(
-                                ErrorCode::NoDictionaryName as i64,
-                                "Failed to execute query",
-                            ))?);
-                        }
-                    };
-
-                    let query_result = effect_builder
-                        .make_request(
-                            |responder| RpcRequest::QueryGlobalState {
-                                state_root_hash: params.state_root_hash,
-                                base_key,
-                                path,
-                                responder,
-                            },
-                            QueueKind::Api,
-                        )
-                        .await;
-
-                    let (stored_value, _) = match common::extract_query_result(query_result) {
-                        Ok(tuple) => tuple,
-                        Err((error_code, error_msg)) => {
-                            info!("{}", error_msg);
-                            return Ok(response_builder.error(warp_json_rpc::Error::custom(
-                                error_code as i64,
-                                error_msg,
-                            ))?);
-                        }
-                    };
-
-                    params
-                        .dictionary_identifier
-                        .get_dictionary_address(Some(stored_value))
-                }
-                DictionaryIdentifier::URef { .. } | DictionaryIdentifier::Dictionary(_) => {
-                    params.dictionary_identifier.get_dictionary_address(None)
-                }
-            };
-
-            let dictionary_query_key = match dictionary_address {
-                Ok(key) => key,
-                Err(Error(message)) => {
-                    return Ok(response_builder.error(warp_json_rpc::Error::custom(
-                        ErrorCode::FailedToGetDictionaryURef as i64,
-                        message,
-                    ))?)
->>>>>>> 48707848
                 }
             };
 
             let query_result = effect_builder
                 .make_request(
                     |responder| RpcRequest::QueryGlobalState {
-<<<<<<< HEAD
                         state_root_hash,
                         base_key,
                         path: params.path,
-=======
-                        state_root_hash: params.state_root_hash,
-                        base_key: dictionary_query_key,
-                        path: vec![],
->>>>>>> 48707848
                         responder,
                     },
                     QueueKind::Api,
@@ -937,11 +970,7 @@
 
             let result = Self::ResponseResult {
                 api_version,
-<<<<<<< HEAD
                 block_header: maybe_block_header,
-=======
-                dictionary_key: dictionary_query_key.to_formatted_string(),
->>>>>>> 48707848
                 stored_value,
                 merkle_proof: hex::encode(proof_bytes),
             };
