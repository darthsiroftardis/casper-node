use std::collections::{BTreeMap, HashMap};

use casper_execution_engine::{
    core::engine_state::{execution_effect::ExecutionEffect, GetEraValidatorsRequest},
    shared::newtypes::Blake2bHash,
};
use casper_types::{EraId, ExecutionResult, ProtocolVersion, PublicKey, U512};

use crate::types::{Block, DeployHash, DeployHeader};

/// Request for validator weights for a specific era.
#[derive(Debug, Clone, PartialEq, Eq)]
pub struct ValidatorWeightsByEraIdRequest {
    state_hash: Blake2bHash,
    era_id: EraId,
    protocol_version: ProtocolVersion,
}

impl ValidatorWeightsByEraIdRequest {
    /// Constructs a new ValidatorWeightsByEraIdRequest.
    pub fn new(state_hash: Blake2bHash, era_id: EraId, protocol_version: ProtocolVersion) -> Self {
        ValidatorWeightsByEraIdRequest {
            state_hash,
            era_id,
            protocol_version,
        }
    }

    /// Get the state hash.
    pub fn state_hash(&self) -> Blake2bHash {
        self.state_hash
    }

    /// Get the era id.
    pub fn era_id(&self) -> EraId {
        self.era_id
    }

    /// Get the protocol version.
    pub fn protocol_version(&self) -> ProtocolVersion {
        self.protocol_version
    }
}

impl From<ValidatorWeightsByEraIdRequest> for GetEraValidatorsRequest {
    fn from(input: ValidatorWeightsByEraIdRequest) -> Self {
        GetEraValidatorsRequest::new(input.state_hash, input.protocol_version)
    }
}

/// Request for era validators.
#[derive(Debug, Clone, PartialEq, Eq)]
pub struct EraValidatorsRequest {
    state_hash: Blake2bHash,
    protocol_version: ProtocolVersion,
}

impl EraValidatorsRequest {
    /// Constructs a new EraValidatorsRequest.
    pub fn new(state_hash: Blake2bHash, protocol_version: ProtocolVersion) -> Self {
        EraValidatorsRequest {
            state_hash,
            protocol_version,
        }
    }

    /// Get the state hash.
    pub fn state_hash(&self) -> Blake2bHash {
        self.state_hash
    }

    /// Get the protocol version.
    pub fn protocol_version(&self) -> ProtocolVersion {
        self.protocol_version
    }
}

impl From<EraValidatorsRequest> for GetEraValidatorsRequest {
    fn from(input: EraValidatorsRequest) -> Self {
        GetEraValidatorsRequest::new(input.state_hash, input.protocol_version)
    }
}

/// Effects from running step and the next era validators that are gathered when an era ends.
#[derive(Debug)]
pub struct StepEffectAndUpcomingEraValidators {
    /// An [`ExecutionEffect`] created by an era ending.
    pub step_execution_effect: ExecutionEffect,
    /// Validator sets for all upcoming eras that have already been determined.
    pub upcoming_era_validators: BTreeMap<EraId, BTreeMap<PublicKey, U512>>,
}

/// A [`Block`] that was the result of execution in the `ContractRuntime` along with any execution
/// effects it may have.
#[derive(Debug)]
pub struct BlockAndExecutionEffects {
    /// The [`Block`] the contract runtime executed.
    pub block: Block,
    /// The results from executing the deploys in the block.
    pub execution_results: HashMap<DeployHash, (DeployHeader, ExecutionResult)>,
<<<<<<< HEAD
    /// An [`ExecutionEffect`] created if an era ended.
    pub maybe_step_execution_effect: Option<ExecutionEffect>,
}

impl BlockAndExecutionEffects {
    /// Gets the block.
    pub fn block(&self) -> &Block {
        &self.block
    }
}

impl From<BlockAndExecutionEffects> for Block {
    fn from(block_and_execution_effects: BlockAndExecutionEffects) -> Self {
        block_and_execution_effects.block
    }
=======
    /// The [`ExecutionEffect`] and the upcoming validator sets determined by the `step`
    pub maybe_step_effect_and_upcoming_era_validators: Option<StepEffectAndUpcomingEraValidators>,
>>>>>>> 33c70928
}<|MERGE_RESOLUTION|>--- conflicted
+++ resolved
@@ -98,9 +98,8 @@
     pub block: Block,
     /// The results from executing the deploys in the block.
     pub execution_results: HashMap<DeployHash, (DeployHeader, ExecutionResult)>,
-<<<<<<< HEAD
-    /// An [`ExecutionEffect`] created if an era ended.
-    pub maybe_step_execution_effect: Option<ExecutionEffect>,
+    /// The [`ExecutionEffect`] and the upcoming validator sets determined by the `step`
+    pub maybe_step_effect_and_upcoming_era_validators: Option<StepEffectAndUpcomingEraValidators>,
 }
 
 impl BlockAndExecutionEffects {
@@ -114,8 +113,4 @@
     fn from(block_and_execution_effects: BlockAndExecutionEffects) -> Self {
         block_and_execution_effects.block
     }
-=======
-    /// The [`ExecutionEffect`] and the upcoming validator sets determined by the `step`
-    pub maybe_step_effect_and_upcoming_era_validators: Option<StepEffectAndUpcomingEraValidators>,
->>>>>>> 33c70928
 }