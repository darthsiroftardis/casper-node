--- conflicted
+++ resolved
@@ -85,13 +85,9 @@
     pub(super) get_total_supply: Histogram,
     pub(super) get_round_seigniorage_rate: Histogram,
     pub(super) get_era_validators: Histogram,
-<<<<<<< HEAD
     pub(super) get_all_values: Histogram,
-=======
-    pub(super) get_bids: Histogram,
     pub(super) execution_results_checksum: Histogram,
     pub(super) addressable_entity: Histogram,
->>>>>>> 12889f40
     pub(super) put_trie: Histogram,
     pub(super) get_trie: Histogram,
     pub(super) exec_block: Histogram,
@@ -237,12 +233,8 @@
         unregister_metric!(self.registry, self.get_total_supply);
         unregister_metric!(self.registry, self.get_round_seigniorage_rate);
         unregister_metric!(self.registry, self.get_era_validators);
-<<<<<<< HEAD
         unregister_metric!(self.registry, self.get_all_values);
-=======
-        unregister_metric!(self.registry, self.get_bids);
         unregister_metric!(self.registry, self.execution_results_checksum);
->>>>>>> 12889f40
         unregister_metric!(self.registry, self.put_trie);
         unregister_metric!(self.registry, self.get_trie);
         unregister_metric!(self.registry, self.exec_block);
