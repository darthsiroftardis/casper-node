use either::Either;
use std::time::Duration;
use tracing::{debug, error, info, warn};

use casper_types::{TimeDiff, Timestamp};

use crate::{
    components::{
        block_accumulator::{SyncIdentifier, SyncInstruction},
        block_synchronizer::BlockSynchronizerProgress,
        sync_leaper,
        sync_leaper::{LeapActivityError, LeapStatus},
        ValidatorBoundComponent,
    },
    effect::{requests::BlockSynchronizerRequest, EffectBuilder, EffectExt, Effects},
    reactor::main_reactor::{MainEvent, MainReactor},
    types::{ActivationPoint, BlockHash, NodeId, SyncLeap, SyncLeapIdentifier},
    NodeRng,
};

pub(super) enum CatchUpInstruction {
    Do(Duration, Effects<MainEvent>),
    CheckLater(String, Duration),
    Fatal(String),
    ShutdownForUpgrade,
    CaughtUp,
    CommitGenesis,
    CommitUpgrade,
}

impl MainReactor {
    pub(super) fn catch_up_instruction(
        &mut self,
        effect_builder: EffectBuilder<MainEvent>,
        rng: &mut NodeRng,
    ) -> CatchUpInstruction {
        // if there is instruction, return to start working on it
        // else fall thru with the current best available id for block syncing
        let sync_identifier = match self.catch_up_process() {
            Either::Right(catch_up_instruction) => return catch_up_instruction,
            Either::Left(sync_identifier) => sync_identifier,
        };
        debug!(
            ?sync_identifier,
            "CatchUp: sync identifier {}",
            sync_identifier.block_hash()
        );
        // we check with the block accumulator before doing sync work as it may be aware of one or
        // more blocks that are higher than our current highest block
        let sync_instruction = self.block_accumulator.sync_instruction(sync_identifier);
        debug!(
            ?sync_instruction,
            "CatchUp: sync_instruction {}",
            sync_instruction.block_hash()
        );
        if let Some(catch_up_instruction) =
            self.catch_up_sync_instruction(effect_builder, rng, sync_instruction)
        {
            // do necessary work to catch up
            return catch_up_instruction;
        }
        // purge synchronizer to keep state detection and reporting correct and fresh
        self.block_synchronizer.purge();
        // there are no catch up or shutdown instructions, so we must be caught up
        CatchUpInstruction::CaughtUp
    }

    fn catch_up_process(&mut self) -> Either<SyncIdentifier, CatchUpInstruction> {
        let catch_up_progress = self.block_synchronizer.historical_progress();
        self.update_last_progress(&catch_up_progress, false);
        match catch_up_progress {
            BlockSynchronizerProgress::Idle => {
                // not working on syncing a block (ready to start a new one)
                match self.trusted_hash {
                    Some(trusted_hash) => self.catch_up_trusted_hash(trusted_hash),
                    None => self.catch_up_no_trusted_hash(),
                }
            }
            BlockSynchronizerProgress::Syncing(block_hash, maybe_block_height, last_progress) => {
                // working on syncing a block
                self.catch_up_syncing(block_hash, maybe_block_height, last_progress)
            }
            BlockSynchronizerProgress::Synced(block_hash, block_height, era_id) => Either::Left(
                // for a synced CatchUp block -> we have header, body, global state, any execution
                // effects, any referenced deploys, & sufficient finality (by weight) of signatures
                SyncIdentifier::SyncedBlockIdentifier(block_hash, block_height, era_id),
            ),
        }
    }

    fn catch_up_no_trusted_hash(&mut self) -> Either<SyncIdentifier, CatchUpInstruction> {
        // no trusted hash provided, we will attempt to use local tip if available
        match self.storage.read_highest_complete_block() {
            Ok(Some(block)) => {
                // this is typically a restart scenario; if a node stops and restarts
                // quickly enough they can rejoin the network from their highest local block
                // if too much time has passed, the node will shutdown and require a
                // trusted block hash to be provided via the config file
                info!("CatchUp: local tip detected, no trusted hash");
                if block.header().is_switch_block() {
                    self.switch_block = Some(block.header().clone());
                }
                Either::Left(SyncIdentifier::LocalTip(
                    *block.hash(),
                    block.height(),
                    block.header().era_id(),
                ))
            }
            Ok(None) if self.switch_block.is_none() => {
<<<<<<< HEAD
                // no trusted hash, no local block, might be genesis
                self.catch_up_check_genesis()
            }
            Ok(None) => {
                // no trusted hash, no local block, no error, must be waiting for genesis
                info!("CatchUp: waiting to store genesis immediate switch block");
                Either::Right(CatchUpInstruction::CheckLater(
                    "CatchUp: waiting for genesis immediate switch block to be stored".to_string(),
                    self.control_logic_default_delay.into(),
                ))
            }
            Err(err) => Either::Right(CatchUpInstruction::Fatal(format!(
                "CatchUp: fatal block store error when attempting to read \
                                    highest complete block: {}",
                err
            ))),
        }
    }

    fn catch_up_check_genesis(&mut self) -> Either<SyncIdentifier, CatchUpInstruction> {
        match self.chainspec.protocol_config.activation_point {
            ActivationPoint::Genesis(timestamp) => {
                // this bootstraps a network; it only occurs once ever on a given network but is
                // very load-bearing as errors in this logic can prevent the network from coming
                // into existence or surviving its initial existence.
                if self
                    .chainspec
                    .network_config
                    .is_genesis_validator(self.validator_matrix.public_signing_key())
                    .unwrap_or(false)
                {
=======
                if let Some(timestamp) = self.is_genesis() {
>>>>>>> fed798cd
                    let now = Timestamp::now();
                    let grace_period = timestamp.saturating_add(TimeDiff::from_seconds(180));
                    if now > grace_period {
                        return Either::Right(CatchUpInstruction::Fatal(
                            "CatchUp: late for genesis; cannot proceed without trusted hash"
                                .to_string(),
                        ));
                    }
                    let time_remaining = timestamp.saturating_diff(now);
                    if time_remaining > TimeDiff::default() {
                        return Either::Right(CatchUpInstruction::CheckLater(
                            format!("CatchUp: waiting for genesis activation at {}", timestamp),
                            Duration::from(time_remaining),
                        ));
                    }
                    Either::Right(CatchUpInstruction::CommitGenesis)
                } else {
                    Either::Right(CatchUpInstruction::Fatal(
                        "CatchUp: only validating nodes may participate in genesis; cannot proceed without trusted hash".to_string(),
                    ))
                }
            }
            ActivationPoint::EraId(_) => {
                // no trusted hash, no local block, not genesis
                Either::Right(CatchUpInstruction::Fatal(
                    "CatchUp: cannot proceed without trusted hash".to_string(),
                ))
            }
        }
    }

    fn catch_up_trusted_hash(
        &mut self,
        trusted_hash: BlockHash,
    ) -> Either<SyncIdentifier, CatchUpInstruction> {
        // if we have a configured trusted hash and we have the header for that block,
        // use the higher block height of the local tip and the trusted header
        match self.storage.read_block_header(&trusted_hash) {
            Ok(Some(trusted_header)) => {
                match self.storage.read_highest_complete_block() {
                    Ok(Some(block)) => {
                        // leap w/ the higher of local tip or trusted hash
                        let trusted_height = trusted_header.height();
                        if trusted_height > block.height() {
                            Either::Left(SyncIdentifier::BlockIdentifier(
                                trusted_hash,
                                trusted_height,
                            ))
                        } else {
                            Either::Left(SyncIdentifier::LocalTip(
                                *block.hash(),
                                block.height(),
                                block.header().era_id(),
                            ))
                        }
                    }
                    Ok(None) => Either::Left(SyncIdentifier::BlockHash(trusted_hash)),
                    Err(_) => Either::Right(CatchUpInstruction::Fatal(
                        "CatchUp: fatal block store error when attempting to \
                                            read highest complete block"
                            .to_string(),
                    )),
                }
            }
            Ok(None) => {
                // we do not have the header for the trusted hash. we may have local tip,
                // but we start with the configured trusted hash in this scenario as it is
                // necessary to allow a node to re-join if their local state is stale
                Either::Left(SyncIdentifier::BlockHash(trusted_hash))
            }
            Err(err) => Either::Right(CatchUpInstruction::Fatal(format!(
                "CatchUp: fatal block store error when attempting to read \
                                    highest complete block: {}",
                err
            ))),
        }
    }

    fn catch_up_syncing(
        &mut self,
        block_hash: BlockHash,
        maybe_block_height: Option<u64>,
        last_progress: Timestamp,
    ) -> Either<SyncIdentifier, CatchUpInstruction> {
        // if any progress has been made, reset attempts
        if last_progress > self.last_progress {
            debug!("CatchUp: syncing last_progress: {}", last_progress);
            self.last_progress = last_progress;
            self.attempts = 0;
        }
        // if we have not made progress on our attempt to catch up with the network, increment
        // attempts counter and try again; the crank logic will shut the node down on the next
        // crank if we've exceeded our reattempts
        let idleness = Timestamp::now().saturating_diff(last_progress);
        if idleness > self.idle_tolerance {
            self.attempts += 1;
            warn!(
                "CatchUp: idleness detected last_progress: {} attempts remaining: {}",
                last_progress,
                self.max_attempts.saturating_sub(self.attempts)
            );
        }
        match maybe_block_height {
            None => Either::Left(SyncIdentifier::BlockHash(block_hash)),
            Some(block_height) => {
                Either::Left(SyncIdentifier::BlockIdentifier(block_hash, block_height))
            }
        }
    }

    fn catch_up_sync_instruction(
        &mut self,
        effect_builder: EffectBuilder<MainEvent>,
        rng: &mut NodeRng,
        sync_instruction: SyncInstruction,
    ) -> Option<CatchUpInstruction> {
        match sync_instruction {
            SyncInstruction::Leap { block_hash } => {
                Some(self.catch_up_leap(effect_builder, rng, block_hash))
            }
            SyncInstruction::BlockSync { block_hash } => {
                Some(self.catch_up_block_sync(effect_builder, block_hash))
            }
            SyncInstruction::CaughtUp { .. } => self.catch_up_check_transition(),
        }
    }

    fn catch_up_leap(
        &mut self,
        effect_builder: EffectBuilder<MainEvent>,
        rng: &mut NodeRng,
        block_hash: BlockHash,
    ) -> CatchUpInstruction {
        // register block builder so that control logic can tell that block is Syncing,
        // otherwise block_synchronizer detects as Idle which can cause unnecessary churn
        // on subsequent cranks while leaper is awaiting responses.
        self.block_synchronizer.register_block_by_hash(
            block_hash,
            true,
            true,
            self.chainspec.core_config.simultaneous_peer_requests,
        );
        let leap_status = self.sync_leaper.leap_status();
        info!(
            ?block_hash,
            ?leap_status,
            "CatchUp: {} {}",
            block_hash,
            leap_status
        );
        match leap_status {
            LeapStatus::Idle => self.catch_up_leaper_idle(effect_builder, rng, block_hash),
            LeapStatus::Awaiting { .. } => CatchUpInstruction::CheckLater(
                "sync leaper is awaiting response".to_string(),
                self.control_logic_default_delay.into(),
            ),
            LeapStatus::Received {
                best_available,
                from_peers,
                ..
            } => self.catch_up_leap_received(effect_builder, best_available, from_peers),
            LeapStatus::Failed { error, .. } => {
                self.catch_up_leap_failed(effect_builder, rng, block_hash, error)
            }
        }
    }

    fn catch_up_leap_failed(
        &mut self,
        effect_builder: EffectBuilder<MainEvent>,
        rng: &mut NodeRng,
        block_hash: BlockHash,
        error: LeapActivityError,
    ) -> CatchUpInstruction {
        self.attempts += 1;
        error!(
            %error,
            "CatchUp: failed leap, remaining attempts: {}",
            self.max_attempts.saturating_sub(self.attempts)
        );
        self.catch_up_leaper_idle(effect_builder, rng, block_hash)
    }

    fn catch_up_leaper_idle(
        &mut self,
        effect_builder: EffectBuilder<MainEvent>,
        rng: &mut NodeRng,
        block_hash: BlockHash,
    ) -> CatchUpInstruction {
        let sync_leap_identifier = SyncLeapIdentifier::sync_to_tip(block_hash);
        let peers_to_ask = self.net.fully_connected_peers_random(
            rng,
            self.chainspec.core_config.simultaneous_peer_requests as usize,
        );
        let effects = effect_builder.immediately().event(move |_| {
            MainEvent::SyncLeaper(sync_leaper::Event::AttemptLeap {
                sync_leap_identifier,
                peers_to_ask,
            })
        });
        CatchUpInstruction::Do(self.control_logic_default_delay.into(), effects)
    }

    fn catch_up_leap_received(
        &mut self,
        effect_builder: EffectBuilder<MainEvent>,
        best_available: Box<SyncLeap>,
        from_peers: Vec<NodeId>,
    ) -> CatchUpInstruction {
        let block_hash = best_available.highest_block_hash();
        let block_height = best_available.highest_block_height();
        info!(
            %best_available,"CatchUp: leap received({}) {}", block_height, block_hash);

        if let Err(msg) = self.update_highest_switch_block() {
            return CatchUpInstruction::Fatal(msg);
        }

        for validator_weights in
            best_available.era_validator_weights(self.validator_matrix.fault_tolerance_threshold())
        {
            self.validator_matrix
                .register_era_validator_weights(validator_weights);
        }

        self.block_synchronizer.register_sync_leap(
            &*best_available,
            from_peers,
            true,
            self.chainspec.core_config.simultaneous_peer_requests,
        );
        self.block_accumulator.handle_validators(effect_builder);
        let effects = effect_builder
            .immediately()
            .event(|_| MainEvent::BlockSynchronizerRequest(BlockSynchronizerRequest::NeedNext));
        CatchUpInstruction::Do(self.control_logic_default_delay.into(), effects)
    }

    fn catch_up_block_sync(
        &mut self,
        effect_builder: EffectBuilder<MainEvent>,
        block_hash: BlockHash,
    ) -> CatchUpInstruction {
        if self.block_synchronizer.register_block_by_hash(
            block_hash,
            true,
            true,
            self.chainspec.core_config.simultaneous_peer_requests,
        ) {
            // NeedNext will self perpetuate until nothing is needed for this block
            let mut effects = Effects::new();
            effects.extend(effect_builder.immediately().event(|_| {
                MainEvent::BlockSynchronizerRequest(BlockSynchronizerRequest::NeedNext)
            }));
            CatchUpInstruction::Do(Duration::ZERO, effects)
        } else {
            CatchUpInstruction::CheckLater(
                format!("block_synchronizer unable to register block {}", block_hash),
                self.control_logic_default_delay.into(),
            )
        }
    }

    fn catch_up_check_transition(&mut self) -> Option<CatchUpInstruction> {
        // we may be starting back up after a shutdown for upgrade; if so we need to
        // commit upgrade now before proceeding further
        match self.should_commit_upgrade() {
            Err(msg) => return Some(CatchUpInstruction::Fatal(msg)),
            Ok(true) => return Some(CatchUpInstruction::CommitUpgrade),
            Ok(false) => (),
        }
        // we may need to shutdown to go thru an upgrade
        if self.should_shutdown_for_upgrade() {
            Some(CatchUpInstruction::ShutdownForUpgrade)
        } else {
            None
        }
    }
<<<<<<< HEAD
=======

    fn is_genesis(&self) -> Option<Timestamp> {
        match self.chainspec.protocol_config.activation_point {
            ActivationPoint::Genesis(timestamp) => Some(timestamp),
            ActivationPoint::EraId(_) => None,
        }
    }
>>>>>>> fed798cd
}<|MERGE_RESOLUTION|>--- conflicted
+++ resolved
@@ -107,7 +107,6 @@
                 ))
             }
             Ok(None) if self.switch_block.is_none() => {
-<<<<<<< HEAD
                 // no trusted hash, no local block, might be genesis
                 self.catch_up_check_genesis()
             }
@@ -115,7 +114,7 @@
                 // no trusted hash, no local block, no error, must be waiting for genesis
                 info!("CatchUp: waiting to store genesis immediate switch block");
                 Either::Right(CatchUpInstruction::CheckLater(
-                    "CatchUp: waiting for genesis immediate switch block to be stored".to_string(),
+                    "waiting for genesis immediate switch block to be stored".to_string(),
                     self.control_logic_default_delay.into(),
                 ))
             }
@@ -133,36 +132,23 @@
                 // this bootstraps a network; it only occurs once ever on a given network but is
                 // very load-bearing as errors in this logic can prevent the network from coming
                 // into existence or surviving its initial existence.
-                if self
-                    .chainspec
-                    .network_config
-                    .is_genesis_validator(self.validator_matrix.public_signing_key())
-                    .unwrap_or(false)
-                {
-=======
-                if let Some(timestamp) = self.is_genesis() {
->>>>>>> fed798cd
-                    let now = Timestamp::now();
-                    let grace_period = timestamp.saturating_add(TimeDiff::from_seconds(180));
-                    if now > grace_period {
-                        return Either::Right(CatchUpInstruction::Fatal(
-                            "CatchUp: late for genesis; cannot proceed without trusted hash"
-                                .to_string(),
-                        ));
-                    }
-                    let time_remaining = timestamp.saturating_diff(now);
-                    if time_remaining > TimeDiff::default() {
-                        return Either::Right(CatchUpInstruction::CheckLater(
-                            format!("CatchUp: waiting for genesis activation at {}", timestamp),
-                            Duration::from(time_remaining),
-                        ));
-                    }
-                    Either::Right(CatchUpInstruction::CommitGenesis)
-                } else {
-                    Either::Right(CatchUpInstruction::Fatal(
-                        "CatchUp: only validating nodes may participate in genesis; cannot proceed without trusted hash".to_string(),
-                    ))
+
+                let now = Timestamp::now();
+                let grace_period = timestamp.saturating_add(TimeDiff::from_seconds(180));
+                if now > grace_period {
+                    return Either::Right(CatchUpInstruction::Fatal(
+                        "CatchUp: late for genesis; cannot proceed without trusted hash"
+                            .to_string(),
+                    ));
                 }
+                let time_remaining = timestamp.saturating_diff(now);
+                if time_remaining > TimeDiff::default() {
+                    return Either::Right(CatchUpInstruction::CheckLater(
+                        format!("waiting for genesis activation at {}", timestamp),
+                        Duration::from(time_remaining),
+                    ));
+                }
+                Either::Right(CatchUpInstruction::CommitGenesis)
             }
             ActivationPoint::EraId(_) => {
                 // no trusted hash, no local block, not genesis
@@ -420,14 +406,4 @@
             None
         }
     }
-<<<<<<< HEAD
-=======
-
-    fn is_genesis(&self) -> Option<Timestamp> {
-        match self.chainspec.protocol_config.activation_point {
-            ActivationPoint::Genesis(timestamp) => Some(timestamp),
-            ActivationPoint::EraId(_) => None,
-        }
-    }
->>>>>>> fed798cd
 }