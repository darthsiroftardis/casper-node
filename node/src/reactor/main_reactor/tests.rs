--- conflicted
+++ resolved
@@ -24,17 +24,10 @@
         AUCTION,
     },
     testing::TestRng,
-<<<<<<< HEAD
     AccountConfig, AccountsConfig, ActivationPoint, AddressableEntityHash, AvailableBlockRange,
     Block, BlockHash, BlockHeader, BlockV2, CLValue, Chainspec, ChainspecRawBytes, Deploy, EraId,
-    Key, Motes, NextUpgrade, ProtocolVersion, PublicKey, SecretKey, StoredValue, TimeDiff,
-    Timestamp, Transaction, TransactionHash, ValidatorConfig, U512,
-=======
-    AccountConfig, AccountsConfig, ActivationPoint, AddressableEntityHash, Block, BlockHash,
-    BlockHeader, BlockV2, CLValue, Chainspec, ChainspecRawBytes, Deploy, EraId, Key, Motes,
-    ProtocolVersion, PublicKey, SecretKey, StoredValue, SystemEntityRegistry, TimeDiff, Timestamp,
-    Transaction, TransactionHash, ValidatorConfig, U512,
->>>>>>> 12889f40
+    Key, Motes, NextUpgrade, ProtocolVersion, PublicKey, SecretKey, StoredValue,
+    SystemEntityRegistry, TimeDiff, Timestamp, Transaction, TransactionHash, ValidatorConfig, U512,
 };
 
 use crate::{
