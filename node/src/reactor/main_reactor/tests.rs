mod binary_port;

use std::{
    collections::{BTreeMap, BTreeSet},
    convert::TryFrom,
    iter,
    net::SocketAddr,
    str::FromStr,
    sync::Arc,
    time::Duration,
};

use either::Either;
use num::Zero;
use num_rational::Ratio;
use num_traits::One;
use rand::Rng;
use tempfile::TempDir;
use tokio::time::{self, error::Elapsed};
use tracing::{error, info};

use casper_storage::{
    data_access_layer::{BidsRequest, BidsResult, QueryRequest, QueryResult::*},
    global_state::state::{StateProvider, StateReader},
    tracking_copy::TrackingCopyError,
};
use casper_types::{
    execution::{ExecutionResult, ExecutionResultV2, Transform, TransformKind},
    system::{
        auction::{BidAddr, BidKind, BidsExt, DelegationRate},
        mint, AUCTION,
    },
    testing::TestRng,
<<<<<<< HEAD
    AccountConfig, AccountsConfig, ActivationPoint, AddressableEntityHash, AvailableBlockRange,
    Block, BlockHash, BlockHeader, BlockV2, CLValue, Chainspec, ChainspecRawBytes, Deploy, EraId,
    Key, Motes, NextUpgrade, ProtocolVersion, PublicKey, SecretKey, StoredValue,
=======
    AccountConfig, AccountsConfig, ActivationPoint, AddressableEntityHash, Block, BlockHash,
    BlockHeader, BlockV2, CLValue, Chainspec, ChainspecRawBytes, ConsensusProtocolName, Deploy,
    EntityAddr, EraId, Key, Motes, ProtocolVersion, PublicKey, Rewards, SecretKey, StoredValue,
>>>>>>> f5e1836f
    SystemEntityRegistry, TimeDiff, Timestamp, Transaction, TransactionHash, ValidatorConfig, U512,
};

use crate::{
    components::{
        consensus::{
            self, ClContext, ConsensusMessage, HighwayMessage, HighwayVertex, NewBlockPayload,
        },
        gossiper, network, storage,
    },
    effect::{
        incoming::ConsensusMessageIncoming,
        requests::{ContractRuntimeRequest, NetworkRequest},
        EffectExt,
    },
    failpoints::FailpointActivation,
    protocol::Message,
    reactor::{
        main_reactor::{Config, MainEvent, MainReactor, ReactorState},
        Reactor, Runner,
    },
    testing::{
        self, filter_reactor::FilterReactor, network::TestingNetwork, ConditionCheckReactor,
    },
    types::{
        BlockPayload, DeployOrTransferHash, ExitCode, NodeId, SyncHandling,
        TransactionWithFinalizedApprovals,
    },
    utils::{External, Loadable, Source, RESOURCES_PATH},
    WithDir,
};

const ERA_ZERO: EraId = EraId::new(0);
const ERA_ONE: EraId = EraId::new(1);
const ERA_TWO: EraId = EraId::new(2);
const ERA_THREE: EraId = EraId::new(3);
const TEN_SECS: Duration = Duration::from_secs(10);
const ONE_MIN: Duration = Duration::from_secs(60);

type Nodes = testing::network::Nodes<FilterReactor<MainReactor>>;

impl Runner<ConditionCheckReactor<FilterReactor<MainReactor>>> {
    fn main_reactor(&self) -> &MainReactor {
        self.reactor().inner().inner()
    }
}

enum InitialStakes {
    FromVec(Vec<u128>),
    Random { count: usize },
    AllEqual { count: usize, stake: u128 },
}

/// Options to allow overriding default chainspec and config settings.
struct ConfigsOverride {
    era_duration: TimeDiff,
    minimum_block_time: TimeDiff,
    minimum_era_height: u64,
    unbonding_delay: u64,
    round_seigniorage_rate: Ratio<u64>,
    consensus_protocol: ConsensusProtocolName,
    finders_fee: Ratio<u64>,
    finality_signature_proportion: Ratio<u64>,
    signature_rewards_max_delay: u64,
    storage_multiplier: u8,
}

impl Default for ConfigsOverride {
    fn default() -> Self {
        ConfigsOverride {
            era_duration: TimeDiff::from_millis(0), // zero means use the default value
            minimum_block_time: "1second".parse().unwrap(),
            minimum_era_height: 2,
            unbonding_delay: 3,
            round_seigniorage_rate: Ratio::new(1, 100),
            consensus_protocol: ConsensusProtocolName::Zug,
            finders_fee: Ratio::new(1, 4),
            finality_signature_proportion: Ratio::new(1, 3),
            signature_rewards_max_delay: 5,
            storage_multiplier: 1,
        }
    }
}

struct NodeContext {
    id: NodeId,
    secret_key: Arc<SecretKey>,
    config: Config,
    storage_dir: TempDir,
}

struct TestFixture {
    rng: TestRng,
    node_contexts: Vec<NodeContext>,
    network: TestingNetwork<FilterReactor<MainReactor>>,
    chainspec: Arc<Chainspec>,
    chainspec_raw_bytes: Arc<ChainspecRawBytes>,
}

impl TestFixture {
    /// Sets up a new fixture with the number of nodes indicated by `initial_stakes`.
    ///
    /// Runs the network until all nodes are initialized (i.e. none of their reactor states are
    /// still `ReactorState::Initialize`).
    async fn new(initial_stakes: InitialStakes, spec_override: Option<ConfigsOverride>) -> Self {
        let mut rng = TestRng::new();
        let stake_values = match initial_stakes {
            InitialStakes::FromVec(stakes) => {
                stakes.into_iter().map(|stake| stake.into()).collect()
            }
            InitialStakes::Random { count } => {
                // By default we use very large stakes so we would catch overflow issues.
                iter::from_fn(|| Some(U512::from(rng.gen_range(100..999)) * U512::from(u128::MAX)))
                    .take(count)
                    .collect()
            }
            InitialStakes::AllEqual { count, stake } => {
                vec![stake.into(); count]
            }
        };

        let secret_keys: Vec<Arc<SecretKey>> = (0..stake_values.len())
            .map(|_| Arc::new(SecretKey::random(&mut rng)))
            .collect();

        let stakes = secret_keys
            .iter()
            .zip(stake_values)
            .map(|(secret_key, stake)| (PublicKey::from(secret_key.as_ref()), stake))
            .collect();
        Self::new_with_keys(rng, secret_keys, stakes, spec_override).await
    }

    async fn new_with_keys(
        mut rng: TestRng,
        secret_keys: Vec<Arc<SecretKey>>,
        stakes: BTreeMap<PublicKey, U512>,
        spec_override: Option<ConfigsOverride>,
    ) -> Self {
        testing::init_logging();

        // Load the `local` chainspec.
        let (mut chainspec, chainspec_raw_bytes) =
            <(Chainspec, ChainspecRawBytes)>::from_resources("local");

        let min_motes = 1_000_000_000_000u64; // 1000 token
        let max_motes = min_motes * 100; // 100_000 token
        let balance = U512::from(rng.gen_range(min_motes..max_motes));

        // Override accounts with those generated from the keys.
        let accounts = stakes
            .into_iter()
            .map(|(public_key, bonded_amount)| {
                let validator_config =
                    ValidatorConfig::new(Motes::new(bonded_amount), DelegationRate::zero());
                AccountConfig::new(public_key, Motes::new(balance), Some(validator_config))
            })
            .collect();
        let delegators = vec![];
        let administrators = vec![];
        chainspec.network_config.accounts_config =
            AccountsConfig::new(accounts, delegators, administrators);

        // Allow 2 seconds startup time per validator.
        let genesis_time = Timestamp::now() + TimeDiff::from_seconds(secret_keys.len() as u32 * 2);
        info!(
            "creating test chain configuration, genesis: {}",
            genesis_time
        );
        chainspec.protocol_config.activation_point = ActivationPoint::Genesis(genesis_time);
        chainspec.core_config.finality_threshold_fraction = Ratio::new(34, 100);
        chainspec.core_config.era_duration = TimeDiff::from_millis(0);
        chainspec.core_config.auction_delay = 1;
        chainspec.core_config.validator_slots = 100;
        let ConfigsOverride {
            era_duration,
            minimum_block_time,
            minimum_era_height,
            unbonding_delay,
            round_seigniorage_rate,
            consensus_protocol,
            finders_fee,
            finality_signature_proportion,
            signature_rewards_max_delay,
            storage_multiplier,
        } = spec_override.unwrap_or_default();
        if era_duration != TimeDiff::from_millis(0) {
            chainspec.core_config.era_duration = era_duration;
        }
        chainspec.core_config.minimum_block_time = minimum_block_time;
        chainspec.core_config.minimum_era_height = minimum_era_height;
        chainspec.core_config.unbonding_delay = unbonding_delay;
        chainspec.core_config.round_seigniorage_rate = round_seigniorage_rate;
        chainspec.core_config.consensus_protocol = consensus_protocol;
        chainspec.core_config.finders_fee = finders_fee;
        chainspec.core_config.finality_signature_proportion = finality_signature_proportion;
        chainspec.highway_config.maximum_round_length =
            chainspec.core_config.minimum_block_time * 2;
        chainspec.core_config.signature_rewards_max_delay = signature_rewards_max_delay;

        let mut fixture = TestFixture {
            rng,
            node_contexts: vec![],
            network: TestingNetwork::new(),
            chainspec: Arc::new(chainspec),
            chainspec_raw_bytes: Arc::new(chainspec_raw_bytes),
        };

        for secret_key in secret_keys {
            let (config, storage_dir) =
                fixture.create_node_config(secret_key.as_ref(), None, storage_multiplier);
            fixture.add_node(secret_key, config, storage_dir).await;
        }

        fixture
            .run_until(
                move |nodes: &Nodes| {
                    nodes.values().all(|runner| {
                        !matches!(runner.main_reactor().state, ReactorState::Initialize)
                    })
                },
                Duration::from_secs(20),
            )
            .await;

        fixture
    }

    /// Access the environments RNG.
    #[inline(always)]
    pub fn rng_mut(&mut self) -> &mut TestRng {
        &mut self.rng
    }

    /// Returns the highest complete block from node 0.
    ///
    /// Panics if there is no such block.
    #[track_caller]
    fn highest_complete_block(&self) -> Block {
        let node_0 = self
            .node_contexts
            .first()
            .expect("should have at least one node")
            .id;
        self.network
            .nodes()
            .get(&node_0)
            .expect("should have node 0")
            .main_reactor()
            .storage()
            .read_highest_complete_block()
            .expect("should not error reading db")
            .expect("node 0 should have a complete block")
    }

    #[track_caller]
    fn switch_block(&self, era: EraId) -> BlockV2 {
        let node_0 = self
            .node_contexts
            .first()
            .expect("should have at least one node")
            .id;
        self.network
            .nodes()
            .get(&node_0)
            .expect("should have node 0")
            .main_reactor()
            .storage()
            .read_switch_block_by_era_id(era)
            .expect("should not error reading db")
            .and_then(|block| BlockV2::try_from(block).ok())
            .unwrap_or_else(|| panic!("node 0 should have a switch block V2 for {}", era))
    }

    #[track_caller]
    fn create_node_config(
        &mut self,
        secret_key: &SecretKey,
        maybe_trusted_hash: Option<BlockHash>,
        storage_multiplier: u8,
    ) -> (Config, TempDir) {
        // Set the network configuration.
        let network_cfg = match self.node_contexts.first() {
            Some(first_node) => {
                let known_address =
                    SocketAddr::from_str(&first_node.config.network.bind_address).unwrap();
                network::Config::default_local_net(known_address.port())
            }
            None => {
                let port = testing::unused_port_on_localhost();
                network::Config::default_local_net_first_node(port)
            }
        };
        let mut cfg = Config {
            network: network_cfg,
            gossip: gossiper::Config::new_with_small_timeouts(),
            binary_port_server: crate::BinaryPortConfig {
                allow_request_get_all_values: true,
                allow_request_get_trie: true,
                ..Default::default()
            },
            ..Default::default()
        };

        // Additionally set up storage in a temporary directory.
        let (storage_cfg, temp_dir) = storage::Config::new_for_tests(storage_multiplier);
        // ...and the secret key for our validator.
        {
            let secret_key_path = temp_dir.path().join("secret_key");
            secret_key
                .to_file(secret_key_path.clone())
                .expect("could not write secret key");
            cfg.consensus.secret_key_path = External::Path(secret_key_path);
        }
        cfg.storage = storage_cfg;
        cfg.node.trusted_hash = maybe_trusted_hash;
        cfg.contract_runtime.max_global_state_size =
            Some(1024 * 1024 * storage_multiplier as usize);

        (cfg, temp_dir)
    }

    /// Adds a node to the network.
    ///
    /// If a previously-removed node is to be re-added, then the `secret_key`, `config` and
    /// `storage_dir` returned in the `NodeContext` during removal should be used here in order to
    /// ensure the same storage dir is used across both executions.
    async fn add_node(
        &mut self,
        secret_key: Arc<SecretKey>,
        config: Config,
        storage_dir: TempDir,
    ) -> NodeId {
        let (id, _) = self
            .network
            .add_node_with_config_and_chainspec(
                WithDir::new(RESOURCES_PATH.join("local"), config.clone()),
                Arc::clone(&self.chainspec),
                Arc::clone(&self.chainspec_raw_bytes),
                &mut self.rng,
            )
            .await
            .expect("could not add node to reactor");
        let node_context = NodeContext {
            id,
            secret_key,
            config,
            storage_dir,
        };
        self.node_contexts.push(node_context);
        info!("added node {} with id {}", self.node_contexts.len() - 1, id);
        id
    }

    #[track_caller]
    fn remove_and_stop_node(&mut self, index: usize) -> NodeContext {
        let node_context = self.node_contexts.remove(index);
        let runner = self.network.remove_node(&node_context.id).unwrap();
        runner.is_shutting_down.set();
        info!("removed node {} with id {}", index, node_context.id);
        node_context
    }

    /// Runs the network until `condition` is true.
    ///
    /// Returns an error if the condition isn't met in time.
    async fn try_run_until<F>(&mut self, condition: F, within: Duration) -> Result<(), Elapsed>
    where
        F: Fn(&Nodes) -> bool,
    {
        self.network
            .try_settle_on(&mut self.rng, condition, within)
            .await
    }

    /// Runs the network until `condition` is true.
    ///
    /// Panics if the condition isn't met in time.
    async fn run_until<F>(&mut self, condition: F, within: Duration)
    where
        F: Fn(&Nodes) -> bool,
    {
        self.network
            .settle_on(&mut self.rng, condition, within)
            .await
    }

    /// Runs the network until all nodes reach the given completed block height.
    ///
    /// Returns an error if the condition isn't met in time.
    async fn try_run_until_block_height(
        &mut self,
        block_height: u64,
        within: Duration,
    ) -> Result<(), Elapsed> {
        self.try_run_until(
            move |nodes: &Nodes| {
                nodes.values().all(|runner| {
                    runner
                        .main_reactor()
                        .storage()
                        .read_highest_complete_block()
                        .expect("should not error reading db")
                        .map(|block| block.height())
                        == Some(block_height)
                })
            },
            within,
        )
        .await
    }

    /// Runs the network until all nodes reach the given completed block height.
    ///
    /// Panics if the condition isn't met in time.
    async fn run_until_block_height(&mut self, block_height: u64, within: Duration) {
        self.try_run_until_block_height(block_height, within)
            .await
            .unwrap_or_else(|_| {
                panic!(
                    "should reach block {} within {} seconds",
                    block_height,
                    within.as_secs_f64(),
                )
            })
    }

    /// Runs the network until all nodes' consensus components reach the given era.
    ///
    /// Panics if the condition isn't met in time.
    async fn run_until_consensus_in_era(&mut self, era_id: EraId, within: Duration) {
        self.try_run_until(
            move |nodes: &Nodes| {
                nodes
                    .values()
                    .all(|runner| runner.main_reactor().consensus().current_era() == Some(era_id))
            },
            within,
        )
        .await
        .unwrap_or_else(|_| {
            panic!(
                "should reach {} within {} seconds",
                era_id,
                within.as_secs_f64(),
            )
        })
    }

    /// Runs the network until all nodes' storage components have stored the switch block header for
    /// the given era.
    ///
    /// Panics if the condition isn't met in time.
    async fn run_until_stored_switch_block_header(&mut self, era_id: EraId, within: Duration) {
        self.try_run_until(
            move |nodes: &Nodes| {
                nodes.values().all(|runner| {
                    runner
                        .main_reactor()
                        .storage()
                        .read_highest_switch_block_headers(1)
                        .unwrap()
                        .last()
                        .map_or(false, |header| header.era_id() == era_id)
                })
            },
            within,
        )
        .await
        .unwrap_or_else(|_| {
            panic!(
                "should have stored switch block header for {} within {} seconds",
                era_id,
                within.as_secs_f64(),
            )
        })
    }

    /// Runs the network until all nodes have executed the given transaction and stored the
    /// execution result.
    ///
    /// Panics if the condition isn't met in time.
    async fn run_until_executed_transaction(
        &mut self,
        txn_hash: &TransactionHash,
        within: Duration,
    ) {
        self.try_run_until(
            move |nodes: &Nodes| {
                nodes.values().all(|runner| {
                    runner
                        .main_reactor()
                        .storage()
                        .read_execution_result(txn_hash)
                        .is_some()
                })
            },
            within,
        )
        .await
        .unwrap_or_else(|_| {
            panic!(
                "should have stored execution result for {} within {} seconds",
                txn_hash,
                within.as_secs_f64(),
            )
        })
    }

    async fn schedule_upgrade_for_era_two(&mut self) {
        for runner in self.network.runners_mut() {
            runner
                .process_injected_effects(|effect_builder| {
                    let upgrade = NextUpgrade::new(
                        ActivationPoint::EraId(ERA_TWO),
                        ProtocolVersion::from_parts(999, 0, 0),
                    );
                    effect_builder
                        .announce_upgrade_activation_point_read(upgrade)
                        .ignore()
                })
                .await;
        }
    }

    #[track_caller]
    fn check_bid_existence_at_tip(
        &self,
        validator_public_key: &PublicKey,
        delegator_public_key: Option<&PublicKey>,
        should_exist: bool,
    ) {
        let (_, runner) = self
            .network
            .nodes()
            .iter()
            .find(|(_, runner)| {
                runner.main_reactor().consensus.public_key() == validator_public_key
            })
            .expect("should have runner");

        let highest_block = runner
            .main_reactor()
            .storage
            .read_highest_block()
            .expect("should not have have storage error")
            .expect("should have block");

        let bids_request = BidsRequest::new(*highest_block.state_root_hash());
        let bids_result = runner
            .main_reactor()
            .contract_runtime
            .data_provider()
            .bids(bids_request);

        if let BidsResult::Success { bids } = bids_result {
            match bids.iter().find(|bid_kind| {
                &bid_kind.validator_public_key() == validator_public_key
                    && bid_kind.delegator_public_key().as_ref() == delegator_public_key
            }) {
                None => {
                    if should_exist {
                        panic!("should have bid in {}", highest_block.era_id());
                    }
                }
                Some(bid) => {
                    if !should_exist {
                        info!("unexpected bid record existence: {:?}", bid);
                        panic!("expected to not have bid");
                    }
                }
            }
        } else {
            panic!("network should have bids");
        }
    }

    /// Returns the hash of the given system contract.
    #[track_caller]
    fn system_contract_hash(&self, system_contract_name: &str) -> AddressableEntityHash {
        let node_0 = self
            .node_contexts
            .first()
            .expect("should have at least one node")
            .id;
        let reactor = self
            .network
            .nodes()
            .get(&node_0)
            .expect("should have node 0")
            .main_reactor();

        let highest_block = reactor
            .storage
            .read_highest_block()
            .expect("should not have have storage error")
            .expect("should have block");

        // we need the native auction addr so we can directly call it w/o wasm
        // we can get it out of the system contract registry which is just a
        // value in global state under a stable key.
        let maybe_registry = reactor
            .contract_runtime
            .engine_state()
            .get_state()
            .checkout(*highest_block.state_root_hash())
            .expect("should checkout")
            .expect("should have view")
            .read(&Key::SystemEntityRegistry)
            .expect("should not have gs storage error")
            .expect("should have stored value");

        let system_contract_registry: SystemEntityRegistry = match maybe_registry {
            StoredValue::CLValue(cl_value) => CLValue::into_t(cl_value).unwrap(),
            _ => {
                panic!("expected CLValue")
            }
        };

        *system_contract_registry.get(system_contract_name).unwrap()
    }

    async fn inject_transaction(&mut self, txn: Transaction) {
        // saturate the network with the deploy via just making them all store and accept it
        // they're all validators so one of them should propose it
        for runner in self.network.runners_mut() {
            runner
                .process_injected_effects(|effect_builder| {
                    effect_builder
                        .put_transaction_to_storage(txn.clone())
                        .ignore()
                })
                .await;
            runner
                .process_injected_effects(|effect_builder| {
                    effect_builder
                        .announce_new_transaction_accepted(Arc::new(txn.clone()), Source::Client)
                        .ignore()
                })
                .await;
        }
    }

    /// Returns the transforms from the stored, successful execution result for the given
    /// transaction from node 0.
    ///
    /// Panics if there is no such execution result, or if it is not a `Success` variant.
    #[track_caller]
    fn successful_execution_transforms(&self, txn_hash: &TransactionHash) -> Vec<Transform> {
        let node_0 = self
            .node_contexts
            .first()
            .expect("should have at least one node")
            .id;
        match self
            .network
            .nodes()
            .get(&node_0)
            .expect("should have node 0")
            .main_reactor()
            .storage()
            .read_execution_result(txn_hash)
            .expect("node 0 should have given execution result")
        {
            ExecutionResult::V1(_) => unreachable!(),
            ExecutionResult::V2(ExecutionResultV2::Success { effects, .. }) => {
                effects.transforms().to_vec()
            }
            ExecutionResult::V2(ExecutionResultV2::Failure {
                cost,
                error_message,
                ..
            }) => {
                panic!(
                    "transaction execution failed: {} cost: {}",
                    error_message, cost
                );
            }
        }
    }

    #[inline(always)]
    pub fn network_mut(&mut self) -> &mut TestingNetwork<FilterReactor<MainReactor>> {
        &mut self.network
    }

    pub fn run_until_stopped(
        self,
        rng: TestRng,
    ) -> impl futures::Future<Output = (TestingNetwork<FilterReactor<MainReactor>>, TestRng)> {
        self.network.crank_until_stopped(rng)
    }
}

/// Given a block height and a node id, returns a predicate to check if the lowest available block
/// for the specified node is at or below the specified height.
fn node_has_lowest_available_block_at_or_below_height(
    height: u64,
    node_id: NodeId,
) -> impl Fn(&Nodes) -> bool {
    move |nodes: &Nodes| {
        nodes.get(&node_id).map_or(true, |runner| {
            let available_block_range = runner.main_reactor().storage().get_available_block_range();
            if available_block_range.low() == 0 && available_block_range.high() == 0 {
                false
            } else {
                available_block_range.low() <= height
            }
        })
    }
}

fn is_ping(event: &MainEvent) -> bool {
    if let MainEvent::ConsensusMessageIncoming(ConsensusMessageIncoming { message, .. }) = event {
        if let ConsensusMessage::Protocol { ref payload, .. } = **message {
            return matches!(
                payload.deserialize_incoming::<HighwayMessage<ClContext>>(),
                Ok(HighwayMessage::<ClContext>::NewVertex(HighwayVertex::Ping(
                    _
                )))
            );
        }
    }
    false
}

/// A set of consecutive switch blocks.
struct SwitchBlocks {
    headers: Vec<BlockHeader>,
}

impl SwitchBlocks {
    /// Collects all switch blocks of the first `era_count` eras, and asserts that they are equal
    /// in all nodes.
    fn collect(nodes: &Nodes, era_count: u64) -> SwitchBlocks {
        let mut headers = Vec::new();
        for era_number in 0..era_count {
            let mut header_iter = nodes.values().map(|runner| {
                let storage = runner.main_reactor().storage();
                let maybe_block = storage
                    .read_switch_block_by_era_id(EraId::from(era_number))
                    .expect("failed to get switch block by era id");
                maybe_block.expect("missing switch block").take_header()
            });
            let header = header_iter.next().unwrap();
            assert_eq!(era_number, header.era_id().value());
            for other_header in header_iter {
                assert_eq!(header, other_header);
            }
            headers.push(header);
        }
        SwitchBlocks { headers }
    }

    /// Returns the list of equivocators in the given era.
    fn equivocators(&self, era_number: u64) -> &[PublicKey] {
        self.headers[era_number as usize]
            .maybe_equivocators()
            .expect("era end")
    }

    /// Returns the list of inactive validators in the given era.
    fn inactive_validators(&self, era_number: u64) -> &[PublicKey] {
        self.headers[era_number as usize]
            .maybe_inactive_validators()
            .expect("era end")
    }

    /// Returns the list of validators in the successor era.
    fn next_era_validators(&self, era_number: u64) -> &BTreeMap<PublicKey, U512> {
        self.headers[era_number as usize]
            .next_era_validator_weights()
            .expect("validators")
    }

    /// Returns the set of bids in the auction contract at the end of the given era.
    fn bids(&self, nodes: &Nodes, era_number: u64) -> Vec<BidKind> {
        let state_root_hash = *self.headers[era_number as usize].state_root_hash();
        for runner in nodes.values() {
            let request = BidsRequest::new(state_root_hash);
            let engine_state = runner.main_reactor().contract_runtime().engine_state();
            if let BidsResult::Success { bids } = engine_state.get_bids(request) {
                return bids;
            }
        }
        unreachable!("at least one node should have bids for era {}", era_number);
    }
}

#[tokio::test]
async fn run_network() {
    // Set up a network with five nodes and run until in era 2.
    let initial_stakes = InitialStakes::Random { count: 5 };
    let mut fixture = TestFixture::new(initial_stakes, None).await;
    fixture.run_until_consensus_in_era(ERA_TWO, ONE_MIN).await;
}

#[tokio::test]
async fn historical_sync_with_era_height_1() {
    let initial_stakes = InitialStakes::Random { count: 5 };
    let spec_override = ConfigsOverride {
        minimum_block_time: "4seconds".parse().unwrap(),
        ..Default::default()
    };
    let mut fixture = TestFixture::new(initial_stakes, Some(spec_override)).await;

    // Wait for all nodes to reach era 3.
    fixture.run_until_consensus_in_era(ERA_THREE, ONE_MIN).await;

    // Create a joiner node.
    let secret_key = SecretKey::random(&mut fixture.rng);
    let trusted_hash = *fixture.highest_complete_block().hash();
    let (mut config, storage_dir) = fixture.create_node_config(&secret_key, Some(trusted_hash), 1);
    config.node.sync_handling = SyncHandling::Genesis;
    let joiner_id = fixture
        .add_node(Arc::new(secret_key), config, storage_dir)
        .await;

    // Wait for joiner node to sync back to the block from era 1
    fixture
        .run_until(
            node_has_lowest_available_block_at_or_below_height(1, joiner_id),
            ONE_MIN,
        )
        .await;

    // Remove the weights for era 0 and era 1 from the validator matrix
    let runner = fixture
        .network
        .nodes_mut()
        .get_mut(&joiner_id)
        .expect("Could not find runner for node {joiner_id}");
    let reactor = runner.reactor_mut().inner_mut().inner_mut();
    reactor.validator_matrix.purge_era_validators(&ERA_ZERO);
    reactor.validator_matrix.purge_era_validators(&ERA_ONE);

    // Continue syncing and check if the joiner node reaches era 0
    fixture
        .run_until(
            node_has_lowest_available_block_at_or_below_height(0, joiner_id),
            ONE_MIN,
        )
        .await;
}

#[tokio::test]
async fn should_not_historical_sync_no_sync_node() {
    let initial_stakes = InitialStakes::Random { count: 5 };
    let spec_override = ConfigsOverride {
        minimum_block_time: "4seconds".parse().unwrap(),
        minimum_era_height: 2,
        ..Default::default()
    };
    let mut fixture = TestFixture::new(initial_stakes, Some(spec_override)).await;

    // Wait for all nodes to complete block 1.
    fixture.run_until_block_height(1, ONE_MIN).await;

    // Create a joiner node.
    let highest_block = fixture.highest_complete_block();
    let trusted_hash = *highest_block.hash();
    let trusted_height = highest_block.height();
    assert!(
        trusted_height > 0,
        "trusted height must be non-zero to allow for checking that the joiner doesn't do \
        historical syncing"
    );
    info!("joining node using block {trusted_height} {trusted_hash}");
    let secret_key = SecretKey::random(&mut fixture.rng);
    let (mut config, storage_dir) = fixture.create_node_config(&secret_key, Some(trusted_hash), 1);
    config.node.sync_handling = SyncHandling::NoSync;
    let joiner_id = fixture
        .add_node(Arc::new(secret_key), config, storage_dir)
        .await;

    let joiner_avail_range = |nodes: &Nodes| {
        nodes
            .get(&joiner_id)
            .expect("should have joiner")
            .main_reactor()
            .storage()
            .get_available_block_range()
    };

    // Run until the joiner doesn't have the default available block range, i.e. it has completed
    // syncing the initial block.
    fixture
        .try_run_until(
            |nodes: &Nodes| joiner_avail_range(nodes) != AvailableBlockRange::RANGE_0_0,
            ONE_MIN,
        )
        .await
        .expect("timed out waiting for joiner to sync first block");

    let available_block_range_pre = joiner_avail_range(fixture.network.nodes());

    let pre = available_block_range_pre.low();
    assert!(
        pre >= trusted_height,
        "should not have acquired a block earlier than trusted hash block {} {}",
        pre,
        trusted_height
    );

    // Ensure the joiner's chain is advancing.
    fixture
        .try_run_until(
            |nodes: &Nodes| joiner_avail_range(nodes).high() > available_block_range_pre.high(),
            ONE_MIN,
        )
        .await
        .unwrap_or_else(|_| {
            panic!(
                "timed out waiting for joiner's highest complete block to exceed {}",
                available_block_range_pre.high()
            )
        });

    // Ensure the joiner is not doing historical sync.
    fixture
        .try_run_until(
            |nodes: &Nodes| joiner_avail_range(nodes).low() < available_block_range_pre.low(),
            TEN_SECS,
        )
        .await
        .unwrap_err();
}

#[tokio::test]
async fn run_equivocator_network() {
    let mut rng = crate::new_rng();

    let alice_secret_key = Arc::new(SecretKey::random(&mut rng));
    let alice_public_key = PublicKey::from(&*alice_secret_key);
    let bob_secret_key = Arc::new(SecretKey::random(&mut rng));
    let bob_public_key = PublicKey::from(&*bob_secret_key);
    let charlie_secret_key = Arc::new(SecretKey::random(&mut rng));
    let charlie_public_key = PublicKey::from(&*charlie_secret_key);

    let mut stakes = BTreeMap::new();
    stakes.insert(alice_public_key.clone(), U512::from(1));
    stakes.insert(bob_public_key.clone(), U512::from(1));
    stakes.insert(charlie_public_key, U512::from(u64::MAX));

    // Here's where things go wrong: Bob doesn't run a node at all, and Alice runs two!
    let secret_keys = vec![
        alice_secret_key.clone(),
        alice_secret_key,
        charlie_secret_key,
    ];

    // We configure the era to take 15 rounds. That should guarantee that the two nodes equivocate.
    let spec_override = ConfigsOverride {
        minimum_era_height: 10,
        consensus_protocol: ConsensusProtocolName::Highway,
        storage_multiplier: 2,
        ..Default::default()
    };

    let mut fixture =
        TestFixture::new_with_keys(rng, secret_keys, stakes.clone(), Some(spec_override)).await;

    let min_round_len = fixture.chainspec.core_config.minimum_block_time;
    let mut maybe_first_message_time = None;

    let mut alice_reactors = fixture
        .network
        .reactors_mut()
        .filter(|reactor| *reactor.inner().consensus().public_key() == alice_public_key);

    // Delay all messages to and from the first of Alice's nodes until three rounds after the first
    // message.  Further, significantly delay any incoming pings to avoid the node detecting the
    // doppelganger and deactivating itself.
    alice_reactors.next().unwrap().set_filter(move |event| {
        if is_ping(&event) {
            return Either::Left(time::sleep((min_round_len * 30).into()).event(move |_| event));
        }
        let now = Timestamp::now();
        match &event {
            MainEvent::ConsensusMessageIncoming(_) => {}
            MainEvent::NetworkRequest(
                NetworkRequest::SendMessage { payload, .. }
                | NetworkRequest::ValidatorBroadcast { payload, .. }
                | NetworkRequest::Gossip { payload, .. },
            ) if matches!(**payload, Message::Consensus(_)) => {}
            _ => return Either::Right(event),
        };
        let first_message_time = *maybe_first_message_time.get_or_insert(now);
        if now < first_message_time + min_round_len * 3 {
            return Either::Left(time::sleep(min_round_len.into()).event(move |_| event));
        }
        Either::Right(event)
    });

    // Significantly delay all incoming pings to the second of Alice's nodes.
    alice_reactors.next().unwrap().set_filter(move |event| {
        if is_ping(&event) {
            return Either::Left(time::sleep((min_round_len * 30).into()).event(move |_| event));
        }
        Either::Right(event)
    });

    drop(alice_reactors);

    let era_count = 4;

    let timeout = ONE_MIN * (era_count + 1) as u32;
    info!("Waiting for {} eras to end.", era_count);
    fixture
        .run_until_stored_switch_block_header(EraId::new(era_count - 1), timeout)
        .await;

    // network settled; select data to analyze
    let switch_blocks = SwitchBlocks::collect(fixture.network.nodes(), era_count);
    let mut era_bids = BTreeMap::new();
    for era in 0..era_count {
        era_bids.insert(era, switch_blocks.bids(fixture.network.nodes(), era));
    }

    // Since this setup sometimes produces no equivocation or an equivocation in era 2 rather than
    // era 1, we set an offset here.  If neither era has an equivocation, exit early.
    // TODO: Remove this once https://github.com/casper-network/casper-node/issues/1859 is fixed.
    for switch_block in &switch_blocks.headers {
        let era_id = switch_block.era_id();
        let count = switch_blocks.equivocators(era_id.value()).len();
        info!("equivocators in {}: {}", era_id, count);
    }
    let offset = if !switch_blocks.equivocators(1).is_empty() {
        0
    } else if !switch_blocks.equivocators(2).is_empty() {
        error!("failed to equivocate in era 1 - asserting equivocation detected in era 2");
        1
    } else {
        error!("failed to equivocate in era 1 or 2");
        return;
    };

    // Era 0 consists only of the genesis block.
    // In era 1, Alice equivocates. Since eviction takes place with a delay of one
    // (`auction_delay`) era, she is still included in the next era's validator set.
    let next_era_id = 1 + offset;

    assert_eq!(
        switch_blocks.equivocators(next_era_id),
        [alice_public_key.clone()]
    );
    let next_era_bids = era_bids.get(&next_era_id).expect("should have offset era");

    let next_era_alice = next_era_bids
        .validator_bid(&alice_public_key)
        .expect("should have Alice's offset bid");
    assert!(
        next_era_alice.inactive(),
        "Alice's bid should be inactive in offset era."
    );
    assert!(switch_blocks
        .next_era_validators(next_era_id)
        .contains_key(&alice_public_key));

    // In era 2 Alice is banned. Banned validators count neither as faulty nor inactive, even
    // though they cannot participate. In the next era, she will be evicted.
    let future_era_id = 2 + offset;
    assert_eq!(switch_blocks.equivocators(future_era_id), []);
    let future_era_bids = era_bids
        .get(&future_era_id)
        .expect("should have future era");
    let future_era_alice = future_era_bids
        .validator_bid(&alice_public_key)
        .expect("should have Alice's future bid");
    assert!(
        future_era_alice.inactive(),
        "Alice's bid should be inactive in future era."
    );
    assert!(!switch_blocks
        .next_era_validators(future_era_id)
        .contains_key(&alice_public_key));

    // In era 3 Alice is not a validator anymore and her bid remains deactivated.
    let era_3 = 3;
    if offset == 0 {
        assert_eq!(switch_blocks.equivocators(era_3), []);
        let era_3_bids = era_bids.get(&era_3).expect("should have era 3 bids");
        let era_3_alice = era_3_bids
            .validator_bid(&alice_public_key)
            .expect("should have Alice's era 3 bid");
        assert!(
            era_3_alice.inactive(),
            "Alice's bid should be inactive in era 3."
        );
        assert!(!switch_blocks
            .next_era_validators(era_3)
            .contains_key(&alice_public_key));
    }

    // Bob is inactive.
    assert_eq!(
        switch_blocks.inactive_validators(1),
        [bob_public_key.clone()]
    );
    assert_eq!(
        switch_blocks.inactive_validators(2),
        [bob_public_key.clone()]
    );

    for (era, bids) in era_bids {
        for (public_key, stake) in &stakes {
            let bid = bids
                .validator_bid(public_key)
                .expect("should have bid for public key {public_key} in era {era}");
            let staked_amount = bid.staked_amount();
            assert!(
                staked_amount >= *stake,
                "expected stake {} for public key {} in era {}, found {}",
                staked_amount,
                public_key,
                era,
                stake
            );
        }
    }
}

async fn assert_network_shutdown_for_upgrade_with_stakes(initial_stakes: InitialStakes) {
    let mut fixture = TestFixture::new(initial_stakes, None).await;

    // An upgrade is scheduled for era 2, after the switch block in era 1 (height 2).
    fixture.schedule_upgrade_for_era_two().await;

    // Run until the nodes shut down for the upgrade.
    fixture
        .network
        .settle_on_exit(&mut fixture.rng, ExitCode::Success, ONE_MIN)
        .await;
}

#[tokio::test]
async fn nodes_should_have_enough_signatures_before_upgrade_with_equal_stake() {
    // Equal stake ensures that one node was able to learn about signatures created by the other, by
    // whatever means necessary (gossiping, broadcasting, fetching, etc.).
    let initial_stakes = InitialStakes::AllEqual {
        count: 2,
        stake: u128::MAX,
    };
    assert_network_shutdown_for_upgrade_with_stakes(initial_stakes).await;
}

#[tokio::test]
async fn nodes_should_have_enough_signatures_before_upgrade_with_one_dominant_stake() {
    let initial_stakes = InitialStakes::FromVec(vec![u128::MAX, 255]);
    assert_network_shutdown_for_upgrade_with_stakes(initial_stakes).await;
}

#[tokio::test]
async fn dont_upgrade_without_switch_block() {
    let initial_stakes = InitialStakes::Random { count: 2 };
    let mut fixture = TestFixture::new(initial_stakes, None).await;
    fixture.run_until_consensus_in_era(ERA_ONE, ONE_MIN).await;

    eprintln!(
        "Running 'dont_upgrade_without_switch_block' test with rng={}",
        fixture.rng
    );

    // An upgrade is scheduled for era 2, after the switch block in era 1 (height 2).
    // We artificially delay the execution of that block.
    fixture.schedule_upgrade_for_era_two().await;
    for runner in fixture.network.runners_mut() {
        let mut exec_request_received = false;
        runner.reactor_mut().inner_mut().set_filter(move |event| {
            if let MainEvent::ContractRuntimeRequest(
                ContractRuntimeRequest::EnqueueBlockForExecution {
                    executable_block, ..
                },
            ) = &event
            {
                if executable_block.era_report.is_some()
                    && executable_block.era_id == ERA_ONE
                    && !exec_request_received
                {
                    info!("delaying {}", executable_block);
                    exec_request_received = true;
                    return Either::Left(
                        time::sleep(Duration::from_secs(10)).event(move |_| event),
                    );
                }
                info!("not delaying {}", executable_block);
            }
            Either::Right(event)
        });
    }

    // Run until the nodes shut down for the upgrade.
    fixture
        .network
        .settle_on_exit(&mut fixture.rng, ExitCode::Success, ONE_MIN)
        .await;

    // Verify that the switch block has been stored: Even though it was delayed the node didn't
    // restart before executing and storing it.
    for runner in fixture.network.nodes().values() {
        let header = runner
            .main_reactor()
            .storage()
            .read_block_by_height(2)
            .expect("failed to read from storage")
            .expect("missing switch block")
            .take_header();
        assert_eq!(ERA_ONE, header.era_id(), "era should be 1");
        assert!(header.is_switch_block(), "header should be switch block");
    }
}

#[tokio::test]
async fn should_store_finalized_approvals() {
    // Set up a network with two nodes where node 0 (Alice) is effectively guaranteed to be the
    // proposer.
    let initial_stakes = InitialStakes::FromVec(vec![u128::MAX, 1]);
    let mut fixture = TestFixture::new(initial_stakes, None).await;

    let alice_secret_key = Arc::clone(&fixture.node_contexts[0].secret_key);
    let alice_public_key = PublicKey::from(&*alice_secret_key);
    let bob_secret_key = Arc::clone(&fixture.node_contexts[1].secret_key);
    let charlie_secret_key = Arc::new(SecretKey::random(&mut fixture.rng)); // just for ordering testing purposes

    // Wait for all nodes to complete era 0.
    fixture.run_until_consensus_in_era(ERA_ONE, ONE_MIN).await;

    // Submit a deploy.
    let mut deploy_alice_bob = Deploy::random_valid_native_transfer_without_deps(&mut fixture.rng);
    let mut deploy_alice_bob_charlie = deploy_alice_bob.clone();
    let mut deploy_bob_alice = deploy_alice_bob.clone();

    deploy_alice_bob.sign(&alice_secret_key);
    deploy_alice_bob.sign(&bob_secret_key);

    deploy_alice_bob_charlie.sign(&alice_secret_key);
    deploy_alice_bob_charlie.sign(&bob_secret_key);
    deploy_alice_bob_charlie.sign(&charlie_secret_key);

    deploy_bob_alice.sign(&bob_secret_key);
    deploy_bob_alice.sign(&alice_secret_key);

    // We will be testing the correct sequence of approvals against the deploy signed by Bob and
    // Alice.
    // The deploy signed by Alice and Bob should give the same ordering of approvals.
    let expected_approvals: Vec<_> = deploy_bob_alice.approvals().iter().cloned().collect();

    // We'll give the deploy signed by Alice, Bob and Charlie to Bob, so these will be his original
    // approvals. Save these for checks later.
    let bobs_original_approvals: Vec<_> = deploy_alice_bob_charlie
        .approvals()
        .iter()
        .cloned()
        .collect();
    assert_ne!(bobs_original_approvals, expected_approvals);

    let deploy_hash = *DeployOrTransferHash::new(&deploy_alice_bob).deploy_hash();

    for runner in fixture.network.runners_mut() {
        let deploy = if runner.main_reactor().consensus().public_key() == &alice_public_key {
            // Alice will propose the deploy signed by Alice and Bob.
            deploy_alice_bob.clone()
        } else {
            // Bob will receive the deploy signed by Alice, Bob and Charlie.
            deploy_alice_bob_charlie.clone()
        };
        runner
            .process_injected_effects(|effect_builder| {
                effect_builder
                    .put_transaction_to_storage(Transaction::from(deploy.clone()))
                    .ignore()
            })
            .await;
        runner
            .process_injected_effects(|effect_builder| {
                effect_builder
                    .announce_new_transaction_accepted(
                        Arc::new(Transaction::from(deploy)),
                        Source::Client,
                    )
                    .ignore()
            })
            .await;
    }

    // Run until the deploy gets executed.
    let has_stored_exec_results = |nodes: &Nodes| {
        nodes.values().all(|runner| {
            runner
                .main_reactor()
                .storage()
                .read_execution_result(&TransactionHash::Deploy(deploy_hash))
                .is_some()
        })
    };
    fixture.run_until(has_stored_exec_results, ONE_MIN).await;

    // Check if the approvals agree.
    for runner in fixture.network.nodes().values() {
        let maybe_dwa = runner
            .main_reactor()
            .storage()
            .get_transaction_with_finalized_approvals_by_hash(&TransactionHash::from(deploy_hash))
            .map(|transaction_wfa| match transaction_wfa {
                TransactionWithFinalizedApprovals::Deploy {
                    deploy,
                    finalized_approvals,
                } => (deploy, finalized_approvals),
                _ => panic!("should receive deploy with finalized approvals"),
            });
        let maybe_finalized_approvals = maybe_dwa
            .as_ref()
            .and_then(|(_, approvals)| approvals.as_ref())
            .map(|fa| fa.inner().iter().cloned().collect());
        let maybe_original_approvals = maybe_dwa
            .as_ref()
            .map(|(deploy, _)| deploy.approvals().iter().cloned().collect());
        if runner.main_reactor().consensus().public_key() != &alice_public_key {
            // Bob should have finalized approvals, and his original approvals should be different.
            assert_eq!(
                maybe_finalized_approvals.as_ref(),
                Some(&expected_approvals)
            );
            assert_eq!(
                maybe_original_approvals.as_ref(),
                Some(&bobs_original_approvals)
            );
        } else {
            // Alice should only have the correct approvals as the original ones, and no finalized
            // approvals (as they wouldn't be stored, because they would be the same as the
            // original ones).
            assert_eq!(maybe_finalized_approvals.as_ref(), None);
            assert_eq!(maybe_original_approvals.as_ref(), Some(&expected_approvals));
        }
    }
}

// This test exercises a scenario in which a proposed block contains invalid accusations.
// Blocks containing no deploys or transfers used to be incorrectly marked as not needing
// validation even if they contained accusations, which opened up a security hole through which a
// malicious validator could accuse whomever they wanted of equivocating and have these
// accusations accepted by the other validators. This has been patched and the test asserts that
// such a scenario is no longer possible.
#[tokio::test]
async fn empty_block_validation_regression() {
    let initial_stakes = InitialStakes::AllEqual {
        count: 4,
        stake: 100,
    };
    let spec_override = ConfigsOverride {
        minimum_era_height: 15,
        ..Default::default()
    };
    let mut fixture = TestFixture::new(initial_stakes, Some(spec_override)).await;

    let malicious_validator =
        PublicKey::from(fixture.node_contexts.first().unwrap().secret_key.as_ref());
    info!("Malicious validator: {}", malicious_validator);
    let everyone_else: Vec<_> = fixture
        .node_contexts
        .iter()
        .skip(1)
        .map(|node_context| PublicKey::from(node_context.secret_key.as_ref()))
        .collect();
    let malicious_id = fixture.node_contexts.first().unwrap().id;
    let malicious_runner = fixture.network.nodes_mut().get_mut(&malicious_id).unwrap();
    malicious_runner
        .reactor_mut()
        .inner_mut()
        .set_filter(move |event| match event {
            MainEvent::Consensus(consensus::Event::NewBlockPayload(NewBlockPayload {
                era_id,
                block_payload: _,
                block_context,
            })) => {
                info!("Accusing everyone else!");
                // We hook into the NewBlockPayload event to replace the block being proposed with
                // an empty one that accuses all the validators, except the malicious validator.
                Either::Right(MainEvent::Consensus(consensus::Event::NewBlockPayload(
                    NewBlockPayload {
                        era_id,
                        block_payload: Arc::new(BlockPayload::new(
                            vec![],
                            vec![],
                            vec![],
                            vec![],
                            everyone_else.clone(),
                            Default::default(),
                            false,
                        )),
                        block_context,
                    },
                )))
            }
            event => Either::Right(event),
        });

    info!("Waiting for the first era after genesis to end.");
    fixture.run_until_consensus_in_era(ERA_TWO, ONE_MIN).await;
    let switch_blocks = SwitchBlocks::collect(fixture.network.nodes(), 2);

    // Nobody actually double-signed. The accusations should have had no effect.
    assert_eq!(
        switch_blocks.equivocators(0),
        [],
        "expected no equivocators"
    );
    // If the malicious validator was the first proposer, all their Highway units might be invalid,
    // because they all refer to the invalid proposal, so they might get flagged as inactive. No
    // other validators should be considered inactive.
    match switch_blocks.inactive_validators(0) {
        [] => {}
        [inactive_validator] if malicious_validator == *inactive_validator => {}
        inactive => panic!("unexpected inactive validators: {:?}", inactive),
    }
}

#[tokio::test]
async fn network_should_recover_from_stall() {
    // Set up a network with three nodes.
    let initial_stakes = InitialStakes::AllEqual {
        count: 3,
        stake: 100,
    };
    let mut fixture = TestFixture::new(initial_stakes, None).await;

    // Let all nodes progress until block 2 is marked complete.
    fixture.run_until_block_height(2, ONE_MIN).await;

    // Kill all nodes except for node 0.
    let mut stopped_nodes = vec![];
    for _ in 1..fixture.node_contexts.len() {
        let node_context = fixture.remove_and_stop_node(1);
        stopped_nodes.push(node_context);
    }

    // Expect node 0 can't produce more blocks, i.e. the network has stalled.
    fixture
        .try_run_until_block_height(3, TEN_SECS)
        .await
        .expect_err("should time out");

    // Restart the stopped nodes.
    for node_context in stopped_nodes {
        fixture
            .add_node(
                node_context.secret_key,
                node_context.config,
                node_context.storage_dir,
            )
            .await;
    }

    // Ensure all nodes progress until block 3 is marked complete.
    fixture.run_until_block_height(3, TEN_SECS).await;
}

#[tokio::test]
async fn run_withdraw_bid_network() {
    let alice_stake = 200_000_000_000_u64;
    let initial_stakes = InitialStakes::FromVec(vec![alice_stake.into(), 10_000_000_000]);

    let mut fixture = TestFixture::new(initial_stakes, None).await;
    let alice_secret_key = Arc::clone(&fixture.node_contexts[0].secret_key);
    let alice_public_key = PublicKey::from(&*alice_secret_key);

    // Wait for all nodes to complete block 0.
    fixture.run_until_block_height(0, ONE_MIN).await;

    // Ensure our post genesis assumption that Alice has a bid is correct.
    fixture.check_bid_existence_at_tip(&alice_public_key, None, true);

    // Create & sign deploy to withdraw Alice's full stake.
    let mut deploy = Deploy::withdraw_bid(
        fixture.chainspec.network_config.name.clone(),
        fixture.system_contract_hash(AUCTION),
        alice_public_key.clone(),
        alice_stake.into(),
        Timestamp::now(),
        TimeDiff::from_seconds(60),
    );
    deploy.sign(&alice_secret_key);
    let txn = Transaction::Deploy(deploy);
    let txn_hash = txn.hash();

    // Inject the transaction and run the network until executed.
    fixture.inject_transaction(txn).await;
    fixture
        .run_until_executed_transaction(&txn_hash, TEN_SECS)
        .await;

    // Ensure execution succeeded and that there is a Prune transform for the bid's key.
    let bid_key = Key::BidAddr(BidAddr::from(alice_public_key.clone()));
    fixture
        .successful_execution_transforms(&txn_hash)
        .iter()
        .find(|transform| match transform.kind() {
            TransformKind::Prune(prune_key) => prune_key == &bid_key,
            _ => false,
        })
        .expect("should have a prune record for bid");

    // Crank the network forward until the era ends.
    fixture
        .run_until_stored_switch_block_header(ERA_ONE, ONE_MIN)
        .await;
    fixture.check_bid_existence_at_tip(&alice_public_key, None, false);
}

#[tokio::test]
async fn run_undelegate_bid_network() {
    let alice_stake = 200_000_000_000_u64;
    let bob_stake = 300_000_000_000_u64;
    let initial_stakes = InitialStakes::FromVec(vec![alice_stake.into(), bob_stake.into()]);

    let mut fixture = TestFixture::new(initial_stakes, None).await;
    let alice_secret_key = Arc::clone(&fixture.node_contexts[0].secret_key);
    let alice_public_key = PublicKey::from(&*alice_secret_key);
    let bob_public_key = PublicKey::from(&*fixture.node_contexts[1].secret_key);

    // Wait for all nodes to complete block 0.
    fixture.run_until_block_height(0, ONE_MIN).await;

    // Ensure our post genesis assumption that Alice and Bob have bids is correct.
    fixture.check_bid_existence_at_tip(&alice_public_key, None, true);
    fixture.check_bid_existence_at_tip(&bob_public_key, None, true);
    // Alice should not have a delegation bid record for Bob (yet).
    fixture.check_bid_existence_at_tip(&bob_public_key, Some(&alice_public_key), false);

    // Have Alice delegate to Bob.
    //
    // Note, in the real world validators usually don't also delegate to other validators,  but in
    // this test fixture the only accounts in the system are those created for genesis validators.
    let alice_delegation_amount =
        U512::from(fixture.chainspec.core_config.minimum_delegation_amount);
    let mut deploy = Deploy::delegate(
        fixture.chainspec.network_config.name.clone(),
        fixture.system_contract_hash(AUCTION),
        bob_public_key.clone(),
        alice_public_key.clone(),
        alice_delegation_amount,
        Timestamp::now(),
        TimeDiff::from_seconds(60),
    );
    deploy.sign(&alice_secret_key);
    let txn = Transaction::Deploy(deploy);
    let txn_hash = txn.hash();

    // Inject the transaction and run the network until executed.
    fixture.inject_transaction(txn).await;
    fixture
        .run_until_executed_transaction(&txn_hash, TEN_SECS)
        .await;

    // Ensure execution succeeded and that there is a Write transform for the bid's key.
    let bid_key = Key::BidAddr(BidAddr::new_from_public_keys(
        &bob_public_key,
        Some(&alice_public_key),
    ));
    fixture
        .successful_execution_transforms(&txn_hash)
        .iter()
        .find(|transform| match transform.kind() {
            TransformKind::Write(StoredValue::BidKind(bid_kind)) => {
                Key::from(bid_kind.bid_addr()) == bid_key
            }
            _ => false,
        })
        .expect("should have a write record for delegate bid");

    // Alice should now have a delegation bid record for Bob.
    fixture.check_bid_existence_at_tip(&bob_public_key, Some(&alice_public_key), true);

    // Create & sign transaction to undelegate from Alice to Bob.
    let mut deploy = Deploy::undelegate(
        fixture.chainspec.network_config.name.clone(),
        fixture.system_contract_hash(AUCTION),
        bob_public_key.clone(),
        alice_public_key.clone(),
        alice_delegation_amount,
        Timestamp::now(),
        TimeDiff::from_seconds(60),
    );
    deploy.sign(&alice_secret_key);
    let txn = Transaction::Deploy(deploy);
    let txn_hash = txn.hash();

    // Inject the transaction and run the network until executed.
    fixture.inject_transaction(txn).await;
    fixture
        .run_until_executed_transaction(&txn_hash, TEN_SECS)
        .await;

    // Ensure execution succeeded and that there is a Prune transform for the bid's key.
    fixture
        .successful_execution_transforms(&txn_hash)
        .iter()
        .find(|transform| match transform.kind() {
            TransformKind::Prune(prune_key) => prune_key == &bid_key,
            _ => false,
        })
        .expect("should have a prune record for undelegated bid");

    // Crank the network forward until the era ends.
    fixture
        .run_until_stored_switch_block_header(ERA_ONE, ONE_MIN)
        .await;

    // Ensure the validator records are still present but the undelegated bid is gone.
    fixture.check_bid_existence_at_tip(&alice_public_key, None, true);
    fixture.check_bid_existence_at_tip(&bob_public_key, None, true);
    fixture.check_bid_existence_at_tip(&bob_public_key, Some(&alice_public_key), false);
}

#[tokio::test]
async fn run_redelegate_bid_network() {
    let alice_stake = 200_000_000_000_u64;
    let bob_stake = 300_000_000_000_u64;
    let charlie_stake = 300_000_000_000_u64;
    let initial_stakes = InitialStakes::FromVec(vec![
        alice_stake.into(),
        bob_stake.into(),
        charlie_stake.into(),
    ]);

    let spec_override = ConfigsOverride {
        unbonding_delay: 1,
        minimum_era_height: 5,
        ..Default::default()
    };
    let mut fixture = TestFixture::new(initial_stakes, Some(spec_override)).await;
    let alice_secret_key = Arc::clone(&fixture.node_contexts[0].secret_key);
    let alice_public_key = PublicKey::from(&*alice_secret_key);
    let bob_public_key = PublicKey::from(&*fixture.node_contexts[1].secret_key);
    let charlie_public_key = PublicKey::from(&*fixture.node_contexts[2].secret_key);

    // Wait for all nodes to complete block 0.
    fixture.run_until_block_height(0, ONE_MIN).await;

    // Ensure our post genesis assumption that Alice, Bob and Charlie have bids is correct.
    fixture.check_bid_existence_at_tip(&alice_public_key, None, true);
    fixture.check_bid_existence_at_tip(&bob_public_key, None, true);
    fixture.check_bid_existence_at_tip(&charlie_public_key, None, true);
    // Alice should not have a delegation bid record for Bob or Charlie (yet).
    fixture.check_bid_existence_at_tip(&bob_public_key, Some(&alice_public_key), false);
    fixture.check_bid_existence_at_tip(&charlie_public_key, Some(&alice_public_key), false);

    // Have Alice delegate to Bob.
    let alice_delegation_amount =
        U512::from(fixture.chainspec.core_config.minimum_delegation_amount);
    let mut deploy = Deploy::delegate(
        fixture.chainspec.network_config.name.clone(),
        fixture.system_contract_hash(AUCTION),
        bob_public_key.clone(),
        alice_public_key.clone(),
        alice_delegation_amount,
        Timestamp::now(),
        TimeDiff::from_seconds(60),
    );
    deploy.sign(&alice_secret_key);
    let txn = Transaction::Deploy(deploy);
    let txn_hash = txn.hash();

    // Inject the transaction and run the network until executed.
    fixture.inject_transaction(txn).await;
    fixture
        .run_until_executed_transaction(&txn_hash, TEN_SECS)
        .await;

    // Ensure execution succeeded and that there is a Write transform for the bid's key.
    let bid_key = Key::BidAddr(BidAddr::new_from_public_keys(
        &bob_public_key,
        Some(&alice_public_key),
    ));
    fixture
        .successful_execution_transforms(&txn_hash)
        .iter()
        .find(|transform| match transform.kind() {
            TransformKind::Write(StoredValue::BidKind(bid_kind)) => {
                Key::from(bid_kind.bid_addr()) == bid_key
            }
            _ => false,
        })
        .expect("should have a write record for delegate bid");

    // Alice should now have a delegation bid record for Bob.
    fixture.check_bid_existence_at_tip(&bob_public_key, Some(&alice_public_key), true);

    // Create & sign transaction to undelegate Alice from Bob and delegate to Charlie.
    let mut deploy = Deploy::redelegate(
        fixture.chainspec.network_config.name.clone(),
        fixture.system_contract_hash(AUCTION),
        bob_public_key.clone(),
        alice_public_key.clone(),
        charlie_public_key.clone(),
        alice_delegation_amount,
        Timestamp::now(),
        TimeDiff::from_seconds(60),
    );

    deploy.sign(&alice_secret_key);
    let txn = Transaction::Deploy(deploy);
    let txn_hash = txn.hash();

    // Inject the transaction and run the network until executed.
    fixture.inject_transaction(txn).await;
    fixture
        .run_until_executed_transaction(&txn_hash, TEN_SECS)
        .await;

    // Ensure execution succeeded and that there is a Prune transform for the bid's key.
    fixture
        .successful_execution_transforms(&txn_hash)
        .iter()
        .find(|transform| match transform.kind() {
            TransformKind::Prune(prune_key) => prune_key == &bid_key,
            _ => false,
        })
        .expect("should have a prune record for undelegated bid");

    // Original delegation bid should be removed.
    fixture.check_bid_existence_at_tip(&bob_public_key, Some(&alice_public_key), false);
    // Redelegate doesn't occur until after unbonding delay elapses.
    fixture.check_bid_existence_at_tip(&charlie_public_key, Some(&alice_public_key), false);

    // Crank the network forward to run out the unbonding delay.
    // First, close out the era the redelegate was processed in.
    fixture
        .run_until_stored_switch_block_header(ERA_ONE, ONE_MIN)
        .await;
    // The undelegate is in the unbonding queue.
    fixture.check_bid_existence_at_tip(&charlie_public_key, Some(&alice_public_key), false);
    // Unbonding delay is 1 on this test network, so step 1 more era.
    fixture
        .run_until_stored_switch_block_header(ERA_TWO, ONE_MIN)
        .await;

    // Ensure the validator records are still present.
    fixture.check_bid_existence_at_tip(&alice_public_key, None, true);
    fixture.check_bid_existence_at_tip(&bob_public_key, None, true);
    // Ensure redelegated bid exists.
    fixture.check_bid_existence_at_tip(&charlie_public_key, Some(&alice_public_key), true);
}

#[tokio::test]
async fn rewards_are_calculated() {
    let initial_stakes = InitialStakes::Random { count: 5 };
    let spec_override = ConfigsOverride {
        minimum_era_height: 3,
        ..Default::default()
    };
    let mut fixture = TestFixture::new(initial_stakes, Some(spec_override)).await;
    fixture
        .run_until_consensus_in_era(ERA_THREE, Duration::from_secs(150))
        .await;

    let switch_block = fixture.switch_block(ERA_TWO);

    for reward in switch_block.era_end().unwrap().rewards().values() {
        assert_ne!(reward, &U512::zero());
    }
}

// Reactor pattern tests for simplified rewards

// Fundamental network parameters that are not critical for assessing reward calculation correctness
const STAKE: u128 = 1000000000;
const PRIME_STAKES: [u128; 5] = [106907, 106921, 106937, 106949, 106957];
const ERA_COUNT: u64 = 3;
const ERA_DURATION: u64 = 30000; //milliseconds
const MIN_HEIGHT: u64 = 10;
const BLOCK_TIME: u64 = 3000; //milliseconds
const TIME_OUT: u64 = 600; //seconds
const SEIGNIORAGE: (u64, u64) = (1u64, 100u64);
const REPRESENTATIVE_NODE_INDEX: usize = 0;
// Parameters we generally want to vary
const CONSENSUS_ZUG: ConsensusProtocolName = ConsensusProtocolName::Zug;
const CONSENSUS_HIGHWAY: ConsensusProtocolName = ConsensusProtocolName::Highway;
const FINDERS_FEE_ZERO: (u64, u64) = (0u64, 1u64);
const FINDERS_FEE_HALF: (u64, u64) = (1u64, 2u64);
//const FINDERS_FEE_ONE: (u64, u64) = (1u64, 1u64);
const FINALITY_SIG_PROP_ZERO: (u64, u64) = (0u64, 1u64);
const FINALITY_SIG_PROP_HALF: (u64, u64) = (1u64, 2u64);
const FINALITY_SIG_PROP_ONE: (u64, u64) = (1u64, 1u64);
const FILTERED_NODES_INDICES: &[usize] = &[3, 4];
const FINALITY_SIG_LOOKBACK: u64 = 3;

async fn run_rewards_network_scenario(
    initial_stakes: impl Into<Vec<u128>>,
    era_count: u64,
    time_out: u64, //seconds
    representative_node_index: usize,
    filtered_nodes_indices: &[usize],
    spec_override: ConfigsOverride,
) {
    trait AsU512Ext {
        fn into_u512(self) -> Ratio<U512>;
    }
    impl AsU512Ext for Ratio<u64> {
        fn into_u512(self) -> Ratio<U512> {
            Ratio::new(U512::from(*self.numer()), U512::from(*self.denom()))
        }
    }

    let initial_stakes = initial_stakes.into();

    // Instantiate the chain
    let mut fixture =
        TestFixture::new(InitialStakes::FromVec(initial_stakes), Some(spec_override)).await;

    for i in filtered_nodes_indices {
        let filtered_node = fixture.network.runners_mut().nth(*i).unwrap();
        filtered_node
            .reactor_mut()
            .inner_mut()
            .activate_failpoint(&FailpointActivation::new("finality_signature_creation"));
    }

    // Run the network for a specified number of eras
    // TODO: Consider replacing era duration estimate with actual chainspec value
    let timeout = Duration::from_secs(time_out);
    fixture
        .run_until_stored_switch_block_header(EraId::new(era_count - 1), timeout)
        .await;

    // DATA COLLECTION
    // Get the switch blocks and bid structs first
    let switch_blocks = SwitchBlocks::collect(fixture.network.nodes(), era_count);

    // Representative node
    // (this test should normally run a network at nominal performance with identical nodes)
    let representative_node = fixture
        .network
        .nodes()
        .values()
        .nth(representative_node_index)
        .unwrap();
    let representative_storage = &representative_node.main_reactor().storage;
    let representative_runtime = &representative_node.main_reactor().contract_runtime;

    // Recover highest completed block height
    let highest_completed_height = representative_storage
        .highest_complete_block_height()
        .expect("missing highest completed block");

    // Get all the blocks
    let blocks: Vec<Block> = (0..highest_completed_height + 1)
        .map(|i| {
            representative_storage
                .read_block_by_height(i)
                .expect("block not found")
                .unwrap()
        })
        .collect();

    // Recover history of total supply
    let mint_hash: AddressableEntityHash = {
        let any_state_hash = *switch_blocks.headers[0].state_root_hash();
        representative_runtime
            .engine_state()
            .get_system_mint_hash(any_state_hash)
            .expect("mint contract hash not found")
    };

    // Get total supply history
    let total_supply: Vec<U512> = (0..highest_completed_height + 1)
        .map(|height: u64| {
            let state_hash = *representative_storage
                .read_block_header_by_height(height, true)
                .expect("failure to read block header")
                .unwrap()
                .state_root_hash();

            let request = QueryRequest::new(
                state_hash,
                Key::AddressableEntity(EntityAddr::System(mint_hash.value())),
                vec![mint::TOTAL_SUPPLY_KEY.to_owned()],
            );

            let result = representative_runtime.engine_state().run_query(request);

            match result {
                Success { value, proofs: _ } => value
                    .as_cl_value()
                    .expect("failure to recover total supply as CL value")
                    .clone()
                    .into_t::<U512>()
                    .map_err(TrackingCopyError::CLValue),
                ValueNotFound(_) => Err(TrackingCopyError::NamedKeyNotFound(
                    mint::TOTAL_SUPPLY_KEY.to_owned(),
                )),
                RootNotFound => Err(TrackingCopyError::Storage(
                    casper_storage::global_state::error::Error::RootNotFound,
                )),
                Failure(e) => Err(e),
            }
            .expect("failure to recover total supply")
        })
        .collect();

    // Tiny helper function
    #[inline]
    fn add_to_rewards(
        recipient: PublicKey,
        reward: Ratio<U512>,
        rewards: &mut BTreeMap<PublicKey, Ratio<U512>>,
    ) {
        match rewards.get_mut(&recipient) {
            Some(value) => {
                *value += reward;
            }
            None => {
                rewards.insert(recipient, reward);
            }
        }
    }

    let mut recomputed_total_supply = BTreeMap::new();
    recomputed_total_supply.insert(0, Ratio::from(total_supply[0]));
    let recomputed_rewards: BTreeMap<_, _> = switch_blocks
        .headers
        .iter()
        .enumerate()
        .map(|(i, switch_block)| {
            if switch_block.is_genesis() || switch_block.height() > highest_completed_height {
                return (i, BTreeMap::new());
            }
            let mut recomputed_era_rewards = BTreeMap::new();
            if !(switch_block.is_genesis()) {
                let supply_carryover = recomputed_total_supply
                    .get(&(i - 1))
                    .copied()
                    .expect("expected prior recomputed supply value");
                recomputed_total_supply.insert(i, supply_carryover);
            }

            // It's not a genesis block, so we know there's something with a lower era id
            let previous_switch_block_height = switch_blocks.headers[i - 1].height();
            let current_era_slated_weights = match switch_blocks.headers[i - 1].clone_era_end() {
                Some(era_report) => era_report.next_era_validator_weights().clone(),
                _ => panic!("unexpectedly absent era report"),
            };
            let total_current_era_weights = current_era_slated_weights
                .iter()
                .fold(U512::zero(), move |acc, s| acc + s.1);
            let (previous_era_slated_weights, total_previous_era_weights) =
                if switch_blocks.headers[i - 1].is_genesis() {
                    (None, None)
                } else {
                    match switch_blocks.headers[i - 2].clone_era_end() {
                        Some(era_report) => {
                            let next_weights = era_report.next_era_validator_weights().clone();
                            let total_next_weights = next_weights
                                .iter()
                                .fold(U512::zero(), move |acc, s| acc + s.1);
                            (Some(next_weights), Some(total_next_weights))
                        }
                        _ => panic!("unexpectedly absent era report"),
                    }
                };

            // TODO: Investigate whether the rewards pay out for the signatures
            // _in the switch block itself_
            let rewarded_range =
                previous_switch_block_height as usize + 1..switch_block.height() as usize + 1;
            let rewarded_blocks = &blocks[rewarded_range];
            let block_reward = (Ratio::<U512>::one()
                - fixture
                    .chainspec
                    .core_config
                    .finality_signature_proportion
                    .into_u512())
                * recomputed_total_supply[&(i - 1)]
                * fixture
                    .chainspec
                    .core_config
                    .round_seigniorage_rate
                    .into_u512();
            let signatures_reward = fixture
                .chainspec
                .core_config
                .finality_signature_proportion
                .into_u512()
                * recomputed_total_supply[&(i - 1)]
                * fixture
                    .chainspec
                    .core_config
                    .round_seigniorage_rate
                    .into_u512();
            let previous_signatures_reward = if switch_blocks.headers[i - 1].is_genesis() {
                None
            } else {
                Some(
                    fixture
                        .chainspec
                        .core_config
                        .finality_signature_proportion
                        .into_u512()
                        * recomputed_total_supply[&(i - 2)]
                        * fixture
                            .chainspec
                            .core_config
                            .round_seigniorage_rate
                            .into_u512(),
                )
            };

            rewarded_blocks.iter().for_each(|block: &Block| {
                // Block production rewards
                let proposer = block.proposer().clone();
                add_to_rewards(proposer.clone(), block_reward, &mut recomputed_era_rewards);

                // Recover relevant finality signatures
                // TODO: Deal with the implicit assumption that lookback only look backs one
                // previous era
                block.rewarded_signatures().iter().enumerate().for_each(
                    |(offset, signatures_packed)| {
                        if block.height() as usize - offset - 1
                            <= previous_switch_block_height as usize
                            && !switch_blocks.headers[i - 1].is_genesis()
                        {
                            let rewarded_contributors = signatures_packed.to_validator_set(
                                previous_era_slated_weights
                                    .as_ref()
                                    .expect("expected previous era weights")
                                    .keys()
                                    .cloned()
                                    .collect::<BTreeSet<PublicKey>>(),
                            );
                            rewarded_contributors.iter().for_each(|contributor| {
                                let contributor_proportion = Ratio::new(
                                    previous_era_slated_weights
                                        .as_ref()
                                        .expect("expected previous era weights")
                                        .get(contributor)
                                        .copied()
                                        .expect("expected current era validator"),
                                    total_previous_era_weights
                                        .expect("expected total previous era weight"),
                                );
                                add_to_rewards(
                                    proposer.clone(),
                                    fixture.chainspec.core_config.finders_fee.into_u512()
                                        * contributor_proportion
                                        * previous_signatures_reward.unwrap(),
                                    &mut recomputed_era_rewards,
                                );
                                add_to_rewards(
                                    contributor.clone(),
                                    (Ratio::<U512>::one()
                                        - fixture.chainspec.core_config.finders_fee.into_u512())
                                        * contributor_proportion
                                        * previous_signatures_reward.unwrap(),
                                    &mut recomputed_era_rewards,
                                )
                            });
                        } else {
                            let rewarded_contributors = signatures_packed.to_validator_set(
                                current_era_slated_weights
                                    .keys()
                                    .cloned()
                                    .collect::<BTreeSet<PublicKey>>(),
                            );
                            rewarded_contributors.iter().for_each(|contributor| {
                                let contributor_proportion = Ratio::new(
                                    *current_era_slated_weights
                                        .get(contributor)
                                        .expect("expected current era validator"),
                                    total_current_era_weights,
                                );
                                add_to_rewards(
                                    proposer.clone(),
                                    fixture.chainspec.core_config.finders_fee.into_u512()
                                        * contributor_proportion
                                        * signatures_reward,
                                    &mut recomputed_era_rewards,
                                );
                                add_to_rewards(
                                    contributor.clone(),
                                    (Ratio::<U512>::one()
                                        - fixture.chainspec.core_config.finders_fee.into_u512())
                                        * contributor_proportion
                                        * signatures_reward,
                                    &mut recomputed_era_rewards,
                                );
                            });
                        }
                    },
                );
            });

            // Make sure we round just as we do in the real code, at the end of an era's
            // calculation, right before minting and transferring
            recomputed_era_rewards.iter_mut().for_each(|(_, reward)| {
                let truncated_reward = reward.trunc();
                *reward = truncated_reward;
                let era_end_supply = recomputed_total_supply
                    .get_mut(&i)
                    .expect("expected supply at end of era");
                *era_end_supply += truncated_reward;
            });

            (i, recomputed_era_rewards)
        })
        .collect();

    // Recalculated total supply is equal to observed total supply
    switch_blocks.headers.iter().for_each(|header| {
        if header.height() <= highest_completed_height {
            assert_eq!(
                Ratio::from(total_supply[header.height() as usize]),
                *(recomputed_total_supply
                    .get(&(header.era_id().value() as usize))
                    .expect("expected recalculated supply")),
                "total supply does not match at height {}",
                header.height()
            )
        }
    });

    // Recalculated rewards are equal to observed rewards; total supply increase is equal to total
    // rewards;
    recomputed_rewards.iter().for_each(|(era, rewards)| {
        if era > &0 && switch_blocks.headers[*era].height() <= highest_completed_height {
            let observed_total_rewards = match switch_blocks.headers[*era]
                .clone_era_end()
                .expect("expected EraEnd")
                .rewards()
            {
                Rewards::V1(v1_rewards) => v1_rewards
                    .iter()
                    .fold(U512::zero(), |acc, reward| U512::from(*reward.1) + acc),
                Rewards::V2(v2_rewards) => v2_rewards
                    .iter()
                    .fold(U512::zero(), |acc, reward| *reward.1 + acc),
            };
            let recomputed_total_rewards = rewards
                .iter()
                .fold(U512::zero(), |acc, x| x.1.to_integer() + acc);
            assert_eq!(
                Ratio::from(recomputed_total_rewards),
                Ratio::from(observed_total_rewards),
                "total rewards do not match at era {}",
                era
            );
            assert_eq!(
                Ratio::from(recomputed_total_rewards),
                recomputed_total_supply
                    .get(era)
                    .expect("expected recalculated supply")
                    - recomputed_total_supply
                        .get(&(era - 1))
                        .expect("expected recalculated supply"),
                "supply growth does not match rewards at era {}",
                era
            )
        }
    })
}

#[tokio::test]
#[cfg_attr(not(feature = "failpoints"), ignore)]
async fn run_reward_network_zug_all_finality_small_prime_five_eras() {
    run_rewards_network_scenario(
        PRIME_STAKES,
        5,
        TIME_OUT,
        REPRESENTATIVE_NODE_INDEX,
        &[],
        ConfigsOverride {
            consensus_protocol: CONSENSUS_ZUG,
            era_duration: TimeDiff::from_millis(ERA_DURATION),
            minimum_era_height: MIN_HEIGHT,
            minimum_block_time: TimeDiff::from_millis(BLOCK_TIME),
            round_seigniorage_rate: SEIGNIORAGE.into(),
            finders_fee: FINDERS_FEE_ZERO.into(),
            finality_signature_proportion: FINALITY_SIG_PROP_ONE.into(),
            signature_rewards_max_delay: FINALITY_SIG_LOOKBACK,
            ..Default::default()
        },
    )
    .await;
}

#[tokio::test]
#[cfg_attr(not(feature = "failpoints"), ignore)]
async fn run_reward_network_zug_all_finality_small_prime_five_eras_no_lookback() {
    run_rewards_network_scenario(
        PRIME_STAKES,
        5,
        TIME_OUT,
        REPRESENTATIVE_NODE_INDEX,
        &[],
        ConfigsOverride {
            consensus_protocol: CONSENSUS_ZUG,
            era_duration: TimeDiff::from_millis(ERA_DURATION),
            minimum_era_height: MIN_HEIGHT,
            minimum_block_time: TimeDiff::from_millis(BLOCK_TIME),
            round_seigniorage_rate: SEIGNIORAGE.into(),
            finders_fee: FINDERS_FEE_ZERO.into(),
            finality_signature_proportion: FINALITY_SIG_PROP_ONE.into(),
            signature_rewards_max_delay: 0,
            ..Default::default()
        },
    )
    .await;
}

#[tokio::test]
#[cfg_attr(not(feature = "failpoints"), ignore)]
async fn run_reward_network_zug_no_finality_small_nominal_five_eras() {
    run_rewards_network_scenario(
        [STAKE, STAKE, STAKE, STAKE, STAKE],
        5,
        TIME_OUT,
        REPRESENTATIVE_NODE_INDEX,
        &[],
        ConfigsOverride {
            consensus_protocol: CONSENSUS_ZUG,
            era_duration: TimeDiff::from_millis(ERA_DURATION),
            minimum_era_height: MIN_HEIGHT,
            minimum_block_time: TimeDiff::from_millis(BLOCK_TIME),
            round_seigniorage_rate: SEIGNIORAGE.into(),
            finders_fee: FINDERS_FEE_ZERO.into(),
            finality_signature_proportion: FINALITY_SIG_PROP_ZERO.into(),
            signature_rewards_max_delay: FINALITY_SIG_LOOKBACK,
            ..Default::default()
        },
    )
    .await;
}

#[tokio::test]
#[cfg_attr(not(feature = "failpoints"), ignore)]
async fn run_reward_network_zug_half_finality_half_finders_small_nominal_five_eras() {
    run_rewards_network_scenario(
        [STAKE, STAKE, STAKE, STAKE, STAKE],
        5,
        TIME_OUT,
        REPRESENTATIVE_NODE_INDEX,
        &[],
        ConfigsOverride {
            consensus_protocol: CONSENSUS_ZUG,
            era_duration: TimeDiff::from_millis(ERA_DURATION),
            minimum_era_height: MIN_HEIGHT,
            minimum_block_time: TimeDiff::from_millis(BLOCK_TIME),
            round_seigniorage_rate: SEIGNIORAGE.into(),
            finders_fee: FINDERS_FEE_HALF.into(),
            finality_signature_proportion: FINALITY_SIG_PROP_HALF.into(),
            signature_rewards_max_delay: FINALITY_SIG_LOOKBACK,
            ..Default::default()
        },
    )
    .await;
}

#[tokio::test]
#[cfg_attr(not(feature = "failpoints"), ignore)]
async fn run_reward_network_zug_half_finality_half_finders_small_nominal_five_eras_no_lookback() {
    run_rewards_network_scenario(
        [STAKE, STAKE, STAKE, STAKE, STAKE],
        5,
        TIME_OUT,
        REPRESENTATIVE_NODE_INDEX,
        &[],
        ConfigsOverride {
            consensus_protocol: CONSENSUS_ZUG,
            era_duration: TimeDiff::from_millis(ERA_DURATION),
            minimum_era_height: MIN_HEIGHT,
            minimum_block_time: TimeDiff::from_millis(BLOCK_TIME),
            round_seigniorage_rate: SEIGNIORAGE.into(),
            finders_fee: FINDERS_FEE_HALF.into(),
            finality_signature_proportion: FINALITY_SIG_PROP_HALF.into(),
            signature_rewards_max_delay: 0,
            ..Default::default()
        },
    )
    .await;
}

#[tokio::test]
#[cfg_attr(not(feature = "failpoints"), ignore)]
async fn run_reward_network_zug_all_finality_half_finders_small_nominal_five_eras_no_lookback() {
    run_rewards_network_scenario(
        [STAKE, STAKE, STAKE, STAKE, STAKE],
        5,
        TIME_OUT,
        REPRESENTATIVE_NODE_INDEX,
        &[],
        ConfigsOverride {
            consensus_protocol: CONSENSUS_ZUG,
            era_duration: TimeDiff::from_millis(ERA_DURATION),
            minimum_era_height: MIN_HEIGHT,
            minimum_block_time: TimeDiff::from_millis(BLOCK_TIME),
            round_seigniorage_rate: SEIGNIORAGE.into(),
            finders_fee: FINDERS_FEE_HALF.into(),
            finality_signature_proportion: FINALITY_SIG_PROP_ONE.into(),
            signature_rewards_max_delay: 0,
            ..Default::default()
        },
    )
    .await;
}

#[tokio::test]
#[cfg_attr(not(feature = "failpoints"), ignore)]
async fn run_reward_network_zug_all_finality_half_finders() {
    run_rewards_network_scenario(
        [
            STAKE, STAKE, STAKE, STAKE, STAKE, STAKE, STAKE, STAKE, STAKE, STAKE,
        ],
        ERA_COUNT,
        TIME_OUT,
        REPRESENTATIVE_NODE_INDEX,
        FILTERED_NODES_INDICES,
        ConfigsOverride {
            consensus_protocol: CONSENSUS_ZUG,
            era_duration: TimeDiff::from_millis(ERA_DURATION),
            minimum_era_height: MIN_HEIGHT,
            minimum_block_time: TimeDiff::from_millis(BLOCK_TIME),
            round_seigniorage_rate: SEIGNIORAGE.into(),
            finders_fee: FINDERS_FEE_HALF.into(),
            finality_signature_proportion: FINALITY_SIG_PROP_ONE.into(),
            signature_rewards_max_delay: FINALITY_SIG_LOOKBACK,
            ..Default::default()
        },
    )
    .await;
}

#[tokio::test]
#[cfg_attr(not(feature = "failpoints"), ignore)]
async fn run_reward_network_zug_all_finality_half_finders_five_eras() {
    run_rewards_network_scenario(
        [
            STAKE, STAKE, STAKE, STAKE, STAKE, STAKE, STAKE, STAKE, STAKE, STAKE,
        ],
        5,
        TIME_OUT,
        REPRESENTATIVE_NODE_INDEX,
        FILTERED_NODES_INDICES,
        ConfigsOverride {
            consensus_protocol: CONSENSUS_ZUG,
            era_duration: TimeDiff::from_millis(ERA_DURATION),
            minimum_era_height: MIN_HEIGHT,
            minimum_block_time: TimeDiff::from_millis(BLOCK_TIME),
            round_seigniorage_rate: SEIGNIORAGE.into(),
            finders_fee: FINDERS_FEE_HALF.into(),
            finality_signature_proportion: FINALITY_SIG_PROP_ONE.into(),
            signature_rewards_max_delay: FINALITY_SIG_LOOKBACK,
            ..Default::default()
        },
    )
    .await;
}

#[tokio::test]
#[cfg_attr(not(feature = "failpoints"), ignore)]
async fn run_reward_network_zug_all_finality_zero_finders() {
    run_rewards_network_scenario(
        [
            STAKE, STAKE, STAKE, STAKE, STAKE, STAKE, STAKE, STAKE, STAKE, STAKE,
        ],
        ERA_COUNT,
        TIME_OUT,
        REPRESENTATIVE_NODE_INDEX,
        FILTERED_NODES_INDICES,
        ConfigsOverride {
            consensus_protocol: CONSENSUS_ZUG,
            era_duration: TimeDiff::from_millis(ERA_DURATION),
            minimum_era_height: MIN_HEIGHT,
            minimum_block_time: TimeDiff::from_millis(BLOCK_TIME),
            round_seigniorage_rate: SEIGNIORAGE.into(),
            finders_fee: FINDERS_FEE_ZERO.into(),
            finality_signature_proportion: FINALITY_SIG_PROP_ONE.into(),
            signature_rewards_max_delay: FINALITY_SIG_LOOKBACK,
            ..Default::default()
        },
    )
    .await;
}

#[tokio::test]
#[cfg_attr(not(feature = "failpoints"), ignore)]
async fn run_reward_network_highway_all_finality_zero_finders() {
    run_rewards_network_scenario(
        [
            STAKE, STAKE, STAKE, STAKE, STAKE, STAKE, STAKE, STAKE, STAKE, STAKE,
        ],
        ERA_COUNT,
        TIME_OUT,
        REPRESENTATIVE_NODE_INDEX,
        FILTERED_NODES_INDICES,
        ConfigsOverride {
            consensus_protocol: CONSENSUS_HIGHWAY,
            era_duration: TimeDiff::from_millis(ERA_DURATION),
            minimum_era_height: MIN_HEIGHT,
            minimum_block_time: TimeDiff::from_millis(BLOCK_TIME),
            round_seigniorage_rate: SEIGNIORAGE.into(),
            finders_fee: FINDERS_FEE_ZERO.into(),
            finality_signature_proportion: FINALITY_SIG_PROP_ONE.into(),
            signature_rewards_max_delay: FINALITY_SIG_LOOKBACK,
            ..Default::default()
        },
    )
    .await;
}

#[tokio::test]
#[cfg_attr(not(feature = "failpoints"), ignore)]
async fn run_reward_network_highway_no_finality() {
    run_rewards_network_scenario(
        [
            STAKE, STAKE, STAKE, STAKE, STAKE, STAKE, STAKE, STAKE, STAKE, STAKE,
        ],
        ERA_COUNT,
        TIME_OUT,
        REPRESENTATIVE_NODE_INDEX,
        FILTERED_NODES_INDICES,
        ConfigsOverride {
            consensus_protocol: CONSENSUS_HIGHWAY,
            era_duration: TimeDiff::from_millis(ERA_DURATION),
            minimum_era_height: MIN_HEIGHT,
            minimum_block_time: TimeDiff::from_millis(BLOCK_TIME),
            round_seigniorage_rate: SEIGNIORAGE.into(),
            finders_fee: FINDERS_FEE_ZERO.into(),
            finality_signature_proportion: FINALITY_SIG_PROP_ZERO.into(),
            signature_rewards_max_delay: FINALITY_SIG_LOOKBACK,
            ..Default::default()
        },
    )
    .await;
}<|MERGE_RESOLUTION|>--- conflicted
+++ resolved
@@ -31,16 +31,11 @@
         mint, AUCTION,
     },
     testing::TestRng,
-<<<<<<< HEAD
     AccountConfig, AccountsConfig, ActivationPoint, AddressableEntityHash, AvailableBlockRange,
-    Block, BlockHash, BlockHeader, BlockV2, CLValue, Chainspec, ChainspecRawBytes, Deploy, EraId,
-    Key, Motes, NextUpgrade, ProtocolVersion, PublicKey, SecretKey, StoredValue,
-=======
-    AccountConfig, AccountsConfig, ActivationPoint, AddressableEntityHash, Block, BlockHash,
-    BlockHeader, BlockV2, CLValue, Chainspec, ChainspecRawBytes, ConsensusProtocolName, Deploy,
-    EntityAddr, EraId, Key, Motes, ProtocolVersion, PublicKey, Rewards, SecretKey, StoredValue,
->>>>>>> f5e1836f
-    SystemEntityRegistry, TimeDiff, Timestamp, Transaction, TransactionHash, ValidatorConfig, U512,
+    Block, BlockHash, BlockHeader, BlockV2, CLValue, Chainspec, ChainspecRawBytes,
+    ConsensusProtocolName, Deploy, EntityAddr, EraId, Key, Motes, NextUpgrade, ProtocolVersion,
+    PublicKey, Rewards, SecretKey, StoredValue, SystemEntityRegistry, TimeDiff, Timestamp,
+    Transaction, TransactionHash, ValidatorConfig, U512,
 };
 
 use crate::{
