--- conflicted
+++ resolved
@@ -562,11 +562,7 @@
 impl From<TrieAccumulatorRequest> for MainEvent {
     fn from(request: TrieAccumulatorRequest) -> Self {
         MainEvent::BlockSynchronizer(block_synchronizer::Event::GlobalStateSynchronizer(
-<<<<<<< HEAD
-            GlobalStateSynchronizerEvent::TrieAccumulatorEvent(request.into()),
-=======
             GlobalStateSynchronizerEvent::TrieAccumulator(request.into()),
->>>>>>> c58bccf4
         ))
     }
 }
