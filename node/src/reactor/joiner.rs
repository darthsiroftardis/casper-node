//! Reactor used to join the network.

mod memory_metrics;

use std::{
    collections::BTreeMap,
    fmt::{self, Display, Formatter},
    path::PathBuf,
    sync::Arc,
    time::Instant,
};

use datasize::DataSize;
use derive_more::From;
use memory_metrics::MemoryMetrics;
use prometheus::Registry;
use reactor::ReactorEvent;
use serde::Serialize;
use tracing::{debug, warn};

#[cfg(test)]
use crate::testing::network::NetworkedReactor;
use crate::{
    components::{
        chain_synchronizer::{self, ChainSynchronizer, JoiningOutcome},
        chainspec_loader::{self, ChainspecLoader},
        contract_runtime::ContractRuntime,
        deploy_acceptor::{self, DeployAcceptor},
        event_stream_server,
        event_stream_server::{DeployGetter, EventStreamServer},
        fetcher::{self, Fetcher, FetcherBuilder},
        gossiper::{self, Gossiper},
        metrics::Metrics,
        rest_server::{self, RestServer},
        small_network::{self, GossipedAddress, SmallNetwork, SmallNetworkIdentity},
        storage::{self, Storage},
        Component,
    },
    effect::{
        announcements::{
            BlocklistAnnouncement, ChainspecLoaderAnnouncement, ContractRuntimeAnnouncement,
            ControlAnnouncement, DeployAcceptorAnnouncement, GossiperAnnouncement,
            LinearChainAnnouncement,
        },
        incoming::{
            ConsensusMessageIncoming, FinalitySignatureIncoming, GossiperIncoming,
            NetRequestIncoming, NetResponse, NetResponseIncoming, TrieRequestIncoming,
            TrieResponseIncoming,
        },
        requests::{
            BeginGossipRequest, ChainspecLoaderRequest, ConsensusRequest, ContractRuntimeRequest,
            FetcherRequest, MetricsRequest, NetworkInfoRequest, NetworkRequest, RestRequest,
            StorageRequest,
        },
        EffectBuilder, EffectExt, Effects,
    },
    protocol::Message,
    reactor::{
        self,
        event_queue_metrics::EventQueueMetrics,
        initializer,
        participating::{self, Error, ParticipatingInitConfig},
        EventQueueHandle, Finalize, ReactorExit,
    },
    types::{
        Block, BlockHeader, BlockHeaderWithMetadata, BlockWithMetadata, Deploy, ExitCode, NodeId,
    },
    utils::WithDir,
    NodeRng,
};
use casper_execution_engine::storage::trie::Trie;
use casper_types::{Key, StoredValue};

/// Top-level event for the reactor.
#[allow(clippy::large_enum_variant)]
#[derive(Debug, From, Serialize)]
#[must_use]
pub(crate) enum JoinerEvent {
    /// Chain synchronizer event.
    #[from]
    ChainSynchronizer(chain_synchronizer::Event),

    /// Small Network event.
    #[from]
    SmallNetwork(small_network::Event<Message>),

    /// Storage event.
    #[from]
    Storage(storage::Event),

    #[from]
    /// REST server event.
    RestServer(#[serde(skip_serializing)] rest_server::Event),

    #[from]
    /// Event stream server event.
    EventStreamServer(#[serde(skip_serializing)] event_stream_server::Event),

    /// Metrics request.
    #[from]
    MetricsRequest(#[serde(skip_serializing)] MetricsRequest),

    #[from]
    /// Chainspec Loader event.
    ChainspecLoader(#[serde(skip_serializing)] chainspec_loader::Event),

    /// Chainspec info request
    #[from]
    ChainspecLoaderRequest(#[serde(skip_serializing)] ChainspecLoaderRequest),

    /// Network info request.
    #[from]
    NetworkInfoRequest(#[serde(skip_serializing)] NetworkInfoRequest<NodeId>),

    /// Block fetcher event.
    #[from]
    BlockFetcher(#[serde(skip_serializing)] fetcher::Event<Block>),

    /// Trie fetcher event.
    #[from]
    TrieFetcher(#[serde(skip_serializing)] fetcher::Event<Trie<Key, StoredValue>>),

    /// Block header (without metadata) fetcher event.
    #[from]
    BlockHeaderFetcher(#[serde(skip_serializing)] fetcher::Event<BlockHeader>),

    /// Block header with metadata by height fetcher event.
    #[from]
    BlockHeaderByHeightFetcher(#[serde(skip_serializing)] fetcher::Event<BlockHeaderWithMetadata>),

    /// Linear chain (by height) fetcher event.
    #[from]
    BlockByHeightFetcher(#[serde(skip_serializing)] fetcher::Event<BlockWithMetadata>),

    /// Deploy fetcher event.
    #[from]
    DeployFetcher(#[serde(skip_serializing)] fetcher::Event<Deploy>),

    /// Deploy acceptor event.
    #[from]
    DeployAcceptor(#[serde(skip_serializing)] deploy_acceptor::Event),

    /// Contract Runtime event.
    #[from]
    ContractRuntime(#[serde(skip_serializing)] ContractRuntimeRequest),

    /// Address gossiper event.
    #[from]
    AddressGossiper(gossiper::Event<GossipedAddress>),

    // Requests.
    /// Storage request.
    #[from]
    StorageRequest(StorageRequest),

    /// Linear chain block by hash fetcher request.
    #[from]
    BlockFetcherRequest(#[serde(skip_serializing)] FetcherRequest<NodeId, Block>),

    /// Trie fetcher request.
    #[from]
    TrieFetcherRequest(#[serde(skip_serializing)] FetcherRequest<NodeId, Trie<Key, StoredValue>>),

    /// Blocker header (with no metadata) fetcher request.
    #[from]
    BlockHeaderFetcherRequest(#[serde(skip_serializing)] FetcherRequest<NodeId, BlockHeader>),

    /// Block header with metadata by height fetcher request.
    #[from]
    BlockHeaderByHeightFetcherRequest(
        #[serde(skip_serializing)] FetcherRequest<NodeId, BlockHeaderWithMetadata>,
    ),

    /// Linear chain block by height fetcher request.
    #[from]
    BlockByHeightFetcherRequest(
        #[serde(skip_serializing)] FetcherRequest<NodeId, BlockWithMetadata>,
    ),

    /// Deploy fetcher request.
    #[from]
    DeployFetcherRequest(#[serde(skip_serializing)] FetcherRequest<NodeId, Deploy>),

    /// Address gossip request.
    #[from]
    BeginAddressGossipRequest(BeginGossipRequest<GossipedAddress>),

    // Announcements
    /// A control announcement.
    #[from]
    ControlAnnouncement(ControlAnnouncement),

    /// Blocklist announcement.
    #[from]
    BlocklistAnnouncement(#[serde(skip_serializing)] BlocklistAnnouncement<NodeId>),

    /// Block executor announcement.
    #[from]
    ContractRuntimeAnnouncement(#[serde(skip_serializing)] ContractRuntimeAnnouncement),

    /// Address Gossiper announcement.
    #[from]
    AddressGossiperAnnouncement(#[serde(skip_serializing)] GossiperAnnouncement<GossipedAddress>),

    /// DeployAcceptor announcement.
    #[from]
    DeployAcceptorAnnouncement(#[serde(skip_serializing)] DeployAcceptorAnnouncement<NodeId>),

    /// Linear chain announcement.
    #[from]
    LinearChainAnnouncement(#[serde(skip_serializing)] LinearChainAnnouncement),

    /// Chainspec loader announcement.
    #[from]
    ChainspecLoaderAnnouncement(#[serde(skip_serializing)] ChainspecLoaderAnnouncement),

    /// Consensus request.
    #[from]
    ConsensusRequest(#[serde(skip_serializing)] ConsensusRequest),

    /// Incoming consensus network message.
    #[from]
    ConsensusMessageIncoming(ConsensusMessageIncoming<NodeId>),

    /// Incoming deploy gossiper network message.
    #[from]
    DeployGossiperIncoming(GossiperIncoming<Deploy>),

    /// Incoming address gossiper network message.
    #[from]
    AddressGossiperIncoming(GossiperIncoming<GossipedAddress>),

    /// Incoming net request network message.
    #[from]
    NetRequestIncoming(NetRequestIncoming),

    /// Incoming net response network message.
    #[from]
    NetResponseIncoming(NetResponseIncoming),

    /// Incoming trie request network message.
    #[from]
    TrieRequestIncoming(TrieRequestIncoming),

    /// Incoming trie response network message.
    #[from]
    TrieResponseIncoming(TrieResponseIncoming),

    /// Incoming finality signature network message.
    #[from]
    FinalitySignatureIncoming(FinalitySignatureIncoming),
}

impl ReactorEvent for JoinerEvent {
    fn as_control(&self) -> Option<&ControlAnnouncement> {
        if let Self::ControlAnnouncement(ref ctrl_ann) = self {
            Some(ctrl_ann)
        } else {
            None
        }
    }
    fn description(&self) -> &'static str {
        match self {
            JoinerEvent::ChainSynchronizer(_) => "ChainSynchronizer",
            JoinerEvent::SmallNetwork(_) => "SmallNetwork",
            JoinerEvent::Storage(_) => "Storage",
            JoinerEvent::RestServer(_) => "RestServer",
            JoinerEvent::EventStreamServer(_) => "EventStreamServer",
            JoinerEvent::MetricsRequest(_) => "MetricsRequest",
            JoinerEvent::ChainspecLoader(_) => "ChainspecLoader",
            JoinerEvent::ChainspecLoaderRequest(_) => "ChainspecLoaderRequest",
            JoinerEvent::NetworkInfoRequest(_) => "NetworkInfoRequest",
            JoinerEvent::BlockFetcher(_) => "BlockFetcher",
            JoinerEvent::BlockByHeightFetcher(_) => "BlockByHeightFetcher",
            JoinerEvent::DeployFetcher(_) => "DeployFetcher",
            JoinerEvent::DeployAcceptor(_) => "DeployAcceptor",
            JoinerEvent::ContractRuntime(_) => "ContractRuntime",
            JoinerEvent::AddressGossiper(_) => "AddressGossiper",
            JoinerEvent::BlockFetcherRequest(_) => "BlockFetcherRequest",
            JoinerEvent::BlockByHeightFetcherRequest(_) => "BlockByHeightFetcherRequest",
            JoinerEvent::DeployFetcherRequest(_) => "DeployFetcherRequest",
            JoinerEvent::ControlAnnouncement(_) => "ControlAnnouncement",
            JoinerEvent::ContractRuntimeAnnouncement(_) => "ContractRuntimeAnnouncement",
            JoinerEvent::AddressGossiperAnnouncement(_) => "AddressGossiperAnnouncement",
            JoinerEvent::DeployAcceptorAnnouncement(_) => "DeployAcceptorAnnouncement",
            JoinerEvent::LinearChainAnnouncement(_) => "LinearChainAnnouncement",
            JoinerEvent::ChainspecLoaderAnnouncement(_) => "ChainspecLoaderAnnouncement",
            JoinerEvent::ConsensusRequest(_) => "ConsensusRequest",
            JoinerEvent::TrieFetcher(_) => "TrieFetcher",
            JoinerEvent::BlockHeaderFetcher(_) => "BlockHeaderFetcher",
            JoinerEvent::BlockHeaderByHeightFetcher(_) => "BlockHeaderByHeightFetcher",
            JoinerEvent::TrieFetcherRequest(_) => "TrieFetcherRequest",
            JoinerEvent::BlockHeaderFetcherRequest(_) => "BlockHeaderFetcherRequest",
            JoinerEvent::BlockHeaderByHeightFetcherRequest(_) => {
                "BlockHeaderByHeightFetcherRequest"
            }
            JoinerEvent::BlocklistAnnouncement(_) => "BlocklistAnnouncement",
            JoinerEvent::StorageRequest(_) => "StorageRequest",
            JoinerEvent::BeginAddressGossipRequest(_) => "BeginAddressGossipRequest",
            JoinerEvent::ConsensusMessageIncoming(_) => "ConsensusMessageIncoming",
            JoinerEvent::DeployGossiperIncoming(_) => "DeployGossiperIncoming",
            JoinerEvent::AddressGossiperIncoming(_) => "AddressGossiperIncoming",
            JoinerEvent::NetRequestIncoming(_) => "NetRequestIncoming",
            JoinerEvent::NetResponseIncoming(_) => "NetResponseIncoming",
            JoinerEvent::TrieRequestIncoming(_) => "TrieRequestIncoming",
            JoinerEvent::TrieResponseIncoming(_) => "TrieResponseIncoming",
            JoinerEvent::FinalitySignatureIncoming(_) => "FinalitySignatureIncoming",
        }
    }
}

impl From<NetworkRequest<NodeId, Message>> for JoinerEvent {
    fn from(request: NetworkRequest<NodeId, Message>) -> Self {
        JoinerEvent::SmallNetwork(small_network::Event::from(request))
    }
}

impl From<NetworkRequest<NodeId, gossiper::Message<GossipedAddress>>> for JoinerEvent {
    fn from(request: NetworkRequest<NodeId, gossiper::Message<GossipedAddress>>) -> Self {
        JoinerEvent::SmallNetwork(small_network::Event::from(
            request.map_payload(Message::from),
        ))
    }
}

impl From<RestRequest<NodeId>> for JoinerEvent {
    fn from(request: RestRequest<NodeId>) -> Self {
        JoinerEvent::RestServer(rest_server::Event::RestRequest(request))
    }
}

impl Display for JoinerEvent {
    fn fmt(&self, f: &mut Formatter<'_>) -> fmt::Result {
        match self {
            JoinerEvent::ChainSynchronizer(event) => {
                write!(f, "chain synchronizer: {}", event)
            }
            JoinerEvent::SmallNetwork(event) => write!(f, "small network: {}", event),
            JoinerEvent::BlocklistAnnouncement(event) => {
                write!(f, "blocklist announcement: {}", event)
            }
            JoinerEvent::Storage(request) => write!(f, "storage: {}", request),
            JoinerEvent::RestServer(event) => write!(f, "rest server: {}", event),
            JoinerEvent::EventStreamServer(event) => write!(f, "event stream server: {}", event),
            JoinerEvent::MetricsRequest(req) => write!(f, "metrics request: {}", req),
            JoinerEvent::ChainspecLoader(event) => write!(f, "chainspec loader: {}", event),
            JoinerEvent::ChainspecLoaderRequest(req) => {
                write!(f, "chainspec loader request: {}", req)
            }
            JoinerEvent::StorageRequest(req) => write!(f, "storage request: {}", req),
            JoinerEvent::NetworkInfoRequest(req) => write!(f, "network info request: {}", req),
            JoinerEvent::BlockFetcherRequest(request) => {
                write!(f, "block fetcher request: {}", request)
            }
            JoinerEvent::DeployFetcherRequest(request) => {
                write!(f, "deploy fetcher request: {}", request)
            }
            JoinerEvent::BeginAddressGossipRequest(request) => {
                write!(f, "begin address gossip request: {}", request)
            }
            JoinerEvent::BlockFetcher(event) => write!(f, "block fetcher: {}", event),
            JoinerEvent::BlockByHeightFetcherRequest(request) => {
                write!(f, "block by height fetcher request: {}", request)
            }
            JoinerEvent::DeployFetcher(event) => write!(f, "deploy fetcher event: {}", event),
            JoinerEvent::ContractRuntime(event) => write!(f, "contract runtime event: {:?}", event),
            JoinerEvent::ContractRuntimeAnnouncement(announcement) => {
                write!(f, "block executor announcement: {}", announcement)
            }
            JoinerEvent::AddressGossiper(event) => write!(f, "address gossiper: {}", event),
            JoinerEvent::AddressGossiperAnnouncement(ann) => {
                write!(f, "address gossiper announcement: {}", ann)
            }
            JoinerEvent::BlockByHeightFetcher(event) => {
                write!(f, "block by height fetcher event: {}", event)
            }
            JoinerEvent::DeployAcceptorAnnouncement(ann) => {
                write!(f, "deploy acceptor announcement: {}", ann)
            }
            JoinerEvent::DeployAcceptor(event) => write!(f, "deploy acceptor: {}", event),
            JoinerEvent::ControlAnnouncement(ctrl_ann) => write!(f, "control: {}", ctrl_ann),
            JoinerEvent::LinearChainAnnouncement(ann) => {
                write!(f, "linear chain announcement: {}", ann)
            }
            JoinerEvent::ChainspecLoaderAnnouncement(ann) => {
                write!(f, "chainspec loader announcement: {}", ann)
            }
            JoinerEvent::ConsensusRequest(req) => write!(f, "consensus request: {:?}", req),
            JoinerEvent::TrieFetcher(trie) => {
                write!(f, "trie fetcher event: {}", trie)
            }
            JoinerEvent::TrieFetcherRequest(req) => {
                write!(f, "trie fetcher request: {}", req)
            }
            JoinerEvent::BlockHeaderFetcher(block_header) => {
                write!(f, "block header fetcher event: {}", block_header)
            }
            JoinerEvent::BlockHeaderFetcherRequest(req) => {
                write!(f, "block header fetcher request: {}", req)
            }
            JoinerEvent::BlockHeaderByHeightFetcher(block_header_by_height) => {
                write!(
                    f,
                    "block header by height fetcher event: {}",
                    block_header_by_height
                )
            }
            JoinerEvent::BlockHeaderByHeightFetcherRequest(req) => {
                write!(f, "block header by height fetcher request: {}", req)
            }
            JoinerEvent::ConsensusMessageIncoming(inner) => write!(f, "incoming: {}", inner),
            JoinerEvent::DeployGossiperIncoming(inner) => write!(f, "incoming: {}", inner),
            JoinerEvent::AddressGossiperIncoming(inner) => write!(f, "incoming: {}", inner),
            JoinerEvent::NetRequestIncoming(inner) => write!(f, "incoming: {}", inner),
            JoinerEvent::NetResponseIncoming(inner) => write!(f, "incoming: {}", inner),
            JoinerEvent::TrieRequestIncoming(inner) => write!(f, "incoming: {}", inner),
            JoinerEvent::TrieResponseIncoming(inner) => write!(f, "incoming: {}", inner),
            JoinerEvent::FinalitySignatureIncoming(inner) => write!(f, "incoming: {}", inner),
        }
    }
}

/// Joining node reactor.
#[derive(DataSize)]
pub(crate) struct Reactor {
    root: PathBuf,
    metrics: Metrics,
    small_network: SmallNetwork<JoinerEvent, Message>,
    address_gossiper: Gossiper<GossipedAddress, JoinerEvent>,
    config: participating::Config,
    chainspec_loader: ChainspecLoader,
    storage: Storage,
    contract_runtime: ContractRuntime,
    chain_synchronizer: ChainSynchronizer,
    deploy_fetcher: Fetcher<Deploy>,
    block_by_hash_fetcher: Fetcher<Block>,
    block_by_height_fetcher: Fetcher<BlockWithMetadata>,
    block_header_by_hash_fetcher: Fetcher<BlockHeader>,
    block_header_and_finality_signatures_by_height_fetcher: Fetcher<BlockHeaderWithMetadata>,
    // Handles request for fetching tries from the network.
    #[data_size(skip)]
    trie_fetcher: Fetcher<Trie<Key, StoredValue>>,
    #[data_size(skip)]
    deploy_acceptor: DeployAcceptor,
    #[data_size(skip)]
    event_queue_metrics: EventQueueMetrics,
    #[data_size(skip)]
    rest_server: RestServer,
    #[data_size(skip)]
    event_stream_server: EventStreamServer,
    // Attach memory metrics for the joiner.
    #[data_size(skip)] // Never allocates data on the heap.
    memory_metrics: MemoryMetrics,
    node_startup_instant: Instant,
}

impl reactor::Reactor for Reactor {
    type Event = JoinerEvent;

    // The "configuration" is in fact the whole state of the initializer reactor, which we
    // deconstruct and reuse.
    type Config = WithDir<initializer::Reactor>;
    type Error = Error;

    fn new(
        initializer: Self::Config,
        registry: &Registry,
        event_queue: EventQueueHandle<Self::Event>,
        _rng: &mut NodeRng,
    ) -> Result<(Self, Effects<Self::Event>), Self::Error> {
        let (root, initializer) = initializer.into_parts();

        let initializer::Reactor {
            config: with_dir_config,
            chainspec_loader,
            storage,
            contract_runtime,
            small_network_identity,
        } = initializer;

        // We don't need to be super precise about the startup time, i.e.
        // we can skip the time spent in `initializer` for the sake of code simplicity.
        let node_startup_instant = Instant::now();
        // TODO: Remove wrapper around Reactor::Config instead.
        let (_, config) = with_dir_config.into_parts();

        let memory_metrics = MemoryMetrics::new(registry.clone())?;

        let event_queue_metrics = EventQueueMetrics::new(registry.clone(), event_queue)?;

        let metrics = Metrics::new(registry.clone());

        let chainspec = chainspec_loader.chainspec().as_ref();

        let (small_network, small_network_effects) = SmallNetwork::new(
            event_queue,
            config.network.clone(),
            Some(WithDir::new(&root, &config.consensus)),
            registry,
            small_network_identity,
            chainspec,
        )?;

        let mut effects = reactor::wrap_effects(JoinerEvent::SmallNetwork, small_network_effects);

        let address_gossiper =
            Gossiper::new_for_complete_items("address_gossiper", config.gossip, registry)?;

        let effect_builder = EffectBuilder::new(event_queue);
<<<<<<< HEAD

        let maybe_trusted_hash = match config.node.trusted_hash {
            Some(trusted_hash) => Some(trusted_hash),
            None => storage
                .read_highest_block_header()
                .expect("Could not read highest block header")
                .map(|block_header| {
                    block_header.hash(chainspec.protocol_config.merkle_tree_hash_activation)
                }),
        };

        let chainspec = chainspec_loader.chainspec().clone();
        let linear_chain_sync = match maybe_trusted_hash {
            None => {
                if let Some(start_time) = chainspec
                    .protocol_config
                    .activation_point
                    .genesis_timestamp()
                {
                    let era_duration = chainspec.core_config.era_duration;
                    if Timestamp::now() > start_time + era_duration {
                        error!(
                            now=?Timestamp::now(),
                            genesis_era_end=?start_time + era_duration,
                            "node started with no trusted hash after the expected end of \
                             the genesis era! Please specify a trusted hash and restart.");
                        panic!("should have trusted hash after genesis era")
                    }
                }
                LinearChainSyncState::NotGoingToSync
            }
            Some(hash) => {
                let node_config = config.node.clone();
                effects.extend(
                    (async move {
                        info!(trusted_hash=%hash, "synchronizing linear chain");
                        generate_joiner_event(
                            linear_chain_sync::run_fast_sync_task(
                                effect_builder,
                                hash,
                                chainspec,
                                node_config,
                            )
                            .await,
                            effect_builder,
                        )
                        .await
                    })
                    .map_some(std::convert::identity),
                );
                LinearChainSyncState::Syncing
            }
        };
=======
        let (chain_synchronizer, sync_effects) = ChainSynchronizer::new(
            Arc::clone(chainspec_loader.chainspec()),
            config.node.clone(),
            effect_builder,
        );
        effects.extend(reactor::wrap_effects(
            JoinerEvent::ChainSynchronizer,
            sync_effects,
        ));
>>>>>>> a5d8d482

        let merkle_tree_hash_activation = chainspec_loader
            .chainspec()
            .protocol_config
            .merkle_tree_hash_activation;
        let protocol_version = &chainspec_loader.chainspec().protocol_config.version;
        let rest_server = RestServer::new(
            config.rest_server.clone(),
            effect_builder,
            *protocol_version,
            node_startup_instant,
        )?;

        let event_stream_server = EventStreamServer::new(
            config.event_stream_server.clone(),
            storage.root_path().to_path_buf(),
            *protocol_version,
            DeployGetter::new(effect_builder),
        )?;

        let fetcher_builder =
            FetcherBuilder::new(config.fetcher, registry, merkle_tree_hash_activation);

        let deploy_fetcher = fetcher_builder.build("deploy")?;
        let block_by_height_fetcher = fetcher_builder.build("block_by_height")?;
        let block_by_hash_fetcher = fetcher_builder.build("block")?;
        let trie_fetcher = fetcher_builder.build("trie")?;
        let block_header_and_finality_signatures_by_height_fetcher =
            fetcher_builder.build("block_header_by_height")?;
        let block_header_by_hash_fetcher = fetcher_builder.build("block_header")?;

        let deploy_acceptor = DeployAcceptor::new(
            config.deploy_acceptor,
            &*chainspec_loader.chainspec(),
            registry,
        )?;

        effects.extend(reactor::wrap_effects(
            JoinerEvent::ChainspecLoader,
            chainspec_loader.start_checking_for_upgrades(effect_builder),
        ));

        Ok((
            Self {
                root,
                metrics,
                small_network,
                address_gossiper,
                config,
                chainspec_loader,
                storage,
                contract_runtime,
                chain_synchronizer,
                block_by_hash_fetcher,
                trie_fetcher,
                deploy_fetcher,
                block_by_height_fetcher,
                block_header_by_hash_fetcher,
                block_header_and_finality_signatures_by_height_fetcher,
                deploy_acceptor,
                event_queue_metrics,
                rest_server,
                event_stream_server,
                memory_metrics,
                node_startup_instant,
            },
            effects,
        ))
    }

    fn dispatch_event(
        &mut self,
        effect_builder: EffectBuilder<Self::Event>,
        rng: &mut NodeRng,
        event: Self::Event,
    ) -> Effects<Self::Event> {
        match event {
            JoinerEvent::ChainSynchronizer(event) => reactor::wrap_effects(
                JoinerEvent::ChainSynchronizer,
                self.chain_synchronizer
                    .handle_event(effect_builder, rng, event),
            ),
            JoinerEvent::SmallNetwork(event) => reactor::wrap_effects(
                JoinerEvent::SmallNetwork,
                self.small_network.handle_event(effect_builder, rng, event),
            ),
            JoinerEvent::ControlAnnouncement(ctrl_ann) => {
                unreachable!("unhandled control announcement: {}", ctrl_ann)
            }
            JoinerEvent::BlocklistAnnouncement(ann) => {
                self.dispatch_event(effect_builder, rng, JoinerEvent::SmallNetwork(ann.into()))
            }
            JoinerEvent::DeployAcceptorAnnouncement(
                DeployAcceptorAnnouncement::AcceptedNewDeploy { deploy, source },
            ) => {
                let event = event_stream_server::Event::DeployAccepted(*deploy.id());
                let mut effects =
                    self.dispatch_event(effect_builder, rng, JoinerEvent::EventStreamServer(event));

                let event = fetcher::Event::GotRemotely {
                    merkle_tree_hash_activation: None,
                    item: deploy,
                    source,
                };
                effects.extend(self.dispatch_event(
                    effect_builder,
                    rng,
                    JoinerEvent::DeployFetcher(event),
                ));

                effects
            }
            JoinerEvent::DeployAcceptorAnnouncement(
                DeployAcceptorAnnouncement::InvalidDeploy { deploy, source },
            ) => {
                let deploy_hash = *deploy.id();
                let peer = source;
                warn!(?deploy_hash, ?peer, "Invalid deploy received from a peer.");
                Effects::new()
            }
            JoinerEvent::Storage(event) => reactor::wrap_effects(
                JoinerEvent::Storage,
                self.storage.handle_event(effect_builder, rng, event),
            ),
            JoinerEvent::BlockFetcherRequest(request) => self.dispatch_event(
                effect_builder,
                rng,
                JoinerEvent::BlockFetcher(request.into()),
            ),
            JoinerEvent::DeployAcceptor(event) => reactor::wrap_effects(
                JoinerEvent::DeployAcceptor,
                self.deploy_acceptor
                    .handle_event(effect_builder, rng, event),
            ),
            JoinerEvent::BlockFetcher(event) => reactor::wrap_effects(
                JoinerEvent::BlockFetcher,
                self.block_by_hash_fetcher
                    .handle_event(effect_builder, rng, event),
            ),
            JoinerEvent::DeployFetcher(event) => reactor::wrap_effects(
                JoinerEvent::DeployFetcher,
                self.deploy_fetcher.handle_event(effect_builder, rng, event),
            ),
            JoinerEvent::BlockByHeightFetcher(event) => reactor::wrap_effects(
                JoinerEvent::BlockByHeightFetcher,
                self.block_by_height_fetcher
                    .handle_event(effect_builder, rng, event),
            ),
            JoinerEvent::TrieFetcher(event) => reactor::wrap_effects(
                JoinerEvent::TrieFetcher,
                self.trie_fetcher.handle_event(effect_builder, rng, event),
            ),
            JoinerEvent::BlockHeaderFetcher(event) => reactor::wrap_effects(
                JoinerEvent::BlockHeaderFetcher,
                self.block_header_by_hash_fetcher
                    .handle_event(effect_builder, rng, event),
            ),
            JoinerEvent::DeployFetcherRequest(request) => self.dispatch_event(
                effect_builder,
                rng,
                JoinerEvent::DeployFetcher(request.into()),
            ),
            JoinerEvent::StorageRequest(req) => reactor::wrap_effects(
                JoinerEvent::Storage,
                self.storage.handle_event(effect_builder, rng, req.into()),
            ),
            JoinerEvent::BeginAddressGossipRequest(req) => reactor::wrap_effects(
                JoinerEvent::AddressGossiper,
                self.address_gossiper
                    .handle_event(effect_builder, rng, req.into()),
            ),
            JoinerEvent::BlockByHeightFetcherRequest(request) => self.dispatch_event(
                effect_builder,
                rng,
                JoinerEvent::BlockByHeightFetcher(request.into()),
            ),
            JoinerEvent::TrieFetcherRequest(request) => self.dispatch_event(
                effect_builder,
                rng,
                JoinerEvent::TrieFetcher(request.into()),
            ),
            JoinerEvent::BlockHeaderFetcherRequest(request) => self.dispatch_event(
                effect_builder,
                rng,
                JoinerEvent::BlockHeaderFetcher(request.into()),
            ),
            JoinerEvent::ContractRuntime(event) => reactor::wrap_effects(
                JoinerEvent::ContractRuntime,
                self.contract_runtime
                    .handle_event(effect_builder, rng, event),
            ),
            JoinerEvent::ContractRuntimeAnnouncement(_) => Effects::new(),
            JoinerEvent::AddressGossiper(event) => reactor::wrap_effects(
                JoinerEvent::AddressGossiper,
                self.address_gossiper
                    .handle_event(effect_builder, rng, event),
            ),
            JoinerEvent::AddressGossiperAnnouncement(GossiperAnnouncement::NewCompleteItem(
                gossiped_address,
            )) => {
                let reactor_event = JoinerEvent::SmallNetwork(
                    small_network::Event::PeerAddressReceived(gossiped_address),
                );
                self.dispatch_event(effect_builder, rng, reactor_event)
            }
            JoinerEvent::AddressGossiperAnnouncement(GossiperAnnouncement::FinishedGossiping(
                _,
            )) => {
                // We don't care about completion of gossiping an address.
                Effects::new()
            }

            JoinerEvent::LinearChainAnnouncement(LinearChainAnnouncement::BlockAdded(block)) => {
                reactor::wrap_effects(
                    JoinerEvent::EventStreamServer,
                    self.event_stream_server.handle_event(
                        effect_builder,
                        rng,
                        event_stream_server::Event::BlockAdded(block),
                    ),
                )
            }
            JoinerEvent::LinearChainAnnouncement(
                LinearChainAnnouncement::NewFinalitySignature(fs),
            ) => {
                let reactor_event = JoinerEvent::EventStreamServer(
                    event_stream_server::Event::FinalitySignature(fs),
                );
                self.dispatch_event(effect_builder, rng, reactor_event)
            }
            JoinerEvent::RestServer(event) => reactor::wrap_effects(
                JoinerEvent::RestServer,
                self.rest_server.handle_event(effect_builder, rng, event),
            ),
            JoinerEvent::EventStreamServer(event) => reactor::wrap_effects(
                JoinerEvent::EventStreamServer,
                self.event_stream_server
                    .handle_event(effect_builder, rng, event),
            ),
            JoinerEvent::MetricsRequest(req) => reactor::wrap_effects(
                JoinerEvent::MetricsRequest,
                self.metrics.handle_event(effect_builder, rng, req),
            ),
            JoinerEvent::ChainspecLoader(event) => reactor::wrap_effects(
                JoinerEvent::ChainspecLoader,
                self.chainspec_loader
                    .handle_event(effect_builder, rng, event),
            ),
            JoinerEvent::ChainspecLoaderRequest(req) => self.dispatch_event(
                effect_builder,
                rng,
                JoinerEvent::ChainspecLoader(req.into()),
            ),
            JoinerEvent::NetworkInfoRequest(req) => {
                let event = JoinerEvent::SmallNetwork(small_network::Event::from(req));
                self.dispatch_event(effect_builder, rng, event)
            }
            JoinerEvent::ChainspecLoaderAnnouncement(
                ChainspecLoaderAnnouncement::UpgradeActivationPointRead(next_upgrade),
            ) => {
                let reactor_event = JoinerEvent::ChainspecLoader(
                    chainspec_loader::Event::GotNextUpgrade(next_upgrade),
                );
                self.dispatch_event(effect_builder, rng, reactor_event)
            }
            // This is done to handle status requests from the RestServer
            JoinerEvent::ConsensusRequest(ConsensusRequest::Status(responder)) => {
                // no consensus, respond with None
                responder.respond(None).ignore()
            }
            JoinerEvent::ConsensusRequest(ConsensusRequest::ValidatorChanges(responder)) => {
                // no consensus, respond with empty map
                responder.respond(BTreeMap::new()).ignore()
            }
            JoinerEvent::BlockHeaderByHeightFetcher(event) => reactor::wrap_effects(
                JoinerEvent::BlockHeaderByHeightFetcher,
                self.block_header_and_finality_signatures_by_height_fetcher
                    .handle_event(effect_builder, rng, event),
            ),
            JoinerEvent::BlockHeaderByHeightFetcherRequest(request) => self.dispatch_event(
                effect_builder,
                rng,
                JoinerEvent::BlockHeaderByHeightFetcher(request.into()),
            ),
            JoinerEvent::ConsensusMessageIncoming(incoming) => {
                debug!(%incoming, "ignoring incoming consensus message");
                Effects::new()
            }
            JoinerEvent::DeployGossiperIncoming(incoming) => {
                debug!(%incoming, "ignoring incoming deploy gossiper message");
                Effects::new()
            }
            JoinerEvent::AddressGossiperIncoming(incoming) => reactor::wrap_effects(
                JoinerEvent::AddressGossiper,
                self.address_gossiper
                    .handle_event(effect_builder, rng, incoming.into()),
            ),
            JoinerEvent::NetRequestIncoming(incoming) => {
                debug!(%incoming, "net request ignored");
                Effects::new()
            }
            JoinerEvent::NetResponseIncoming(NetResponseIncoming { sender, message }) => {
                self.handle_get_response(effect_builder, rng, sender, message)
            }
            JoinerEvent::TrieRequestIncoming(incoming) => {
                debug!(%incoming, "trie request ignored");
                Effects::new()
            }
            JoinerEvent::TrieResponseIncoming(TrieResponseIncoming { sender, message }) => {
                let merkle_tree_hash_activation = self
                    .chainspec_loader
                    .chainspec()
                    .protocol_config
                    .merkle_tree_hash_activation;
                reactor::handle_fetch_response::<Self, Trie<Key, StoredValue>>(
                    self,
                    effect_builder,
                    rng,
                    sender,
                    &message.0,
                    merkle_tree_hash_activation,
                )
            }

            JoinerEvent::FinalitySignatureIncoming(FinalitySignatureIncoming {
                sender, ..
            }) => {
                debug!(%sender, "finality signatures not handled in joiner reactor");
                Effects::new()
            }
        }
    }

    fn maybe_exit(&self) -> Option<ReactorExit> {
        self.chain_synchronizer
            .joining_outcome()
            .map(|outcome| match outcome {
                JoiningOutcome::ShouldExitForUpgrade => {
                    ReactorExit::ProcessShouldExit(ExitCode::Success)
                }
                JoiningOutcome::Synced { .. } | JoiningOutcome::RanUpgradeOrGenesis { .. } => {
                    ReactorExit::ProcessShouldContinue
                }
            })
    }

    fn update_metrics(&mut self, event_queue_handle: EventQueueHandle<Self::Event>) {
        self.memory_metrics.estimate(self);
        self.event_queue_metrics
            .record_event_queue_counts(&event_queue_handle);
    }
}

impl Reactor {
    fn handle_get_response(
        &mut self,
        effect_builder: EffectBuilder<JoinerEvent>,
        rng: &mut NodeRng,
        sender: NodeId,
        message: NetResponse,
    ) -> Effects<JoinerEvent> {
        let merkle_tree_hash_activation = self
            .chainspec_loader
            .chainspec()
            .protocol_config
            .merkle_tree_hash_activation;
        match message {
            NetResponse::Deploy(ref serialized_item) => {
                reactor::handle_fetch_response::<Self, Deploy>(
                    self,
                    effect_builder,
                    rng,
                    sender,
                    serialized_item,
                    merkle_tree_hash_activation,
                )
            }
            NetResponse::Block(ref serialized_item) => {
                reactor::handle_fetch_response::<Self, Block>(
                    self,
                    effect_builder,
                    rng,
                    sender,
                    serialized_item,
                    merkle_tree_hash_activation,
                )
            }
            NetResponse::GossipedAddress(_) => {
                // The item trait is used for both fetchers and gossiped things, but this kind of
                // item is never fetched, only gossiped.
                warn!(
                    "Gossiped addresses are never fetched, banning peer: {}",
                    sender
                );
                effect_builder
                    .announce_disconnect_from_peer(sender)
                    .ignore()
            }
            NetResponse::BlockAndMetadataByHeight(ref serialized_item) => {
                reactor::handle_fetch_response::<Self, BlockWithMetadata>(
                    self,
                    effect_builder,
                    rng,
                    sender,
                    serialized_item,
                    merkle_tree_hash_activation,
                )
            }
            NetResponse::BlockHeaderByHash(ref serialized_item) => {
                reactor::handle_fetch_response::<Self, BlockHeader>(
                    self,
                    effect_builder,
                    rng,
                    sender,
                    serialized_item,
                    merkle_tree_hash_activation,
                )
            }
            NetResponse::BlockHeaderAndFinalitySignaturesByHeight(ref serialized_item) => {
                reactor::handle_fetch_response::<Self, BlockHeaderWithMetadata>(
                    self,
                    effect_builder,
                    rng,
                    sender,
                    serialized_item,
                    merkle_tree_hash_activation,
                )
            }
        }
    }

    /// Deconstructs the reactor into config useful for creating a Validator reactor. Shuts down
    /// the network, closing all incoming and outgoing connections, and frees up the listening
    /// socket.
    pub(crate) async fn into_participating_config(self) -> Result<ParticipatingInitConfig, Error> {
        let joining_outcome = self
            .chain_synchronizer
            .into_joining_outcome()
            .ok_or(Error::InvalidJoiningOutcome)?;
        let config = ParticipatingInitConfig {
            root: self.root,
            chainspec_loader: self.chainspec_loader,
            config: self.config,
            contract_runtime: self.contract_runtime,
            storage: self.storage,
            joining_outcome,
            event_stream_server: self.event_stream_server,
            small_network_identity: SmallNetworkIdentity::from(&self.small_network),
            node_startup_instant: self.node_startup_instant,
        };
        self.small_network.finalize().await;
        self.rest_server.finalize().await;
        Ok(config)
    }
}

#[cfg(test)]
impl NetworkedReactor for Reactor {
    type NodeId = NodeId;
    fn node_id(&self) -> Self::NodeId {
        self.small_network.node_id()
    }
}

#[cfg(test)]
impl Reactor {
    /// Inspect storage.
    pub(crate) fn storage(&self) -> &Storage {
        &self.storage
    }

    /// Inspect the contract runtime.
    pub(crate) fn contract_runtime(&self) -> &ContractRuntime {
        &self.contract_runtime
    }
}<|MERGE_RESOLUTION|>--- conflicted
+++ resolved
@@ -507,61 +507,6 @@
             Gossiper::new_for_complete_items("address_gossiper", config.gossip, registry)?;
 
         let effect_builder = EffectBuilder::new(event_queue);
-<<<<<<< HEAD
-
-        let maybe_trusted_hash = match config.node.trusted_hash {
-            Some(trusted_hash) => Some(trusted_hash),
-            None => storage
-                .read_highest_block_header()
-                .expect("Could not read highest block header")
-                .map(|block_header| {
-                    block_header.hash(chainspec.protocol_config.merkle_tree_hash_activation)
-                }),
-        };
-
-        let chainspec = chainspec_loader.chainspec().clone();
-        let linear_chain_sync = match maybe_trusted_hash {
-            None => {
-                if let Some(start_time) = chainspec
-                    .protocol_config
-                    .activation_point
-                    .genesis_timestamp()
-                {
-                    let era_duration = chainspec.core_config.era_duration;
-                    if Timestamp::now() > start_time + era_duration {
-                        error!(
-                            now=?Timestamp::now(),
-                            genesis_era_end=?start_time + era_duration,
-                            "node started with no trusted hash after the expected end of \
-                             the genesis era! Please specify a trusted hash and restart.");
-                        panic!("should have trusted hash after genesis era")
-                    }
-                }
-                LinearChainSyncState::NotGoingToSync
-            }
-            Some(hash) => {
-                let node_config = config.node.clone();
-                effects.extend(
-                    (async move {
-                        info!(trusted_hash=%hash, "synchronizing linear chain");
-                        generate_joiner_event(
-                            linear_chain_sync::run_fast_sync_task(
-                                effect_builder,
-                                hash,
-                                chainspec,
-                                node_config,
-                            )
-                            .await,
-                            effect_builder,
-                        )
-                        .await
-                    })
-                    .map_some(std::convert::identity),
-                );
-                LinearChainSyncState::Syncing
-            }
-        };
-=======
         let (chain_synchronizer, sync_effects) = ChainSynchronizer::new(
             Arc::clone(chainspec_loader.chainspec()),
             config.node.clone(),
@@ -571,7 +516,6 @@
             JoinerEvent::ChainSynchronizer,
             sync_effects,
         ));
->>>>>>> a5d8d482
 
         let merkle_tree_hash_activation = chainspec_loader
             .chainspec()
