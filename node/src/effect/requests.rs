//! Request effects.
//!
//! Requests typically ask other components to perform a service and report back the result. See the
//! top-level module documentation for details.

use std::{
    collections::{BTreeMap, HashMap, HashSet},
    fmt::{self, Display, Formatter},
    mem,
    sync::Arc,
};

use datasize::DataSize;
use serde::Serialize;
use smallvec::SmallVec;
use static_assertions::const_assert;

use casper_storage::data_access_layer::{
    get_all_values::{AllValuesRequest, AllValuesResult},
    AddressableEntityResult, BalanceRequest, BalanceResult, EraValidatorsRequest,
    EraValidatorsResult, ExecutionResultsChecksumResult, PutTrieRequest, PutTrieResult,
    QueryRequest, QueryResult, RoundSeigniorageRateRequest, RoundSeigniorageRateResult,
    TotalSupplyRequest, TotalSupplyResult, TrieRequest, TrieResult,
};
use casper_types::{
    binary_port::{
        ConsensusStatus, ConsensusValidatorChanges, DbRawBytesSpec, LastProgress, NetworkName,
        RecordId, SpeculativeExecutionResult, Uptime,
    },
    execution::ExecutionResult,
    AvailableBlockRange, Block, BlockHash, BlockHeader, BlockSignatures, BlockSynchronizerStatus,
    BlockV2, ChainspecRawBytes, DeployHash, Digest, DisplayIter, EraId, ExecutionInfo,
    FinalitySignature, FinalitySignatureId, FinalizedApprovals, Key, NextUpgrade, ProtocolVersion,
    PublicKey, ReactorState, Timestamp, Transaction, TransactionHash, TransactionHeader,
    TransactionId, TransactionWithFinalizedApprovals, Transfer,
};

use super::{AutoClosingResponder, GossipTarget, Responder};
use crate::{
    components::{
        block_synchronizer::{
            GlobalStateSynchronizerError, GlobalStateSynchronizerResponse, TrieAccumulatorError,
            TrieAccumulatorResponse,
        },
<<<<<<< HEAD
        consensus::{ClContext, ProposedBlock, ValidatorChange},
        contract_runtime::{SpeculativeExecutionError, SpeculativeExecutionState},
=======
        consensus::{ClContext, ProposedBlock},
>>>>>>> 2f3267a7
        diagnostics_port::StopAtSpec,
        fetcher::{FetchItem, FetchResult},
        gossiper::GossipItem,
        network::NetworkInsights,
        transaction_acceptor,
    },
<<<<<<< HEAD
    reactor::main_reactor::ReactorState,
    rpcs::docs::OpenRpcSchema,
=======
    contract_runtime::SpeculativeExecutionState,
>>>>>>> 2f3267a7
    types::{
        appendable_block::AppendableBlock, BlockExecutionResultsOrChunk,
        BlockExecutionResultsOrChunkId, BlockWithMetadata, ExecutableBlock, LegacyDeploy,
        MetaBlockState, NodeId, StatusFeed,
    },
    utils::Source,
};
use casper_storage::block_store::types::ApprovalsHashes;

const _STORAGE_REQUEST_SIZE: usize = mem::size_of::<StorageRequest>();
const_assert!(_STORAGE_REQUEST_SIZE < 129);

/// A metrics request.
#[derive(Debug)]
pub(crate) enum MetricsRequest {
    /// Render current node metrics as prometheus-formatted string.
    RenderNodeMetricsText {
        /// Responder returning the rendered metrics or `None`, if an internal error occurred.
        responder: Responder<Option<String>>,
    },
}

impl Display for MetricsRequest {
    fn fmt(&self, formatter: &mut Formatter<'_>) -> fmt::Result {
        match self {
            MetricsRequest::RenderNodeMetricsText { .. } => write!(formatter, "get metrics text"),
        }
    }
}

const _NETWORK_EVENT_SIZE: usize = mem::size_of::<NetworkRequest<String>>();
const_assert!(_NETWORK_EVENT_SIZE < 105);

/// A networking request.
#[derive(Debug, Serialize)]
#[must_use]
pub(crate) enum NetworkRequest<P> {
    /// Send a message on the network to a specific peer.
    SendMessage {
        /// Message destination.
        dest: Box<NodeId>,
        /// Message payload.
        payload: Box<P>,
        /// If `true`, the responder will be called early after the message has been queued, not
        /// waiting until it has passed to the kernel.
        respond_after_queueing: bool,
        /// Responder to be called when the message has been *buffered for sending*.
        #[serde(skip_serializing)]
        auto_closing_responder: AutoClosingResponder<()>,
    },
    /// Send a message on the network to validator peers in the given era.
    ValidatorBroadcast {
        /// Message payload.
        payload: Box<P>,
        /// Era whose validators are recipients.
        era_id: EraId,
        /// Responder to be called when all messages are queued.
        #[serde(skip_serializing)]
        auto_closing_responder: AutoClosingResponder<()>,
    },
    /// Gossip a message to a random subset of peers.
    Gossip {
        /// Payload to gossip.
        payload: Box<P>,
        /// Type of peers that should receive the gossip message.
        gossip_target: GossipTarget,
        /// Number of peers to gossip to. This is an upper bound, otherwise best-effort.
        count: usize,
        /// Node IDs of nodes to exclude from gossiping to.
        #[serde(skip_serializing)]
        exclude: HashSet<NodeId>,
        /// Responder to be called when all messages are queued.
        #[serde(skip_serializing)]
        auto_closing_responder: AutoClosingResponder<HashSet<NodeId>>,
    },
}

impl<P> NetworkRequest<P> {
    /// Transform a network request by mapping the contained payload.
    ///
    /// This is a replacement for a `From` conversion that is not possible without specialization.
    pub(crate) fn map_payload<F, P2>(self, wrap_payload: F) -> NetworkRequest<P2>
    where
        F: FnOnce(P) -> P2,
    {
        match self {
            NetworkRequest::SendMessage {
                dest,
                payload,
                respond_after_queueing,
                auto_closing_responder,
            } => NetworkRequest::SendMessage {
                dest,
                payload: Box::new(wrap_payload(*payload)),
                respond_after_queueing,
                auto_closing_responder,
            },
            NetworkRequest::ValidatorBroadcast {
                payload,
                era_id,
                auto_closing_responder,
            } => NetworkRequest::ValidatorBroadcast {
                payload: Box::new(wrap_payload(*payload)),
                era_id,
                auto_closing_responder,
            },
            NetworkRequest::Gossip {
                payload,
                gossip_target,
                count,
                exclude,
                auto_closing_responder,
            } => NetworkRequest::Gossip {
                payload: Box::new(wrap_payload(*payload)),
                gossip_target,
                count,
                exclude,
                auto_closing_responder,
            },
        }
    }
}

impl<P> Display for NetworkRequest<P>
where
    P: Display,
{
    fn fmt(&self, formatter: &mut Formatter<'_>) -> fmt::Result {
        match self {
            NetworkRequest::SendMessage { dest, payload, .. } => {
                write!(formatter, "send to {}: {}", dest, payload)
            }
            NetworkRequest::ValidatorBroadcast { payload, .. } => {
                write!(formatter, "broadcast: {}", payload)
            }
            NetworkRequest::Gossip { payload, .. } => write!(formatter, "gossip: {}", payload),
        }
    }
}

/// A networking info request.
#[derive(Debug, Serialize)]
pub(crate) enum NetworkInfoRequest {
    /// Get incoming and outgoing peers.
    Peers {
        /// Responder to be called with all connected peers.
        /// Responds with a map from [NodeId]s to a socket address, represented as a string.
        responder: Responder<BTreeMap<NodeId, String>>,
    },
    /// Get up to `count` fully-connected peers in random order.
    FullyConnectedPeers {
        count: usize,
        /// Responder to be called with the peers.
        responder: Responder<Vec<NodeId>>,
    },
    /// Get detailed insights into the nodes networking.
    Insight {
        responder: Responder<NetworkInsights>,
    },
}

impl Display for NetworkInfoRequest {
    fn fmt(&self, formatter: &mut Formatter<'_>) -> fmt::Result {
        match self {
            NetworkInfoRequest::Peers { responder: _ } => {
                formatter.write_str("get peers-to-socket-address map")
            }
            NetworkInfoRequest::FullyConnectedPeers {
                count,
                responder: _,
            } => {
                write!(formatter, "get up to {} fully connected peers", count)
            }
            NetworkInfoRequest::Insight { responder: _ } => {
                formatter.write_str("get networking insights")
            }
        }
    }
}

/// A gossip request.
///
/// This request usually initiates gossiping process of the specified item. Note that the gossiper
/// will fetch the item itself, so only the ID is needed.
///
/// The responder will be called as soon as the gossiper has initiated the process.
// Note: This request should eventually entirely replace `ItemReceived`.
#[derive(Debug, Serialize)]
#[must_use]
pub(crate) struct BeginGossipRequest<T>
where
    T: GossipItem,
{
    pub(crate) item_id: T::Id,
    pub(crate) source: Source,
    pub(crate) target: GossipTarget,
    pub(crate) responder: Responder<()>,
}

impl<T> Display for BeginGossipRequest<T>
where
    T: GossipItem,
{
    fn fmt(&self, f: &mut Formatter<'_>) -> fmt::Result {
        write!(f, "begin gossip of {} from {}", self.item_id, self.source)
    }
}

#[derive(Debug, Serialize)]
/// A storage request.
pub(crate) enum StorageRequest {
    /// Store given block.
    PutBlock {
        /// Block to be stored.
        block: Arc<Block>,
        /// Responder to call with the result.  Returns true if the block was stored on this
        /// attempt or false if it was previously stored.
        responder: Responder<bool>,
    },
    /// Store the approvals hashes.
    PutApprovalsHashes {
        /// Approvals hashes to store.
        approvals_hashes: Box<ApprovalsHashes>,
        responder: Responder<bool>,
    },
    /// Store the block and approvals hashes.
    PutExecutedBlock {
        /// Block to be stored.
        block: Arc<BlockV2>,
        /// Approvals hashes to store.
        approvals_hashes: Box<ApprovalsHashes>,
        execution_results: HashMap<TransactionHash, ExecutionResult>,
        responder: Responder<bool>,
    },
    /// Retrieve block with given hash.
    GetBlock {
        /// Hash of block to be retrieved.
        block_hash: BlockHash,
        /// Responder to call with the result.  Returns `None` if the block doesn't exist in local
        /// storage.
        responder: Responder<Option<Block>>,
    },
    IsBlockStored {
        block_hash: BlockHash,
        responder: Responder<bool>,
    },
    /// Retrieve the approvals hashes.
    GetApprovalsHashes {
        /// Hash of the block for which to retrieve approvals hashes.
        block_hash: BlockHash,
        /// Responder to call with the result.  Returns `None` if the approvals hashes don't exist
        /// in local storage.
        responder: Responder<Option<ApprovalsHashes>>,
    },
    /// Retrieve highest complete block.
    GetHighestCompleteBlock {
        /// Responder.
        responder: Responder<Option<Block>>,
    },
    /// Retrieve highest complete block header.
    GetHighestCompleteBlockHeader {
        /// Responder.
        responder: Responder<Option<BlockHeader>>,
    },
    /// Retrieve the era IDs of the blocks in which the given transactions were executed.
    GetTransactionsEraIds {
        transaction_hashes: HashSet<TransactionHash>,
        responder: Responder<HashSet<EraId>>,
    },
    /// Retrieve block header with given hash.
    GetBlockHeader {
        /// Hash of block to get header of.
        block_hash: BlockHash,
        /// If true, only return `Some` if the block is in the available block range, i.e. the
        /// highest contiguous range of complete blocks.
        only_from_available_block_range: bool,
        /// Responder to call with the result.  Returns `None` if the block header doesn't exist in
        /// local storage.
        responder: Responder<Option<BlockHeader>>,
    },
    /// Retrieve block header with given hash.
    GetRawData {
        /// Which record to get.
        record_id: RecordId,
        /// bytesrepr serialized key.
        key: Vec<u8>,
        /// Responder to call with the result.  Returns `None` if the data doesn't exist in
        /// local storage.
        responder: Responder<Option<DbRawBytesSpec>>,
    },
    GetBlockHeaderByHeight {
        /// Height of block to get header of.
        block_height: u64,
        /// If true, only return `Some` if the block is in the available block range, i.e. the
        /// highest contiguous range of complete blocks.
        only_from_available_block_range: bool,
        /// Responder to call with the result.  Returns `None` if the block header doesn't exist in
        /// local storage.
        responder: Responder<Option<BlockHeader>>,
    },
    GetSwitchBlockHeaderByEra {
        /// Era ID for which to get the block header.
        era_id: EraId,
        /// Responder to call with the result.
        responder: Responder<Option<BlockHeader>>,
    },
    /// Retrieve all transfers in a block with given hash.
    GetBlockTransfers {
        /// Hash of block to get transfers of.
        block_hash: BlockHash,
        /// Responder to call with the result.  Returns `None` if the transfers do not exist in
        /// local storage under the block_hash provided.
        responder: Responder<Option<Vec<Transfer>>>,
    },
    PutTransaction {
        transaction: Arc<Transaction>,
        /// Returns `true` if the transaction was stored on this attempt or false if it was
        /// previously stored.
        responder: Responder<bool>,
    },
    /// Retrieve transaction with given hashes.
    GetTransactions {
        transaction_hashes: Vec<TransactionHash>,
        responder: Responder<SmallVec<[Option<TransactionWithFinalizedApprovals>; 1]>>,
    },
    /// Retrieve legacy deploy with given hash.
    GetLegacyDeploy {
        deploy_hash: DeployHash,
        responder: Responder<Option<LegacyDeploy>>,
    },
    GetTransaction {
        transaction_id: TransactionId,
        responder: Responder<Option<Transaction>>,
    },
    IsTransactionStored {
        transaction_id: TransactionId,
        responder: Responder<bool>,
    },
    GetTransactionAndExecutionInfo {
        transaction_hash: TransactionHash,
        with_finalized_approvals: bool,
        responder: Responder<Option<(Transaction, Option<ExecutionInfo>)>>,
    },
    /// Store execution results for a set of deploys of a single block.
    ///
    /// Will return a fatal error if there are already execution results known for a specific
    /// deploy/block combination and a different result is inserted.
    ///
    /// Inserting the same block/deploy combination multiple times with the same execution results
    /// is not an error and will silently be ignored.
    PutExecutionResults {
        /// Hash of block.
        block_hash: Box<BlockHash>,
        block_height: u64,
        era_id: EraId,
        /// Mapping of transactions to execution results of the block.
        execution_results: HashMap<TransactionHash, ExecutionResult>,
        /// Responder to call when done storing.
        responder: Responder<()>,
    },
    GetExecutionResults {
        block_hash: BlockHash,
        responder: Responder<Option<Vec<(TransactionHash, TransactionHeader, ExecutionResult)>>>,
    },
    GetBlockExecutionResultsOrChunk {
        /// Request ID.
        id: BlockExecutionResultsOrChunkId,
        /// Responder to call with the execution results.
        /// None is returned when we don't have the block in the storage.
        responder: Responder<Option<BlockExecutionResultsOrChunk>>,
    },
    /// Retrieve a finality signature by block hash and public key.
    GetFinalitySignature {
        id: Box<FinalitySignatureId>,
        responder: Responder<Option<FinalitySignature>>,
    },
    IsFinalitySignatureStored {
        id: Box<FinalitySignatureId>,
        responder: Responder<bool>,
    },
    /// Retrieve block and its metadata at a given height.
    GetBlockAndMetadataByHeight {
        /// The height of the block.
        block_height: BlockHeight,
        /// Flag indicating whether storage should check the block availability before trying to
        /// retrieve it.
        only_from_available_block_range: bool,
        /// The responder to call with the results.
        responder: Responder<Option<BlockWithMetadata>>,
    },
    /// Get a single finality signature for a block hash.
    GetBlockSignature {
        /// The hash for the request.
        block_hash: BlockHash,
        /// The public key of the signer.
        public_key: Box<PublicKey>,
        /// Responder to call with the result.
        responder: Responder<Option<FinalitySignature>>,
    },
    /// Store finality signatures.
    PutBlockSignatures {
        /// Signatures that are to be stored.
        signatures: BlockSignatures,
        /// Responder to call with the result, if true then the signatures were successfully
        /// stored.
        responder: Responder<bool>,
    },
    PutFinalitySignature {
        signature: Box<FinalitySignature>,
        responder: Responder<bool>,
    },
    /// Store a block header.
    PutBlockHeader {
        /// Block header that is to be stored.
        block_header: Box<BlockHeader>,
        /// Responder to call with the result, if true then the block header was successfully
        /// stored.
        responder: Responder<bool>,
    },
    /// Retrieve the height range of fully available blocks (not just block headers). Returns
    /// `[u64::MAX, u64::MAX]` when there are no sequences.
    GetAvailableBlockRange {
        /// Responder to call with the result.
        responder: Responder<AvailableBlockRange>,
    },
    /// Store a set of finalized approvals for a specific transaction.
    StoreFinalizedApprovals {
        /// The transaction hash to store the finalized approvals for.
        transaction_hash: TransactionHash,
        /// The set of finalized approvals.
        finalized_approvals: FinalizedApprovals,
        /// Responder, responded to once the approvals are written.  If true, new approvals were
        /// written.
        responder: Responder<bool>,
    },
    /// Retrieve the height of the final block of the previous protocol version, if known.
    GetKeyBlockHeightForActivationPoint { responder: Responder<Option<u64>> },
}

impl Display for StorageRequest {
    fn fmt(&self, formatter: &mut Formatter<'_>) -> fmt::Result {
        match self {
            StorageRequest::PutBlock { block, .. } => {
                write!(formatter, "put {}", block)
            }
            StorageRequest::PutApprovalsHashes {
                approvals_hashes, ..
            } => {
                write!(formatter, "put {}", approvals_hashes)
            }
            StorageRequest::GetBlock { block_hash, .. } => {
                write!(formatter, "get block {}", block_hash)
            }
            StorageRequest::IsBlockStored { block_hash, .. } => {
                write!(formatter, "is block {} stored", block_hash)
            }
            StorageRequest::GetApprovalsHashes { block_hash, .. } => {
                write!(formatter, "get approvals hashes {}", block_hash)
            }
            StorageRequest::GetHighestCompleteBlock { .. } => {
                write!(formatter, "get highest complete block")
            }
            StorageRequest::GetHighestCompleteBlockHeader { .. } => {
                write!(formatter, "get highest complete block header")
            }
            StorageRequest::GetTransactionsEraIds {
                transaction_hashes, ..
            } => {
                write!(
                    formatter,
                    "get era ids for {} transactions",
                    transaction_hashes.len()
                )
            }
            StorageRequest::GetBlockHeader { block_hash, .. } => {
                write!(formatter, "get {}", block_hash)
            }
            StorageRequest::GetBlockHeaderByHeight { block_height, .. } => {
                write!(formatter, "get header for height {}", block_height)
            }
            StorageRequest::GetSwitchBlockHeaderByEra { era_id, .. } => {
                write!(formatter, "get header for era {}", era_id)
            }
            StorageRequest::GetBlockTransfers { block_hash, .. } => {
                write!(formatter, "get transfers for {}", block_hash)
            }
            StorageRequest::PutTransaction { transaction, .. } => {
                write!(formatter, "put {}", transaction)
            }
            StorageRequest::GetTransactions {
                transaction_hashes, ..
            } => {
                write!(
                    formatter,
                    "get {}",
                    DisplayIter::new(transaction_hashes.iter())
                )
            }
            StorageRequest::GetLegacyDeploy { deploy_hash, .. } => {
                write!(formatter, "get legacy deploy {}", deploy_hash)
            }
            StorageRequest::GetTransaction { transaction_id, .. } => {
                write!(formatter, "get transaction {}", transaction_id)
            }
            StorageRequest::GetTransactionAndExecutionInfo {
                transaction_hash, ..
            } => {
                write!(
                    formatter,
                    "get transaction and exec info {}",
                    transaction_hash
                )
            }
            StorageRequest::IsTransactionStored { transaction_id, .. } => {
                write!(formatter, "is transaction {} stored", transaction_id)
            }
            StorageRequest::PutExecutionResults { block_hash, .. } => {
                write!(formatter, "put execution results for {}", block_hash)
            }
            StorageRequest::GetExecutionResults { block_hash, .. } => {
                write!(formatter, "get execution results for {}", block_hash)
            }
            StorageRequest::GetBlockExecutionResultsOrChunk { id, .. } => {
                write!(formatter, "get block execution results or chunk for {}", id)
            }
            StorageRequest::GetFinalitySignature { id, .. } => {
                write!(formatter, "get finality signature {}", id)
            }
            StorageRequest::IsFinalitySignatureStored { id, .. } => {
                write!(formatter, "is finality signature {} stored", id)
            }
            StorageRequest::GetBlockAndMetadataByHeight { block_height, .. } => {
                write!(
                    formatter,
                    "get block and metadata for block at height: {}",
                    block_height
                )
            }
            StorageRequest::GetBlockSignature {
                block_hash,
                public_key,
                ..
            } => {
                write!(
                    formatter,
                    "get finality signature for block hash {} from {}",
                    block_hash, public_key
                )
            }
            StorageRequest::PutBlockSignatures { .. } => {
                write!(formatter, "put finality signatures")
            }
            StorageRequest::PutFinalitySignature { .. } => {
                write!(formatter, "put finality signature")
            }
            StorageRequest::PutBlockHeader { block_header, .. } => {
                write!(formatter, "put block header: {}", block_header)
            }
            StorageRequest::GetAvailableBlockRange { .. } => {
                write!(formatter, "get available block range",)
            }
            StorageRequest::StoreFinalizedApprovals {
                transaction_hash: deploy_hash,
                ..
            } => {
                write!(formatter, "finalized approvals for deploy {}", deploy_hash)
            }
            StorageRequest::PutExecutedBlock { block, .. } => {
                write!(formatter, "put executed block {}", block.hash(),)
            }
            StorageRequest::GetKeyBlockHeightForActivationPoint { .. } => {
                write!(
                    formatter,
                    "get key block height for current activation point"
                )
            }
            StorageRequest::GetRawData {
                key,
                responder: _responder,
                record_id,
            } => {
                write!(formatter, "get raw data {}::{:?}", record_id, key)
            }
        }
    }
}

#[derive(Debug, Serialize)]
pub(crate) struct MakeBlockExecutableRequest {
    /// Hash of the block to be made executable.
    pub block_hash: BlockHash,
    /// Responder with the executable block and it's deploys
    pub responder: Responder<Option<ExecutableBlock>>,
}

impl Display for MakeBlockExecutableRequest {
    fn fmt(&self, f: &mut Formatter<'_>) -> fmt::Result {
        write!(f, "block made executable: {}", self.block_hash)
    }
}

/// A request to mark a block at a specific height completed.
///
/// A block is considered complete if
///
/// * the block header and the actual block are persisted in storage,
/// * all of its deploys are persisted in storage, and
/// * the global state root the block refers to has no missing dependencies locally.
#[derive(Debug, Serialize)]
pub(crate) struct MarkBlockCompletedRequest {
    pub block_height: u64,
    /// Responds `true` if the block was not previously marked complete.
    pub responder: Responder<bool>,
}

impl Display for MarkBlockCompletedRequest {
    fn fmt(&self, f: &mut Formatter<'_>) -> fmt::Result {
        write!(f, "block completed: height {}", self.block_height)
    }
}

#[derive(DataSize, Debug, Serialize)]
pub(crate) enum DeployBufferRequest {
    GetAppendableBlock {
        timestamp: Timestamp,
        responder: Responder<AppendableBlock>,
    },
}

impl Display for DeployBufferRequest {
    fn fmt(&self, formatter: &mut Formatter<'_>) -> fmt::Result {
        match self {
            DeployBufferRequest::GetAppendableBlock { timestamp, .. } => {
                write!(
                    formatter,
                    "request for appendable block at instant {}",
                    timestamp
                )
            }
        }
    }
}

/// Abstract REST request.
///
/// An REST request is an abstract request that does not concern itself with serialization or
/// transport.
#[derive(Debug)]
#[must_use]
pub(crate) enum RestRequest {
    /// Return string formatted status or `None` if an error occurred.
    Status {
        /// Responder to call with the result.
        responder: Responder<StatusFeed>,
    },
    /// Return string formatted, prometheus compatible metrics or `None` if an error occurred.
    Metrics {
        /// Responder to call with the result.
        responder: Responder<Option<String>>,
    },
}

impl Display for RestRequest {
    fn fmt(&self, formatter: &mut Formatter<'_>) -> fmt::Result {
        match self {
            RestRequest::Status { .. } => write!(formatter, "get status"),
            RestRequest::Metrics { .. } => write!(formatter, "get metrics"),
        }
    }
}

/// A contract runtime request.
#[derive(Debug, Serialize)]
#[must_use]
pub(crate) enum ContractRuntimeRequest {
    /// A request to enqueue a `ExecutableBlock` for execution.
    EnqueueBlockForExecution {
        /// A `ExecutableBlock` to enqueue.
        executable_block: ExecutableBlock,
        /// The key block height for the current protocol version's activation point.
        key_block_height_for_activation_point: u64,
        meta_block_state: MetaBlockState,
    },
    /// A query request.
    Query {
        /// Query request.
        #[serde(skip_serializing)]
        request: QueryRequest,
        /// Responder to call with the query result.
        responder: Responder<QueryResult>,
    },
    /// A balance request.
    GetBalance {
        /// Balance request.
        #[serde(skip_serializing)]
        request: BalanceRequest,
        /// Responder to call with the balance result.
        responder: Responder<BalanceResult>,
    },
    /// Get the total supply on the chain.
    GetTotalSupply {
        #[serde(skip_serializing)]
        request: TotalSupplyRequest,
        responder: Responder<TotalSupplyResult>,
    },
    /// Get the round seigniorage rate.
    GetRoundSeigniorageRate {
        #[serde(skip_serializing)]
        request: RoundSeigniorageRateRequest,
        responder: Responder<RoundSeigniorageRateResult>,
    },
    /// Returns validator weights.
    GetEraValidators {
        /// Get validators weights request.
        #[serde(skip_serializing)]
        request: EraValidatorsRequest,
        /// Responder to call with the result.
        responder: Responder<EraValidatorsResult>,
    },
    /// Return all values at a given state root hash and given key tag.
    GetAllValues {
        /// Get all values request.
        #[serde(skip_serializing)]
        all_values_request: AllValuesRequest,
        /// Responder to call with the result.
        responder: Responder<AllValuesResult>,
    },
    /// Returns the value of the execution results checksum stored in the ChecksumRegistry for the
    /// given state root hash.
    GetExecutionResultsChecksum {
        state_root_hash: Digest,
        responder: Responder<ExecutionResultsChecksumResult>,
    },
    /// Returns an `AddressableEntity` if found under the given key.  If a legacy `Account`
    /// or contract exists under the given key, it will be migrated to an `AddressableEntity`
    /// and returned. However, global state is not altered and the migrated record does not
    /// actually exist.
    GetAddressableEntity {
        state_root_hash: Digest,
        key: Key,
        responder: Responder<AddressableEntityResult>,
    },
    /// Get a trie or chunk by its ID.
    GetTrie {
        /// A request for a trie element.
        #[serde(skip_serializing)]
        request: TrieRequest,
        /// Responder to call with the result.
        responder: Responder<TrieResult>,
    },
    /// Insert a trie into global storage
    PutTrie {
        /// A request to persist a trie element.
        #[serde(skip_serializing)]
        request: PutTrieRequest,
        /// Responder to call with the result. Contains the hash of the persisted trie.
        responder: Responder<PutTrieResult>,
    },
    /// Execute transaction without committing results
    SpeculativelyExecute {
        /// Hash of a block on top of which to execute the transaction.
        execution_prestate: SpeculativeExecutionState,
        /// Transaction to execute.
        transaction: Box<Transaction>,
        /// Results
<<<<<<< HEAD
        responder: Responder<Result<(ExecutionResultV2, Messages), SpeculativeExecutionError>>,
=======
        responder: Responder<Result<SpeculativeExecutionResult, engine_state::Error>>,
>>>>>>> 2f3267a7
    },
}

impl Display for ContractRuntimeRequest {
    fn fmt(&self, formatter: &mut Formatter<'_>) -> fmt::Result {
        match self {
            ContractRuntimeRequest::EnqueueBlockForExecution {
                executable_block, ..
            } => {
                write!(formatter, "executable_block: {}", executable_block)
            }
            ContractRuntimeRequest::Query {
                request: query_request,
                ..
            } => {
                write!(formatter, "query request: {:?}", query_request)
            }
            ContractRuntimeRequest::GetBalance {
                request: balance_request,
                ..
            } => write!(formatter, "balance request: {:?}", balance_request),
            ContractRuntimeRequest::GetTotalSupply {
                request: total_supply_request,
                ..
            } => {
                write!(formatter, "get total supply: {:?}", total_supply_request)
            }
            ContractRuntimeRequest::GetRoundSeigniorageRate {
                request: round_seigniorage_rate_request,
                ..
            } => {
                write!(
                    formatter,
                    "get round seigniorage rate: {:?}",
                    round_seigniorage_rate_request
                )
            }
            ContractRuntimeRequest::GetEraValidators { request, .. } => {
                write!(formatter, "get era validators: {:?}", request)
            }
            ContractRuntimeRequest::GetAllValues {
                all_values_request: get_all_values_request,
                ..
            } => {
                write!(
                    formatter,
                    "get all values request: {:?}",
                    get_all_values_request
                )
            }
            ContractRuntimeRequest::GetExecutionResultsChecksum {
                state_root_hash, ..
            } => write!(
                formatter,
                "get execution results checksum under {}",
                state_root_hash
            ),
            ContractRuntimeRequest::GetAddressableEntity {
                state_root_hash,
                key,
                ..
            } => {
                write!(
                    formatter,
                    "get addressable_entity {} under {}",
                    key, state_root_hash
                )
            }
            ContractRuntimeRequest::GetTrie { request, .. } => {
                write!(formatter, "get trie: {:?}", request)
            }
            ContractRuntimeRequest::PutTrie { request, .. } => {
                write!(formatter, "trie: {:?}", request)
            }
            ContractRuntimeRequest::SpeculativelyExecute {
                execution_prestate,
                transaction,
                ..
            } => {
                write!(
                    formatter,
                    "Execute {} on {}",
                    transaction.hash(),
                    execution_prestate.state_root_hash
                )
            }
        }
    }
}

/// Fetcher related requests.
#[derive(Debug, Serialize)]
#[must_use]
pub(crate) struct FetcherRequest<T: FetchItem> {
    /// The ID of the item to be retrieved.
    pub(crate) id: T::Id,
    /// The peer id of the peer to be asked if the item is not held locally
    pub(crate) peer: NodeId,
    /// Metadata used during validation of the fetched item.
    pub(crate) validation_metadata: Box<T::ValidationMetadata>,
    /// Responder to call with the result.
    pub(crate) responder: Responder<FetchResult<T>>,
}

impl<T: FetchItem> Display for FetcherRequest<T> {
    fn fmt(&self, formatter: &mut Formatter<'_>) -> fmt::Result {
        write!(formatter, "request item by id {}", self.id)
    }
}

/// TrieAccumulator related requests.
#[derive(Debug, Serialize, DataSize)]
#[must_use]
pub(crate) struct TrieAccumulatorRequest {
    /// The hash of the trie node.
    pub(crate) hash: Digest,
    /// The peers to try to fetch from.
    pub(crate) peers: Vec<NodeId>,
    /// Responder to call with the result.
    pub(crate) responder: Responder<Result<TrieAccumulatorResponse, TrieAccumulatorError>>,
}

impl Display for TrieAccumulatorRequest {
    fn fmt(&self, formatter: &mut Formatter<'_>) -> fmt::Result {
        write!(formatter, "request trie by hash {}", self.hash)
    }
}

#[derive(Debug, Serialize)]
pub(crate) struct SyncGlobalStateRequest {
    pub(crate) block_hash: BlockHash,
    pub(crate) state_root_hash: Digest,
    #[serde(skip)]
    pub(crate) responder:
        Responder<Result<GlobalStateSynchronizerResponse, GlobalStateSynchronizerError>>,
}

impl Display for SyncGlobalStateRequest {
    fn fmt(&self, formatter: &mut Formatter<'_>) -> fmt::Result {
        write!(
            formatter,
            "request to sync global state at {}",
            self.block_hash
        )
    }
}

/// A block validator request.
#[derive(Debug, DataSize)]
#[must_use]
pub(crate) struct BlockValidationRequest {
    /// The height of the proposed block in the chain.
    pub(crate) proposed_block_height: u64,
    /// The block to be validated.
    pub(crate) block: ProposedBlock<ClContext>,
    /// The sender of the block, which will be asked to provide all missing deploys.
    pub(crate) sender: NodeId,
    /// Responder to call with the result.
    ///
    /// Indicates whether or not validation was successful.
    pub(crate) responder: Responder<bool>,
}

impl Display for BlockValidationRequest {
    fn fmt(&self, f: &mut Formatter<'_>) -> fmt::Result {
        let BlockValidationRequest { block, sender, .. } = self;
        write!(f, "validate block {} from {}", block, sender)
    }
}

type BlockHeight = u64;

#[derive(DataSize, Debug)]
#[must_use]
/// Consensus component requests.
pub(crate) enum ConsensusRequest {
    /// Request for our public key, and if we're a validator, the next round length.
    Status(Responder<Option<ConsensusStatus>>),
    /// Request for a list of validator status changes, by public key.
    ValidatorChanges(Responder<ConsensusValidatorChanges>),
}

/// ChainspecLoader component requests.
#[derive(Debug, Serialize)]
pub(crate) enum ChainspecRawBytesRequest {
    /// Request for the chainspec file bytes with the genesis_accounts and global_state bytes, if
    /// they are present.
    GetChainspecRawBytes(Responder<Arc<ChainspecRawBytes>>),
}

impl Display for ChainspecRawBytesRequest {
    fn fmt(&self, f: &mut Formatter<'_>) -> fmt::Result {
        match self {
            ChainspecRawBytesRequest::GetChainspecRawBytes(_) => {
                write!(f, "get chainspec raw bytes")
            }
        }
    }
}

/// UpgradeWatcher component request to get the next scheduled upgrade, if any.
#[derive(Debug, Serialize)]
pub(crate) struct UpgradeWatcherRequest(pub(crate) Responder<Option<NextUpgrade>>);

impl Display for UpgradeWatcherRequest {
    fn fmt(&self, f: &mut Formatter<'_>) -> fmt::Result {
        write!(f, "get next upgrade")
    }
}

#[derive(Debug, Serialize)]
pub(crate) enum ReactorInfoRequest {
    ReactorState {
        responder: Responder<ReactorState>,
    },
    LastProgress {
        responder: Responder<LastProgress>,
    },
    Uptime {
        responder: Responder<Uptime>,
    },
    NetworkName {
        responder: Responder<NetworkName>,
    },
    ProtocolVersion {
        responder: Responder<ProtocolVersion>,
    },
}

impl Display for ReactorInfoRequest {
    fn fmt(&self, f: &mut Formatter<'_>) -> fmt::Result {
        write!(
            f,
            "get reactor status: {}",
            match self {
                ReactorInfoRequest::ReactorState { .. } => "ReactorState",
                ReactorInfoRequest::LastProgress { .. } => "LastProgress",
                ReactorInfoRequest::Uptime { .. } => "Uptime",
                ReactorInfoRequest::NetworkName { .. } => "NetworkName",
                ReactorInfoRequest::ProtocolVersion { .. } => "ProtocolVersion",
            }
        )
    }
}

#[derive(Debug, Serialize)]
#[allow(clippy::enum_variant_names)]
pub(crate) enum BlockAccumulatorRequest {
    GetPeersForBlock {
        block_hash: BlockHash,
        responder: Responder<Option<Vec<NodeId>>>,
    },
}

impl Display for BlockAccumulatorRequest {
    fn fmt(&self, f: &mut Formatter<'_>) -> fmt::Result {
        match self {
            BlockAccumulatorRequest::GetPeersForBlock { block_hash, .. } => {
                write!(f, "get peers for {}", block_hash)
            }
        }
    }
}

#[derive(Debug, Serialize)]
pub(crate) enum BlockSynchronizerRequest {
    NeedNext,
    DishonestPeers,
    SyncGlobalStates(Vec<(BlockHash, Digest)>),
    Status {
        responder: Responder<BlockSynchronizerStatus>,
    },
}

impl Display for BlockSynchronizerRequest {
    fn fmt(&self, f: &mut Formatter<'_>) -> fmt::Result {
        match self {
            BlockSynchronizerRequest::NeedNext => {
                write!(f, "block synchronizer request: need next")
            }
            BlockSynchronizerRequest::DishonestPeers => {
                write!(f, "block synchronizer request: dishonest peers")
            }
            BlockSynchronizerRequest::Status { .. } => {
                write!(f, "block synchronizer request: status")
            }
            BlockSynchronizerRequest::SyncGlobalStates(_) => {
                write!(f, "request to sync global states")
            }
        }
    }
}

/// A request to set the current shutdown trigger.
#[derive(DataSize, Debug, Serialize)]
pub(crate) struct SetNodeStopRequest {
    /// The specific stop-at spec.
    ///
    /// If `None`, clears the current stop at setting.
    pub(crate) stop_at: Option<StopAtSpec>,
    /// Responder to send the previously set stop-at spec to, if any.
    pub(crate) responder: Responder<Option<StopAtSpec>>,
}

impl Display for SetNodeStopRequest {
    fn fmt(&self, f: &mut Formatter<'_>) -> fmt::Result {
        match self.stop_at {
            None => f.write_str("clear node stop"),
            Some(stop_at) => write!(f, "set node stop to: {}", stop_at),
        }
    }
}

/// A request to accept a new transaction.
#[derive(DataSize, Debug, Serialize)]
pub(crate) struct AcceptTransactionRequest {
    pub(crate) transaction: Transaction,
    pub(crate) speculative_exec_at_block: Option<Box<BlockHeader>>,
    pub(crate) responder: Responder<Result<(), transaction_acceptor::Error>>,
}

impl Display for AcceptTransactionRequest {
    fn fmt(&self, f: &mut Formatter<'_>) -> fmt::Result {
        if self.speculative_exec_at_block.is_some() {
            write!(
                f,
                "accept transaction {} for speculative exec",
                self.transaction.hash()
            )
        } else {
            write!(f, "accept transaction {}", self.transaction.hash())
        }
    }
}<|MERGE_RESOLUTION|>--- conflicted
+++ resolved
@@ -15,12 +15,15 @@
 use smallvec::SmallVec;
 use static_assertions::const_assert;
 
-use casper_storage::data_access_layer::{
-    get_all_values::{AllValuesRequest, AllValuesResult},
-    AddressableEntityResult, BalanceRequest, BalanceResult, EraValidatorsRequest,
-    EraValidatorsResult, ExecutionResultsChecksumResult, PutTrieRequest, PutTrieResult,
-    QueryRequest, QueryResult, RoundSeigniorageRateRequest, RoundSeigniorageRateResult,
-    TotalSupplyRequest, TotalSupplyResult, TrieRequest, TrieResult,
+use casper_storage::{
+    block_store::types::ApprovalsHashes,
+    data_access_layer::{
+        get_all_values::{AllValuesRequest, AllValuesResult},
+        AddressableEntityResult, BalanceRequest, BalanceResult, EraValidatorsRequest,
+        EraValidatorsResult, ExecutionResultsChecksumResult, PutTrieRequest, PutTrieResult,
+        QueryRequest, QueryResult, RoundSeigniorageRateRequest, RoundSeigniorageRateResult,
+        TotalSupplyRequest, TotalSupplyResult, TrieRequest, TrieResult,
+    },
 };
 use casper_types::{
     binary_port::{
@@ -42,24 +45,14 @@
             GlobalStateSynchronizerError, GlobalStateSynchronizerResponse, TrieAccumulatorError,
             TrieAccumulatorResponse,
         },
-<<<<<<< HEAD
-        consensus::{ClContext, ProposedBlock, ValidatorChange},
+        consensus::{ClContext, ProposedBlock},
         contract_runtime::{SpeculativeExecutionError, SpeculativeExecutionState},
-=======
-        consensus::{ClContext, ProposedBlock},
->>>>>>> 2f3267a7
         diagnostics_port::StopAtSpec,
         fetcher::{FetchItem, FetchResult},
         gossiper::GossipItem,
         network::NetworkInsights,
         transaction_acceptor,
     },
-<<<<<<< HEAD
-    reactor::main_reactor::ReactorState,
-    rpcs::docs::OpenRpcSchema,
-=======
-    contract_runtime::SpeculativeExecutionState,
->>>>>>> 2f3267a7
     types::{
         appendable_block::AppendableBlock, BlockExecutionResultsOrChunk,
         BlockExecutionResultsOrChunkId, BlockWithMetadata, ExecutableBlock, LegacyDeploy,
@@ -67,7 +60,6 @@
     },
     utils::Source,
 };
-use casper_storage::block_store::types::ApprovalsHashes;
 
 const _STORAGE_REQUEST_SIZE: usize = mem::size_of::<StorageRequest>();
 const_assert!(_STORAGE_REQUEST_SIZE < 129);
@@ -825,11 +817,7 @@
         /// Transaction to execute.
         transaction: Box<Transaction>,
         /// Results
-<<<<<<< HEAD
-        responder: Responder<Result<(ExecutionResultV2, Messages), SpeculativeExecutionError>>,
-=======
-        responder: Responder<Result<SpeculativeExecutionResult, engine_state::Error>>,
->>>>>>> 2f3267a7
+        responder: Responder<Result<SpeculativeExecutionResult, SpeculativeExecutionError>>,
     },
 }
 
