--- conflicted
+++ resolved
@@ -51,18 +51,15 @@
     reactor::main_reactor::ReactorState,
     rpcs::docs::OpenRpcSchema,
     types::{
-<<<<<<< HEAD
         appendable_block::AppendableBlock, ApprovalsHashes, AvailableBlockRange, Block,
         BlockExecutionResultsOrChunk, BlockExecutionResultsOrChunkId, BlockHash, BlockHeader,
         BlockSignatures, BlockWithMetadata, DeployMetadataExt, DeployWithFinalizedApprovals,
         FinalitySignature, FinalitySignatureId, FinalizedApprovals, FinalizedBlock, LegacyDeploy,
         MetaBlockState, NodeId, StatusFeed, TrieOrChunk, TrieOrChunkId, VersionedBlock,
-=======
         appendable_block::AppendableBlock, ApprovalsHashes, AvailableBlockRange,
         BlockExecutionResultsOrChunk, BlockExecutionResultsOrChunkId, DeployMetadataExt,
         DeployWithFinalizedApprovals, FinalizedApprovals, FinalizedBlock, LegacyDeploy,
         MetaBlockState, NodeId, SignedBlock, StatusFeed, TrieOrChunk, TrieOrChunkId,
->>>>>>> 44babf93
     },
     utils::Source,
 };
