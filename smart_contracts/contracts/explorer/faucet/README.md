# Faucet Contract

The Faucet is a contract that is designed to allow users to create a new account or to allow existing users to fund their account easily.

## Install Session
The install session is responsible for creating the faucet's stored contract package and setting up a few named keys in the account used to perform the install. The installer performs the following actions.

1. Takes the `id` parameter and uses it to keep track of the faucet being set up. As an example, if the operator installing the faucet passes `1337` as the `id` named argument to the installer session, it will create a named key called `faucet_1337` for the account used to call the install session.
1. Calls the stored faucet's `init` entry point to initialize a new purse that will be used to fund the faucet. This purse is stored under the named keys of the account used to install the faucet. The `init` entrypoint also initializes the faucet's state and writes to its named keys.
1. Funds the faucet's purse with the amount of motes declared in the `amount` runtime argument.


## Set Variables

> NOTE: Before the faucet can be called, the `set_variables` entrypoint must be called.
>
This is a list of the required runtime arguments for calling `set_variables`
* `available_amount: U512` - The total amount available for distribution each interval.
* `distributions_per_interval: u64` - The maximum number of distributions to be made each interval.
* `time_interval: u64` - The amount of time in milliseconds that must pass before the available amount is replenished.


You can adjust the faucet's distribution rate by modifying the variables. If the faucet has distributed a total of `available_amount` in one `time_interval`, then no more token will be available to distribute until `last_distribution_at + time_interval < blocktime`. However, the installer of this contract is not rate limited and may continue to distribute funds from the faucet freely.

## Calling the Faucet

The faucet will calculate a distribution amount as a ratio of the available amount per interval to the max distribution amount per interval. As an example, if the installer sets the available amount per interval to `100_000_000` and the max distributions per interval to `2`. When an existing user calls the faucet, `50_000_000` motes will be distributed to the caller. If a second user calls the faucet, they will also receive `50_000_000` motes. The remaining amount will now be `0` tokens. If a third user calls the faucet then they will not receive any token.
After an interval passes after then last user was funded, the available amount will be replenished.

`distributions_per_interval`, `available_amount`, `time_interval` and `max_distributions_per_interval`
must be set and must be a number greater than `0` for the contract to run properly.
If you try to invoke the contract before these variables are set, then you'll get an error.

### Costs by Entry Point

<<<<<<< HEAD
| feature | cost             |
|---------|------------------|
| faucet install | `75_227_558_260` |
| faucet set variables | `579_464_060` |
| faucet call by installer | `3_040_141_320` |
| faucet call by user | `3_242_199_690` |
=======
| feature                  | cost             |
|--------------------------|------------------|
| faucet install           | `75_226_722_710` |
| faucet set variables     | `579_477_300`    |
| faucet call by installer | `3_174_340_810`  |
| faucet call by user      | `3_242_225_730`  |
>>>>>>> 672fb2ec
<|MERGE_RESOLUTION|>--- conflicted
+++ resolved
@@ -33,18 +33,9 @@
 
 ### Costs by Entry Point
 
-<<<<<<< HEAD
-| feature | cost             |
-|---------|------------------|
-| faucet install | `75_227_558_260` |
-| faucet set variables | `579_464_060` |
-| faucet call by installer | `3_040_141_320` |
-| faucet call by user | `3_242_199_690` |
-=======
 | feature                  | cost             |
 |--------------------------|------------------|
 | faucet install           | `75_226_722_710` |
 | faucet set variables     | `579_477_300`    |
 | faucet call by installer | `3_174_340_810`  |
-| faucet call by user      | `3_242_225_730`  |
->>>>>>> 672fb2ec
+| faucet call by user      | `3_242_225_730`  |