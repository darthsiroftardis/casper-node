# Faucet Contract

The Faucet is a contract that is designed to allow users to create a new account or to allow existing users to fund their account easily.

## Install Session
The install session is responsible for creating the faucet's stored contract package and setting up a few named keys in the account used to perform the install. The installer performs the following actions.

1. Takes the `id` parameter and uses it to keep track of the faucet being set up. As an example, if the operator installing the faucet passes `1337` as the `id` named argument to the installer session, it will create a named key called `faucet_1337` for the account used to call the install session.
1. Calls the stored faucet's `init` entry point to initialize a new purse that will be used to fund the faucet. This purse is stored under the named keys of the account used to install the faucet. The `init` entrypoint also initializes the faucet's state and writes to its named keys.
1. Funds the faucet's purse with the amount of motes declared in the `amount` runtime argument.


## Set Variables

> NOTE: Before the faucet can be called, the `set_variables` entrypoint must be called.
>
This is a list of the required runtime arguments for calling `set_variables`
* `available_amount: U512` - The total amount available for distribution each interval.
* `distributions_per_interval: u64` - The maximum number of distributions to be made each interval.
* `time_interval: u64` - The amount of time in milliseconds that must pass before the available amount is replenished.


You can adjust the faucet's distribution rate by modifying the variables. If the faucet has distributed a total of `available_amount` in one `time_interval`, then no more token will be available to distribute until `last_distribution_at + time_interval < blocktime`. However, the installer of this contract is not rate limited and may continue to distribute funds from the faucet freely.

## Calling the Faucet

The faucet will calculate a distribution amount as a ratio of the available amount per interval to the max distribution amount per interval. As an example, if the installer sets the available amount per interval to `100_000_000` and the max distributions per interval to `2`. When an existing user calls the faucet, `50_000_000` motes will be distributed to the caller. If a second user calls the faucet, they will also receive `50_000_000` motes. The remaining amount will now be `0` tokens. If a third user calls the faucet then they will not receive any token.
After an interval passes after then last user was funded, the available amount will be replenished.

`distributions_per_interval`, `available_amount`, `time_interval` and `max_distributions_per_interval`
must be set and must be a number greater than `0` for the contract to run properly.
If you try to invoke the contract before these variables are set, then you'll get an error.

### Costs by Entry Point

<<<<<<< HEAD
| feature                  | cost             |
|--------------------------|------------------|
| faucet install           | `90_434_698_080` |
| faucet set variables     | `650_909_620`    |
| faucet call by installer | `3_250_976_180`  |
| faucet call by user      | `3_368_796_020`  |
=======
| feature | cost             |
|---------|------------------|
| faucet install | `82_537_580_930` |
| faucet set variables | `101_530_510` |
| faucet call by installer | `2_630_671_980` |
| faucet call by user | `2_604_081_250` |
>>>>>>> 29466f90
<|MERGE_RESOLUTION|>--- conflicted
+++ resolved
@@ -33,18 +33,9 @@
 
 ### Costs by Entry Point
 
-<<<<<<< HEAD
 | feature                  | cost             |
 |--------------------------|------------------|
-| faucet install           | `90_434_698_080` |
-| faucet set variables     | `650_909_620`    |
-| faucet call by installer | `3_250_976_180`  |
-| faucet call by user      | `3_368_796_020`  |
-=======
-| feature | cost             |
-|---------|------------------|
-| faucet install | `82_537_580_930` |
-| faucet set variables | `101_530_510` |
-| faucet call by installer | `2_630_671_980` |
-| faucet call by user | `2_604_081_250` |
->>>>>>> 29466f90
+| faucet install           | `88_367_164_080` |
+| faucet set variables     | `110_504_620`    |
+| faucet call by installer | `2_776_604_180`  |
+| faucet call by user      | `2_618_367_020`  |