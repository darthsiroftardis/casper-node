use std::{num::ParseIntError, path::PathBuf};

use humantime::{DurationError, TimestampError};
use jsonrpc_lite::JsonRpc;
use thiserror::Error;

use casper_node::{crypto::Error as CryptoError, types::ExcessiveSizeDeployError};
use casper_types::{
    bytesrepr::Error as ToBytesError, CLValueError, UIntParseError, URefFromStrError,
};

use crate::validation::ValidateResponseError;

/// Crate-wide Result type wrapper.
pub(crate) type Result<T> = std::result::Result<T, Error>;

/// Error that can be returned by `casper-client`.
#[derive(Error, Debug)]
pub enum Error {
    /// Failed to parse a
    /// [`Key`](https://docs.rs/casper-types/latest/casper-types/enum.PublicKey.html) from a
    /// formatted string.
    #[error("Failed to parse as a key")]
    FailedToParseKey,

    /// Failed to parse a `URef` from a formatted string.
    #[error("Failed to parse '{0}' as a uref: {1:?}")]
    FailedToParseURef(&'static str, URefFromStrError),

    /// Failed to parse an integer from a string.
    #[error("Failed to parse '{0}' as an integer: {1:?}")]
    FailedToParseInt(&'static str, ParseIntError),

    /// Failed to parse a `TimeDiff` from a formatted string.
    #[error("Failed to parse '{0}' as a time diff: {1}")]
    FailedToParseTimeDiff(&'static str, DurationError),

    /// Failed to parse a `Timestamp` from a formatted string.
    #[error("Failed to parse '{0}' as a timestamp: {1}")]
    FailedToParseTimestamp(&'static str, TimestampError),

    /// Failed to parse a `U128`, `U256` or `U512` from a string.
    #[error("Failed to parse '{0}' as U128, U256, or U512: {1:?}")]
    FailedToParseUint(&'static str, UIntParseError),

    /// Deploy size too large.
    #[error("Deploy size too large: {0}")]
    DeploySizeTooLarge(#[from] ExcessiveSizeDeployError),

    /// Failed to get a response from the node.
    #[error("Failed to get RPC response: {0}")]
    FailedToGetResponse(reqwest::Error),

    /// Failed to parse the response from the node.
    #[error("Failed to parse as JSON-RPC response: {0}")]
    FailedToParseResponse(reqwest::Error),

    /// Failed to create new file because it already exists.
    #[error("File at {} already exists", .0.display())]
    FileAlreadyExists(PathBuf),

    /// Unsupported keygen algorithm.
    #[error("Unsupported keygen algorithm: {0}")]
    UnsupportedAlgorithm(String),

    /// JSON-RPC error returned from the node.
    #[error("RPC response is error: {0}")]
    ResponseIsError(#[from] jsonrpc_lite::Error),

    /// Invalid JSON returned from the node.
    #[error("Invalid JSON: {0}")]
    InvalidJson(#[from] serde_json::Error),

    /// Invalid response returned from the node.
    #[error("Invalid response: {0:?}")]
    InvalidRpcResponse(JsonRpc),

    /// Failed to send the request to the node.
    #[error("Failed sending {0:?}")]
    FailedSending(JsonRpc),

    /// Context-adding wrapper for `std::io::Error`.
    #[error("IO error: {context}: {error}")]
    IoError {
        /// Contextual description of where this error occurred including relevant paths,
        /// filenames, etc.
        context: String,
        /// std::io::Error raised during the operation in question.
        error: std::io::Error,
    },

    /// Failed to serialize to bytes.
    #[error("Serialization error: {0}")]
    ToBytesError(ToBytesError),

    /// Cryptographic error.
    #[error("Cryptographic error: {context}: {error}")]
    CryptoError {
        /// Contextual text, such as call site.
        context: &'static str,
        /// Underlying crypto error.
        error: CryptoError,
    },

    /// Invalid `CLValue`.
    #[error("Invalid CLValue error: {0}")]
    InvalidCLValue(String),

    /// Invalid argument.
    #[error("Invalid argument '{0}': {1}")]
    InvalidArgument(&'static str, String),

    /// Conflicting arguments.
    #[error("Conflicting arguments passed '{context}' {args:?}")]
    ConflictingArguments {
        /// Contextual text, such as call site.
        context: &'static str,
        /// Arguments passed, with their values.
        args: Vec<String>,
    },

    /// Failed to validate response.
    #[error("Invalid response: {0}")]
    InvalidResponse(#[from] ValidateResponseError),

<<<<<<< HEAD
    /// Failed to identify the hash as either block hash or state root hash.
    #[error("Failed to determine state identifier")]
    FailedToParseStateIdentifier,
=======
    /// Failed to create a DictionaryIdentifier
    #[error("Failed to parse the dictionary identifier")]
    FailedToParseDictionaryIdentifier,
>>>>>>> 48707848

    /// Must call FFI's setup function prior to making FFI calls.
    #[cfg(feature = "ffi")]
    #[error("Failed to call casper_setup_client()")]
    FFISetupNotCalled,

    /// Must pass valid pointer values to FFI calls.
    #[cfg(feature = "ffi")]
    #[error("Required argument '{0}' was null")]
    FFIPtrNullButRequired(&'static str),
}

impl From<ToBytesError> for Error {
    fn from(error: ToBytesError) -> Self {
        Error::ToBytesError(error)
    }
}

impl From<CLValueError> for Error {
    fn from(error: CLValueError) -> Self {
        match error {
            CLValueError::Serialization(bytesrepr_error) => bytesrepr_error.into(),
            CLValueError::Type(type_mismatch) => Error::InvalidCLValue(type_mismatch.to_string()),
        }
    }
}<|MERGE_RESOLUTION|>--- conflicted
+++ resolved
@@ -123,15 +123,13 @@
     #[error("Invalid response: {0}")]
     InvalidResponse(#[from] ValidateResponseError),
 
-<<<<<<< HEAD
+    /// Failed to create a DictionaryIdentifier
+    #[error("Failed to parse the dictionary identifier")]
+    FailedToParseDictionaryIdentifier,
+
     /// Failed to identify the hash as either block hash or state root hash.
     #[error("Failed to determine state identifier")]
     FailedToParseStateIdentifier,
-=======
-    /// Failed to create a DictionaryIdentifier
-    #[error("Failed to parse the dictionary identifier")]
-    FailedToParseDictionaryIdentifier,
->>>>>>> 48707848
 
     /// Must call FFI's setup function prior to making FFI calls.
     #[cfg(feature = "ffi")]
