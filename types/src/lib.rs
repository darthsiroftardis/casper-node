//! Types used to allow creation of Wasm contracts and tests for use on the Casper Platform.

#![cfg_attr(
    not(any(
        feature = "json-schema",
        feature = "datasize",
        feature = "std",
        feature = "testing",
        test,
    )),
    no_std
)]
#![doc(html_root_url = "https://docs.rs/casper-types/5.0.0")]
#![doc(
    html_favicon_url = "https://raw.githubusercontent.com/casper-network/casper-node/blob/dev/images/Casper_Logo_Favicon_48.png",
    html_logo_url = "https://raw.githubusercontent.com/casper-network/casper-node/blob/dev/images/Casper_Logo_Favicon.png"
)]
#![warn(missing_docs)]
#![cfg_attr(docsrs, feature(doc_auto_cfg))]

#[cfg_attr(not(test), macro_use)]
extern crate alloc;

extern crate core;

mod access_rights;
pub mod account;
pub mod addressable_entity;
pub mod api_error;
mod auction_state;
mod block;
mod block_time;
mod byte_code;
pub mod bytesrepr;
#[cfg(any(feature = "std", test))]
mod chainspec;
pub mod checksummed_hex;
mod cl_type;
#[cfg(not(any(feature = "sdk")))]
mod cl_value;
<<<<<<< HEAD
#[cfg(feature = "sdk")]
pub mod cl_value;
=======
pub mod contract_messages;
>>>>>>> b08bdf50
mod contract_wasm;
pub mod contracts;
pub mod crypto;
mod deploy_info;
mod digest;
mod display_iter;
mod era_id;
pub mod execution;
#[cfg(any(feature = "std", test))]
pub mod file_utils;
mod gas;
#[cfg(any(feature = "testing", feature = "gens", test))]
pub mod gens;
pub mod global_state;
mod json_pretty_printer;
mod key;
mod motes;
mod package;
mod peers_map;
mod phase;
mod protocol_version;
mod semver;
pub(crate) mod serde_helpers;
mod stored_value;
pub mod system;
mod tagged;
#[cfg(any(feature = "testing", test))]
pub mod testing;
mod timestamp;
mod transaction;
mod transfer;
mod transfer_result;
mod uint;
mod uref;
mod validator_change;

#[cfg(feature = "std")]
#[cfg(not(any(feature = "sdk")))]
use libc::{c_long, sysconf, _SC_PAGESIZE};
#[cfg(feature = "std")]
use once_cell::sync::Lazy;

pub use crate::uint::{UIntParseError, U128, U256, U512};

pub use access_rights::{
    AccessRights, ContextAccessRights, GrantedAccess, ACCESS_RIGHTS_SERIALIZED_LENGTH,
};
pub use account::Account;
#[doc(inline)]
pub use addressable_entity::{
    AddressableEntity, AddressableEntityHash, EntityAddr, EntityKind, EntryPoint, EntryPointAccess,
    EntryPointAddr, EntryPointPayment, EntryPointType, EntryPointValue, EntryPoints, Parameter,
    Parameters, DEFAULT_ENTRY_POINT_NAME,
};
#[doc(inline)]
pub use api_error::ApiError;
pub use auction_state::{AuctionState, JsonEraValidators, JsonValidatorWeights};
#[cfg(all(feature = "std", feature = "json-schema"))]
pub use block::JsonBlockWithSignatures;
pub use block::{
    AvailableBlockRange, Block, BlockBody, BlockBodyV1, BlockBodyV2, BlockGlobalAddr,
    BlockGlobalAddrTag, BlockHash, BlockHashAndHeight, BlockHeader, BlockHeaderV1, BlockHeaderV2,
    BlockIdentifier, BlockSignatures, BlockSignaturesMergeError, BlockSignaturesV1,
    BlockSignaturesV2, BlockSyncStatus, BlockSynchronizerStatus, BlockV1, BlockV2,
    BlockValidationError, ChainNameDigest, EraEnd, EraEndV1, EraEndV2, EraReport,
    FinalitySignature, FinalitySignatureId, FinalitySignatureV1, FinalitySignatureV2,
    RewardedSignatures, Rewards, SignedBlock, SignedBlockHeader, SignedBlockHeaderValidationError,
    SingleBlockRewardedSignatures,
};
#[cfg(any(all(feature = "std", feature = "testing"), test))]
pub use block::{TestBlockBuilder, TestBlockV1Builder};
pub use block_time::{BlockTime, HoldsEpoch, BLOCKTIME_SERIALIZED_LENGTH};
pub use byte_code::{ByteCode, ByteCodeAddr, ByteCodeHash, ByteCodeKind};
pub use global_state::Pointer;

<<<<<<< HEAD
pub use block_time::{BlockTime, BLOCKTIME_SERIALIZED_LENGTH};
=======
>>>>>>> b08bdf50
#[cfg(any(feature = "std", test))]
pub use chainspec::{
    AccountConfig, AccountsConfig, ActivationPoint, AdministratorAccount, AuctionCosts,
    BrTableCost, Chainspec, ChainspecRawBytes, ChainspecRegistry, ConsensusProtocolName,
    ControlFlowCosts, CoreConfig, DelegatorConfig, DeployConfig, FeeHandling, GenesisAccount,
<<<<<<< HEAD
    GenesisValidator, GlobalStateUpdate, GlobalStateUpdateConfig, GlobalStateUpdateError,
    HandlePaymentCosts, HighwayConfig, HostFunction, HostFunctionCost, HostFunctionCosts,
    LegacyRequiredFinality, MintCosts, NetworkConfig, OpcodeCosts, ProtocolConfig, RefundHandling,
    StandardPaymentCosts, StorageCosts, SystemConfig, TransactionConfig, TransactionV1Config,
    UpgradeConfig, ValidatorConfig, WasmConfig, DEFAULT_HOST_FUNCTION_NEW_DICTIONARY,
=======
    GenesisConfig, GenesisConfigBuilder, GenesisValidator, GlobalStateUpdate,
    GlobalStateUpdateConfig, GlobalStateUpdateError, HandlePaymentCosts, HighwayConfig,
    HoldBalanceHandling, HostFunction, HostFunctionCost, HostFunctionCosts, LegacyRequiredFinality,
    MessageLimits, MintCosts, NetworkConfig, NextUpgrade, OpcodeCosts, PricingHandling,
    ProtocolConfig, ProtocolUpgradeConfig, RefundHandling, StandardPaymentCosts, StorageCosts,
    SystemConfig, TransactionConfig, TransactionV1Config, VacancyConfig, ValidatorConfig,
    WasmConfig, DEFAULT_GAS_HOLD_INTERVAL, DEFAULT_HOST_FUNCTION_NEW_DICTIONARY,
    DEFAULT_REFUND_HANDLING,
>>>>>>> b08bdf50
};
#[cfg(any(all(feature = "std", feature = "testing"), test))]
pub use chainspec::{
    DEFAULT_ADD_BID_COST, DEFAULT_ADD_COST, DEFAULT_BIT_COST, DEFAULT_CONST_COST,
    DEFAULT_CONTROL_FLOW_BLOCK_OPCODE, DEFAULT_CONTROL_FLOW_BR_IF_OPCODE,
    DEFAULT_CONTROL_FLOW_BR_OPCODE, DEFAULT_CONTROL_FLOW_BR_TABLE_MULTIPLIER,
    DEFAULT_CONTROL_FLOW_BR_TABLE_OPCODE, DEFAULT_CONTROL_FLOW_CALL_INDIRECT_OPCODE,
    DEFAULT_CONTROL_FLOW_CALL_OPCODE, DEFAULT_CONTROL_FLOW_DROP_OPCODE,
    DEFAULT_CONTROL_FLOW_ELSE_OPCODE, DEFAULT_CONTROL_FLOW_END_OPCODE,
    DEFAULT_CONTROL_FLOW_IF_OPCODE, DEFAULT_CONTROL_FLOW_LOOP_OPCODE,
    DEFAULT_CONTROL_FLOW_RETURN_OPCODE, DEFAULT_CONTROL_FLOW_SELECT_OPCODE,
    DEFAULT_CONVERSION_COST, DEFAULT_CURRENT_MEMORY_COST, DEFAULT_DELEGATE_COST, DEFAULT_DIV_COST,
    DEFAULT_FEE_HANDLING, DEFAULT_GAS_HOLD_BALANCE_HANDLING, DEFAULT_GLOBAL_COST,
    DEFAULT_GROW_MEMORY_COST, DEFAULT_INSTALL_UPGRADE_GAS_LIMIT, DEFAULT_INTEGER_COMPARISON_COST,
    DEFAULT_LOAD_COST, DEFAULT_LOCAL_COST, DEFAULT_MAX_PAYMENT_MOTES, DEFAULT_MAX_STACK_HEIGHT,
    DEFAULT_MIN_TRANSFER_MOTES, DEFAULT_MUL_COST, DEFAULT_NEW_DICTIONARY_COST, DEFAULT_NOP_COST,
    DEFAULT_STANDARD_TRANSACTION_GAS_LIMIT, DEFAULT_STORE_COST, DEFAULT_TRANSFER_COST,
    DEFAULT_UNREACHABLE_COST, DEFAULT_WASM_MAX_MEMORY,
};
pub use cl_type::{named_key_type, CLType, CLTyped};
<<<<<<< HEAD
#[cfg(feature = "sdk")]
pub use cl_value::cl_value_to_json;
pub use cl_value::{CLTypeMismatch, CLValue, CLValueError};
pub use contract_wasm::{ContractWasm, ContractWasmHash};
=======
pub use cl_value::{
    handle_stored_dictionary_value, CLTypeMismatch, CLValue, CLValueError, ChecksumRegistry,
    DictionaryValue as CLValueDictionary, SystemEntityRegistry,
};
pub use contract_wasm::ContractWasm;
>>>>>>> b08bdf50
#[doc(inline)]
pub use contracts::Contract;
pub use crypto::*;
pub use deploy_info::DeployInfo;
pub use digest::{
    ChunkWithProof, ChunkWithProofVerificationError, Digest, DigestError, IndexedMerkleProof,
    MerkleConstructionError, MerkleVerificationError,
};
pub use display_iter::DisplayIter;
pub use era_id::EraId;
pub use gas::Gas;
pub use json_pretty_printer::json_pretty_print;
#[doc(inline)]
pub use key::{
    DictionaryAddr, FromStrError as KeyFromStrError, HashAddr, Key, KeyTag, PackageAddr,
    BLAKE2B_DIGEST_LENGTH, DICTIONARY_ITEM_KEY_MAX_LENGTH, KEY_DICTIONARY_LENGTH, KEY_HASH_LENGTH,
};
pub use motes::Motes;
#[doc(inline)]
pub use package::{
    EntityVersion, EntityVersionKey, EntityVersions, Group, Groups, Package, PackageHash,
    PackageStatus, ENTITY_INITIAL_VERSION,
};
pub use peers_map::{PeerEntry, Peers};
pub use phase::{Phase, PHASE_SERIALIZED_LENGTH};
pub use protocol_version::{ProtocolVersion, VersionCheckResult};
pub use semver::{ParseSemVerError, SemVer, SEM_VER_SERIALIZED_LENGTH};
pub use stored_value::{
    GlobalStateIdentifier, StoredValue, TypeMismatch as StoredValueTypeMismatch,
};
pub use tagged::Tagged;
#[cfg(any(feature = "std", test))]
pub use timestamp::serde_option_time_diff;
pub use timestamp::{TimeDiff, Timestamp};
#[cfg(any(feature = "std", test))]
pub use transaction::GasLimited;
pub use transaction::{
    AddressableEntityIdentifier, Approval, ApprovalsHash, Categorized as CategorizedTransaction,
    Deploy, DeployDecodeFromJsonError, DeployError, DeployExcessiveSizeError, DeployHash,
    DeployHeader, DeployId, ExecutableDeployItem, ExecutableDeployItemIdentifier, ExecutionInfo,
    InitiatorAddr, InvalidDeploy, InvalidTransaction, InvalidTransactionV1, NamedArg,
    PackageIdentifier, PricingMode, RuntimeArgs, Transaction, TransactionCategory,
    TransactionEntryPoint, TransactionHash, TransactionHeader, TransactionId,
    TransactionInvocationTarget, TransactionRuntime, TransactionScheduling, TransactionSessionKind,
    TransactionTarget, TransactionV1, TransactionV1Body, TransactionV1DecodeFromJsonError,
    TransactionV1Error, TransactionV1ExcessiveSizeError, TransactionV1Hash, TransactionV1Header,
    TransferTarget,
};
#[cfg(any(feature = "std", test))]
pub use transaction::{
    DeployBuilder, DeployBuilderError, TransactionV1Builder, TransactionV1BuilderError,
};
pub use transfer::{
    Transfer, TransferAddr, TransferFromStrError, TransferV1, TransferV2, TRANSFER_ADDR_LENGTH,
};
pub use transfer_result::{TransferResult, TransferredTo};
pub use uref::{
    FromStrError as URefFromStrError, URef, URefAddr, UREF_ADDR_LENGTH, UREF_SERIALIZED_LENGTH,
};
pub use validator_change::ValidatorChange;

/// OS page size.
#[cfg(feature = "std")]
pub static OS_PAGE_SIZE: Lazy<usize> = Lazy::new(|| {
    /// Sensible default for many if not all systems.
    const DEFAULT_PAGE_SIZE: usize = 4096;

    #[cfg(not(any(feature = "sdk")))]
    // https://www.gnu.org/software/libc/manual/html_node/Sysconf.html
    let value: c_long = unsafe { sysconf(_SC_PAGESIZE) };

    #[cfg(feature = "sdk")]
    let value = 0;

    if value <= 0 {
        DEFAULT_PAGE_SIZE
    } else {
        value as usize
    }
});<|MERGE_RESOLUTION|>--- conflicted
+++ resolved
@@ -38,12 +38,9 @@
 mod cl_type;
 #[cfg(not(any(feature = "sdk")))]
 mod cl_value;
-<<<<<<< HEAD
 #[cfg(feature = "sdk")]
 pub mod cl_value;
-=======
 pub mod contract_messages;
->>>>>>> b08bdf50
 mod contract_wasm;
 pub mod contracts;
 pub mod crypto;
@@ -119,22 +116,11 @@
 pub use byte_code::{ByteCode, ByteCodeAddr, ByteCodeHash, ByteCodeKind};
 pub use global_state::Pointer;
 
-<<<<<<< HEAD
-pub use block_time::{BlockTime, BLOCKTIME_SERIALIZED_LENGTH};
-=======
->>>>>>> b08bdf50
 #[cfg(any(feature = "std", test))]
 pub use chainspec::{
     AccountConfig, AccountsConfig, ActivationPoint, AdministratorAccount, AuctionCosts,
     BrTableCost, Chainspec, ChainspecRawBytes, ChainspecRegistry, ConsensusProtocolName,
     ControlFlowCosts, CoreConfig, DelegatorConfig, DeployConfig, FeeHandling, GenesisAccount,
-<<<<<<< HEAD
-    GenesisValidator, GlobalStateUpdate, GlobalStateUpdateConfig, GlobalStateUpdateError,
-    HandlePaymentCosts, HighwayConfig, HostFunction, HostFunctionCost, HostFunctionCosts,
-    LegacyRequiredFinality, MintCosts, NetworkConfig, OpcodeCosts, ProtocolConfig, RefundHandling,
-    StandardPaymentCosts, StorageCosts, SystemConfig, TransactionConfig, TransactionV1Config,
-    UpgradeConfig, ValidatorConfig, WasmConfig, DEFAULT_HOST_FUNCTION_NEW_DICTIONARY,
-=======
     GenesisConfig, GenesisConfigBuilder, GenesisValidator, GlobalStateUpdate,
     GlobalStateUpdateConfig, GlobalStateUpdateError, HandlePaymentCosts, HighwayConfig,
     HoldBalanceHandling, HostFunction, HostFunctionCost, HostFunctionCosts, LegacyRequiredFinality,
@@ -143,7 +129,6 @@
     SystemConfig, TransactionConfig, TransactionV1Config, VacancyConfig, ValidatorConfig,
     WasmConfig, DEFAULT_GAS_HOLD_INTERVAL, DEFAULT_HOST_FUNCTION_NEW_DICTIONARY,
     DEFAULT_REFUND_HANDLING,
->>>>>>> b08bdf50
 };
 #[cfg(any(all(feature = "std", feature = "testing"), test))]
 pub use chainspec::{
@@ -164,18 +149,13 @@
     DEFAULT_UNREACHABLE_COST, DEFAULT_WASM_MAX_MEMORY,
 };
 pub use cl_type::{named_key_type, CLType, CLTyped};
-<<<<<<< HEAD
 #[cfg(feature = "sdk")]
 pub use cl_value::cl_value_to_json;
-pub use cl_value::{CLTypeMismatch, CLValue, CLValueError};
-pub use contract_wasm::{ContractWasm, ContractWasmHash};
-=======
 pub use cl_value::{
     handle_stored_dictionary_value, CLTypeMismatch, CLValue, CLValueError, ChecksumRegistry,
     DictionaryValue as CLValueDictionary, SystemEntityRegistry,
 };
 pub use contract_wasm::ContractWasm;
->>>>>>> b08bdf50
 #[doc(inline)]
 pub use contracts::Contract;
 pub use crypto::*;
