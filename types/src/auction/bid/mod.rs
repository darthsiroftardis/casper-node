mod vesting;

use alloc::{collections::BTreeMap, vec::Vec};

use serde::{Deserialize, Serialize};

use crate::{
    auction::{types::DelegationRate, Delegator},
    bytesrepr::{self, FromBytes, ToBytes},
    system_contract_errors::auction::Error,
    CLType, CLTyped, PublicKey, URef, U512,
};

pub use vesting::VestingSchedule;

/// An entry in a founding validator map.
#[derive(PartialEq, Debug, Serialize, Deserialize, Clone)]
pub struct Bid {
    /// The purse that was used for bonding.
    bonding_purse: URef,
    /// The amount of tokens staked by a validator (not including delegators).
    staked_amount: U512,
    /// Delegation rate
    delegation_rate: DelegationRate,
    /// Vesting schedule for a genesis validator. `None` if non-genesis validator.
    vesting_schedule: Option<VestingSchedule>,
    /// This validator's delegators, indexed by their public keys
    delegators: BTreeMap<PublicKey, Delegator>,
<<<<<<< HEAD
    /// This validator's seigniorage reward
    reward: U512,
    /// `true` if validator has been "evicted"
    inactive: bool,
=======
>>>>>>> 05794871
}

impl Bid {
    /// Creates new instance of a bid with locked funds.
    pub fn locked(bonding_purse: URef, staked_amount: U512, release_timestamp_millis: u64) -> Self {
        let delegation_rate = 0;
        let vesting_schedule = Some(VestingSchedule::new(release_timestamp_millis));
        let delegators = BTreeMap::new();
<<<<<<< HEAD
        let reward = U512::zero();
        let inactive = false;
=======
>>>>>>> 05794871
        Self {
            bonding_purse,
            staked_amount,
            delegation_rate,
            vesting_schedule,
            delegators,
<<<<<<< HEAD
            reward,
            inactive,
=======
>>>>>>> 05794871
        }
    }

    /// Creates new instance of a bid with unlocked funds.
    pub fn unlocked(
        bonding_purse: URef,
        staked_amount: U512,
        delegation_rate: DelegationRate,
    ) -> Self {
        let vesting_schedule = None;
        let delegators = BTreeMap::new();
<<<<<<< HEAD
        let reward = U512::zero();
        let inactive = false;
=======
>>>>>>> 05794871
        Self {
            bonding_purse,
            staked_amount,
            delegation_rate,
            vesting_schedule,
            delegators,
<<<<<<< HEAD
            reward,
            inactive,
=======
>>>>>>> 05794871
        }
    }

    /// Gets the bonding purse of the provided bid
    pub fn bonding_purse(&self) -> &URef {
        &self.bonding_purse
    }

    /// Gets the staked amount of the provided bid
    pub fn staked_amount(&self) -> &U512 {
        &self.staked_amount
    }

    /// Gets the delegation rate of the provided bid
    pub fn delegation_rate(&self) -> &DelegationRate {
        &self.delegation_rate
    }

    /// Returns a reference to the vesting schedule of the provided bid.  `None` if a non-genesis
    /// validator.
    pub fn vesting_schedule(&self) -> Option<&VestingSchedule> {
        self.vesting_schedule.as_ref()
    }

    /// Returns a mutable reference to the vesting schedule of the provided bid.  `None` if a
    /// non-genesis validator.
    pub fn vesting_schedule_mut(&mut self) -> Option<&mut VestingSchedule> {
        self.vesting_schedule.as_mut()
    }

    /// Returns a reference to the delegators of the provided bid
    pub fn delegators(&self) -> &BTreeMap<PublicKey, Delegator> {
        &self.delegators
    }

    /// Returns a mutable reference to the delegators of the provided bid
    pub fn delegators_mut(&mut self) -> &mut BTreeMap<PublicKey, Delegator> {
        &mut self.delegators
    }

<<<<<<< HEAD
    /// Returns the seigniorage reward of the provided bid
    pub fn reward(&self) -> &U512 {
        &self.reward
    }

    /// Returns `true` if validator is inactive
    pub fn inactive(&self) -> bool {
        self.inactive
    }

=======
>>>>>>> 05794871
    /// Decreases the stake of the provided bid
    pub fn decrease_stake(
        &mut self,
        amount: U512,
        era_end_timestamp_millis: u64,
    ) -> Result<U512, Error> {
        let updated_staked_amount = self
            .staked_amount
            .checked_sub(amount)
            .ok_or(Error::UnbondTooLarge)?;

        let vesting_schedule = match self.vesting_schedule {
            Some(vesting_sechdule) => vesting_sechdule,
            None => {
                self.staked_amount = updated_staked_amount;
                return Ok(updated_staked_amount);
            }
        };

        match vesting_schedule.locked_amount(era_end_timestamp_millis) {
            Some(locked_amount) if updated_staked_amount < locked_amount => {
                Err(Error::ValidatorFundsLocked)
            }
            None => {
                // If `None`, then the locked amounts table has yet to be initialized (likely
                // pre-90 day mark)
                Err(Error::ValidatorFundsLocked)
            }
            Some(_) => {
                self.staked_amount = updated_staked_amount;
                Ok(updated_staked_amount)
            }
        }
    }

    /// Increases the stake of the provided bid
    pub fn increase_stake(&mut self, amount: U512) -> Result<U512, Error> {
        let updated_staked_amount = self
            .staked_amount
            .checked_add(amount)
            .ok_or(Error::InvalidAmount)?;

        self.staked_amount = updated_staked_amount;

        Ok(updated_staked_amount)
    }

    /// Updates the delegation rate of the provided bid
    pub fn with_delegation_rate(&mut self, delegation_rate: DelegationRate) -> &mut Self {
        self.delegation_rate = delegation_rate;
        self
    }

    /// Initializes the vesting schedule of provided bid if the provided timestamp is greater than
    /// or equal to the bid's initial release timestamp and the bid is owned by a genesis
    /// validator.
    ///
    /// Returns `true` if the provided bid's vesting schedule was initialized.
    pub fn process(&mut self, timestamp_millis: u64) -> bool {
        // Put timestamp-sensitive processing logic in here
        let staked_amount = self.staked_amount;
        let vesting_schedule = match self.vesting_schedule_mut() {
            Some(vesting_schedule) => vesting_schedule,
            None => return false,
        };
        if timestamp_millis < vesting_schedule.initial_release_timestamp_millis() {
            return false;
        }
        vesting_schedule.initialize(staked_amount)
    }

    /// Sets given bid's `inactive` field to `false`
    pub fn activate(&mut self) -> bool {
        self.inactive = false;
        false
    }

    /// Sets given bid's `inactive` field to `true`
    pub fn deactivate(&mut self) -> bool {
        self.inactive = true;
        true
    }

    /// Returns the total staked amount of validator + all delegators
    pub fn total_staked_amount(&self) -> Result<U512, Error> {
        self.delegators
            .iter()
            .fold(Some(U512::zero()), |maybe_a, (_, b)| {
                maybe_a.and_then(|a| a.checked_add(*b.staked_amount()))
            })
            .and_then(|delegators_sum| delegators_sum.checked_add(*self.staked_amount()))
            .ok_or(Error::InvalidAmount)
    }
}

impl CLTyped for Bid {
    fn cl_type() -> CLType {
        CLType::Any
    }
}

impl ToBytes for Bid {
    fn to_bytes(&self) -> Result<Vec<u8>, bytesrepr::Error> {
        let mut result = bytesrepr::allocate_buffer(self)?;
        result.extend(self.bonding_purse.to_bytes()?);
        result.extend(self.staked_amount.to_bytes()?);
        result.extend(self.delegation_rate.to_bytes()?);
        result.extend(self.vesting_schedule.to_bytes()?);
        result.extend(self.delegators.to_bytes()?);
<<<<<<< HEAD
        result.extend(self.reward.to_bytes()?);
        result.extend(self.inactive.to_bytes()?);
=======
>>>>>>> 05794871
        Ok(result)
    }

    fn serialized_length(&self) -> usize {
        self.bonding_purse.serialized_length()
            + self.staked_amount.serialized_length()
            + self.delegation_rate.serialized_length()
            + self.vesting_schedule.serialized_length()
            + self.delegators.serialized_length()
<<<<<<< HEAD
            + self.reward.serialized_length()
            + self.inactive.serialized_length()
=======
>>>>>>> 05794871
    }
}

impl FromBytes for Bid {
    fn from_bytes(bytes: &[u8]) -> Result<(Self, &[u8]), bytesrepr::Error> {
        let (bonding_purse, bytes) = FromBytes::from_bytes(bytes)?;
        let (staked_amount, bytes) = FromBytes::from_bytes(bytes)?;
        let (delegation_rate, bytes) = FromBytes::from_bytes(bytes)?;
        let (vesting_schedule, bytes) = FromBytes::from_bytes(bytes)?;
        let (delegators, bytes) = FromBytes::from_bytes(bytes)?;
<<<<<<< HEAD
        let (reward, bytes) = FromBytes::from_bytes(bytes)?;
        let (inactive, bytes) = FromBytes::from_bytes(bytes)?;
=======
>>>>>>> 05794871
        Ok((
            Bid {
                bonding_purse,
                staked_amount,
                delegation_rate,
                vesting_schedule,
                delegators,
<<<<<<< HEAD
                reward,
                inactive,
=======
>>>>>>> 05794871
            },
            bytes,
        ))
    }
}

#[cfg(test)]
mod tests {
    use alloc::collections::BTreeMap;

    use crate::{
        auction::{bid::VestingSchedule, Bid, DelegationRate},
        bytesrepr, AccessRights, URef, U512,
    };

    #[test]
    fn serialization_roundtrip() {
        let founding_validator = Bid {
            bonding_purse: URef::new([42; 32], AccessRights::READ_ADD_WRITE),
            staked_amount: U512::one(),
            delegation_rate: DelegationRate::max_value(),
            vesting_schedule: Some(VestingSchedule::default()),
            delegators: BTreeMap::default(),
<<<<<<< HEAD
            reward: U512::one(),
            inactive: true,
=======
>>>>>>> 05794871
        };
        bytesrepr::test_serialization_roundtrip(&founding_validator);
    }
}<|MERGE_RESOLUTION|>--- conflicted
+++ resolved
@@ -26,13 +26,8 @@
     vesting_schedule: Option<VestingSchedule>,
     /// This validator's delegators, indexed by their public keys
     delegators: BTreeMap<PublicKey, Delegator>,
-<<<<<<< HEAD
-    /// This validator's seigniorage reward
-    reward: U512,
     /// `true` if validator has been "evicted"
     inactive: bool,
-=======
->>>>>>> 05794871
 }
 
 impl Bid {
@@ -41,22 +36,14 @@
         let delegation_rate = 0;
         let vesting_schedule = Some(VestingSchedule::new(release_timestamp_millis));
         let delegators = BTreeMap::new();
-<<<<<<< HEAD
-        let reward = U512::zero();
         let inactive = false;
-=======
->>>>>>> 05794871
         Self {
             bonding_purse,
             staked_amount,
             delegation_rate,
             vesting_schedule,
             delegators,
-<<<<<<< HEAD
-            reward,
             inactive,
-=======
->>>>>>> 05794871
         }
     }
 
@@ -68,22 +55,14 @@
     ) -> Self {
         let vesting_schedule = None;
         let delegators = BTreeMap::new();
-<<<<<<< HEAD
-        let reward = U512::zero();
         let inactive = false;
-=======
->>>>>>> 05794871
         Self {
             bonding_purse,
             staked_amount,
             delegation_rate,
             vesting_schedule,
             delegators,
-<<<<<<< HEAD
-            reward,
             inactive,
-=======
->>>>>>> 05794871
         }
     }
 
@@ -124,19 +103,11 @@
         &mut self.delegators
     }
 
-<<<<<<< HEAD
-    /// Returns the seigniorage reward of the provided bid
-    pub fn reward(&self) -> &U512 {
-        &self.reward
-    }
-
     /// Returns `true` if validator is inactive
     pub fn inactive(&self) -> bool {
         self.inactive
     }
 
-=======
->>>>>>> 05794871
     /// Decreases the stake of the provided bid
     pub fn decrease_stake(
         &mut self,
@@ -246,11 +217,7 @@
         result.extend(self.delegation_rate.to_bytes()?);
         result.extend(self.vesting_schedule.to_bytes()?);
         result.extend(self.delegators.to_bytes()?);
-<<<<<<< HEAD
-        result.extend(self.reward.to_bytes()?);
         result.extend(self.inactive.to_bytes()?);
-=======
->>>>>>> 05794871
         Ok(result)
     }
 
@@ -260,11 +227,7 @@
             + self.delegation_rate.serialized_length()
             + self.vesting_schedule.serialized_length()
             + self.delegators.serialized_length()
-<<<<<<< HEAD
-            + self.reward.serialized_length()
             + self.inactive.serialized_length()
-=======
->>>>>>> 05794871
     }
 }
 
@@ -275,11 +238,7 @@
         let (delegation_rate, bytes) = FromBytes::from_bytes(bytes)?;
         let (vesting_schedule, bytes) = FromBytes::from_bytes(bytes)?;
         let (delegators, bytes) = FromBytes::from_bytes(bytes)?;
-<<<<<<< HEAD
-        let (reward, bytes) = FromBytes::from_bytes(bytes)?;
         let (inactive, bytes) = FromBytes::from_bytes(bytes)?;
-=======
->>>>>>> 05794871
         Ok((
             Bid {
                 bonding_purse,
@@ -287,11 +246,7 @@
                 delegation_rate,
                 vesting_schedule,
                 delegators,
-<<<<<<< HEAD
-                reward,
                 inactive,
-=======
->>>>>>> 05794871
             },
             bytes,
         ))
@@ -315,11 +270,7 @@
             delegation_rate: DelegationRate::max_value(),
             vesting_schedule: Some(VestingSchedule::default()),
             delegators: BTreeMap::default(),
-<<<<<<< HEAD
-            reward: U512::one(),
             inactive: true,
-=======
->>>>>>> 05794871
         };
         bytesrepr::test_serialization_roundtrip(&founding_validator);
     }
