//! Home of the Auction contract's [`enum@Error`] type.
use alloc::vec::Vec;
use core::{
    convert::{TryFrom, TryInto},
    fmt::{self, Display, Formatter},
    result,
};

use crate::{
    bytesrepr::{self, FromBytes, ToBytes, U8_SERIALIZED_LENGTH},
    CLType, CLTyped,
};

/// Errors which can occur while executing the Auction contract.
#[derive(Debug, Copy, Clone, PartialEq, Eq, PartialOrd, Ord)]
#[cfg_attr(test, derive(strum::EnumIter))]
#[repr(u8)]
#[non_exhaustive]
pub enum Error {
    /// Unable to find named key in the contract's named keys.
    /// ```
    /// # use casper_types::system::auction::Error;
    /// assert_eq!(0, Error::MissingKey as u8);
    /// ```
    MissingKey = 0,
    /// Given named key contains invalid variant.
    /// ```
    /// # use casper_types::system::auction::Error;
    /// assert_eq!(1, Error::InvalidKeyVariant as u8);
    /// ```
    InvalidKeyVariant = 1,
    /// Value under an uref does not exist. This means the installer contract didn't work properly.
    /// ```
    /// # use casper_types::system::auction::Error;
    /// assert_eq!(2, Error::MissingValue as u8);
    /// ```
    MissingValue = 2,
    /// ABI serialization issue while reading or writing.
    /// ```
    /// # use casper_types::system::auction::Error;
    /// assert_eq!(3, Error::Serialization as u8);
    /// ```
    Serialization = 3,
    /// Triggered when contract was unable to transfer desired amount of tokens into a bid purse.
    /// ```
    /// # use casper_types::system::auction::Error;
    /// assert_eq!(4, Error::TransferToBidPurse as u8);
    /// ```
    TransferToBidPurse = 4,
    /// User passed invalid amount of tokens which might result in wrong values after calculation.
    /// ```
    /// # use casper_types::system::auction::Error;
    /// assert_eq!(5, Error::InvalidAmount as u8);
    /// ```
    InvalidAmount = 5,
    /// Unable to find a bid by account hash in `active_bids` map.
    /// ```
    /// # use casper_types::system::auction::Error;
    /// assert_eq!(6, Error::BidNotFound as u8);
    /// ```
    BidNotFound = 6,
    /// Validator's account hash was not found in the map.
    /// ```
    /// # use casper_types::system::auction::Error;
    /// assert_eq!(7, Error::ValidatorNotFound as u8);
    /// ```
    ValidatorNotFound = 7,
    /// Delegator's account hash was not found in the map.
    /// ```
    /// # use casper_types::system::auction::Error;
    /// assert_eq!(8, Error::DelegatorNotFound as u8);
    /// ```
    DelegatorNotFound = 8,
    /// Storage problem.
    /// ```
    /// # use casper_types::system::auction::Error;
    /// assert_eq!(9, Error::Storage as u8);
    /// ```
    Storage = 9,
    /// Raised when system is unable to bond.
    /// ```
    /// # use casper_types::system::auction::Error;
    /// assert_eq!(10, Error::Bonding as u8);
    /// ```
    Bonding = 10,
    /// Raised when system is unable to unbond.
    /// ```
    /// # use casper_types::system::auction::Error;
    /// assert_eq!(11, Error::Unbonding as u8);
    /// ```
    Unbonding = 11,
    /// Raised when Mint contract is unable to release founder stake.
    /// ```
    /// # use casper_types::system::auction::Error;
    /// assert_eq!(12, Error::ReleaseFounderStake as u8);
    /// ```
    ReleaseFounderStake = 12,
    /// Raised when the system is unable to determine purse balance.
    /// ```
    /// # use casper_types::system::auction::Error;
    /// assert_eq!(13, Error::GetBalance as u8);
    /// ```
    GetBalance = 13,
    /// Raised when an entry point is called from invalid account context.
    /// ```
    /// # use casper_types::system::auction::Error;
    /// assert_eq!(14, Error::InvalidContext as u8);
    /// ```
    InvalidContext = 14,
    /// Raised whenever a validator's funds are still locked in but an attempt to withdraw was
    /// made.
    /// ```
    /// # use casper_types::system::auction::Error;
    /// assert_eq!(15, Error::ValidatorFundsLocked as u8);
    /// ```
    ValidatorFundsLocked = 15,
    /// Raised when caller is not the system account.
    /// ```
    /// # use casper_types::system::auction::Error;
    /// assert_eq!(16, Error::InvalidCaller as u8);
    /// ```
    InvalidCaller = 16,
    /// Raised when function is supplied a public key that does match the caller's or does not have
    /// an associated account.
    /// ```
    /// # use casper_types::system::auction::Error;
    /// assert_eq!(17, Error::InvalidPublicKey as u8);
    /// ```
    InvalidPublicKey = 17,
    /// Validator is not not bonded.
    /// ```
    /// # use casper_types::system::auction::Error;
    /// assert_eq!(18, Error::BondNotFound as u8);
    /// ```
    BondNotFound = 18,
    /// Unable to create purse.
    /// ```
    /// # use casper_types::system::auction::Error;
    /// assert_eq!(19, Error::CreatePurseFailed as u8);
    /// ```
    CreatePurseFailed = 19,
    /// Attempted to unbond an amount which was too large.
    /// ```
    /// # use casper_types::system::auction::Error;
    /// assert_eq!(20, Error::UnbondTooLarge as u8);
    /// ```
    UnbondTooLarge = 20,
    /// Attempted to bond with a stake which was too small.
    /// ```
    /// # use casper_types::system::auction::Error;
    /// assert_eq!(21, Error::BondTooSmall as u8);
    /// ```
    BondTooSmall = 21,
    /// Raised when rewards are to be distributed to delegators, but the validator has no
    /// delegations.
    /// ```
    /// # use casper_types::system::auction::Error;
    /// assert_eq!(22, Error::MissingDelegations as u8);
    /// ```
    MissingDelegations = 22,
    /// The validators returned by the consensus component should match
    /// current era validators when distributing rewards.
    /// ```
    /// # use casper_types::system::auction::Error;
    /// assert_eq!(23, Error::MismatchedEraValidators as u8);
    /// ```
    MismatchedEraValidators = 23,
    /// Failed to mint reward tokens.
    /// ```
    /// # use casper_types::system::auction::Error;
    /// assert_eq!(24, Error::MintReward as u8);
    /// ```
    MintReward = 24,
    /// Invalid number of validator slots.
    /// ```
    /// # use casper_types::system::auction::Error;
    /// assert_eq!(25, Error::InvalidValidatorSlotsValue as u8);
    /// ```
    InvalidValidatorSlotsValue = 25,
    /// Failed to reduce total supply.
    /// ```
    /// # use casper_types::system::auction::Error;
    /// assert_eq!(26, Error::MintReduceTotalSupply as u8);
    /// ```
    MintReduceTotalSupply = 26,
    /// Triggered when contract was unable to transfer desired amount of tokens into a delegators
    /// purse.
    /// ```
    /// # use casper_types::system::auction::Error;
    /// assert_eq!(27, Error::TransferToDelegatorPurse as u8);
    /// ```
    TransferToDelegatorPurse = 27,
    /// Triggered when contract was unable to perform a transfer to distribute validators reward.
    /// ```
    /// # use casper_types::system::auction::Error;
    /// assert_eq!(28, Error::ValidatorRewardTransfer as u8);
    /// ```
    ValidatorRewardTransfer = 28,
    /// Triggered when contract was unable to perform a transfer to distribute delegators rewards.
    /// ```
    /// # use casper_types::system::auction::Error;
    /// assert_eq!(29, Error::DelegatorRewardTransfer as u8);
    /// ```
    DelegatorRewardTransfer = 29,
    /// Failed to transfer desired amount while withdrawing delegators reward.
    /// ```
    /// # use casper_types::system::auction::Error;
    /// assert_eq!(30, Error::WithdrawDelegatorReward as u8);
    /// ```
    WithdrawDelegatorReward = 30,
    /// Failed to transfer desired amount while withdrawing validators reward.
    /// ```
    /// # use casper_types::system::auction::Error;
    /// assert_eq!(31, Error::WithdrawValidatorReward as u8);
    /// ```
    WithdrawValidatorReward = 31,
    /// Failed to transfer desired amount into unbonding purse.
    /// ```
    /// # use casper_types::system::auction::Error;
    /// assert_eq!(32, Error::TransferToUnbondingPurse as u8);
    /// ```
    TransferToUnbondingPurse = 32,
    /// Failed to record era info.
    /// ```
    /// # use casper_types::system::auction::Error;
    /// assert_eq!(33, Error::RecordEraInfo as u8);
    /// ```
    RecordEraInfo = 33,
    /// Failed to create a [`crate::CLValue`].
    /// ```
    /// # use casper_types::system::auction::Error;
    /// assert_eq!(34, Error::CLValue as u8);
    /// ```
    CLValue = 34,
    /// Missing seigniorage recipients for given era.
    /// ```
    /// # use casper_types::system::auction::Error;
    /// assert_eq!(35, Error::MissingSeigniorageRecipients as u8);
    /// ```
    MissingSeigniorageRecipients = 35,
    /// Failed to transfer funds.
    /// ```
    /// # use casper_types::system::auction::Error;
    /// assert_eq!(36, Error::Transfer as u8);
    /// ```
    Transfer = 36,
    /// Delegation rate exceeds rate.
    /// ```
    /// # use casper_types::system::auction::Error;
    /// assert_eq!(37, Error::DelegationRateTooLarge as u8);
    /// ```
    DelegationRateTooLarge = 37,
    /// Raised whenever a delegator's funds are still locked in but an attempt to undelegate was
    /// made.
    /// ```
    /// # use casper_types::system::auction::Error;
    /// assert_eq!(38, Error::DelegatorFundsLocked as u8);
    /// ```
    DelegatorFundsLocked = 38,
    /// An arithmetic overflow has occurred.
    /// ```
    /// # use casper_types::system::auction::Error;
    /// assert_eq!(39, Error::ArithmeticOverflow as u8);
    /// ```
    ArithmeticOverflow = 39,
    /// Execution exceeded the gas limit.
    /// ```
    /// # use casper_types::system::auction::Error;
    /// assert_eq!(40, Error::GasLimit as u8);
    /// ```
    GasLimit = 40,
    /// Too many frames on the runtime stack.
    /// ```
    /// # use casper_types::system::auction::Error;
    /// assert_eq!(41, Error::RuntimeStackOverflow as u8);
    /// ```
    RuntimeStackOverflow = 41,
    /// An error that is raised when there is an error in the mint contract that cannot
    /// be mapped to a specific auction error.
    /// ```
    /// # use casper_types::system::auction::Error;
    /// assert_eq!(42, Error::MintError as u8);
    /// ```
    MintError = 42,
    /// The validator has exceeded the maximum amount of delegators allowed.
    /// NOTE: This variant is no longer in use.
    /// ```
    /// # use casper_types::system::auction::Error;
    /// assert_eq!(43, Error::ExceededDelegatorSizeLimit as u8);
    /// ```
    ExceededDelegatorSizeLimit = 43,
    /// The global delegator capacity for the auction has been reached.
    /// NOTE: This variant is no longer in use.
    /// ```
    /// # use casper_types::system::auction::Error;
    /// assert_eq!(44, Error::GlobalDelegatorCapacityReached as u8);
    /// ```
    GlobalDelegatorCapacityReached = 44,
    /// The delegated amount is below the minimum allowed.
    /// ```
    /// # use casper_types::system::auction::Error;
    /// assert_eq!(45, Error::DelegationAmountTooSmall as u8);
    /// ```
    DelegationAmountTooSmall = 45,
    /// Runtime stack error.
    /// ```
    /// # use casper_types::system::auction::Error;
    /// assert_eq!(46, Error::RuntimeStack as u8);
    /// ```
    RuntimeStack = 46,
    /// An error that is raised on private chain only when a `disable_auction_bids` flag is set to
    /// `true`.
    /// ```
    /// # use casper_types::system::auction::Error;
    /// assert_eq!(47, Error::AuctionBidsDisabled as u8);
    /// ```
    AuctionBidsDisabled = 47,
    /// Error getting accumulation purse.
    /// ```
    /// # use casper_types::system::auction::Error;
    /// assert_eq!(48, Error::GetAccumulationPurse as u8);
    /// ```
    GetAccumulationPurse = 48,
    /// Failed to transfer desired amount into administrators account.
    /// ```
    /// # use casper_types::system::auction::Error;
    /// assert_eq!(49, Error::TransferToAdministrator as u8);
    /// ```
    TransferToAdministrator = 49,
    /// Failed to transfer desired amount into administrators account.
    /// ```
    /// # use casper_types::system::auction::Error;
    /// assert_eq!(50, Error::ForgedReference as u8);
    /// ```
    ForgedReference = 50,
<<<<<<< HEAD
    /// The delegated amount is above the maximum allowed.
    /// ```
    /// # use casper_types::system::auction::Error;
    /// assert_eq!(52, Error::DelegationAmountTooLarge as u8);
    /// ```
    DelegationAmountTooLarge = 52,
=======
    /// Unable to find purse.
    /// ```
    /// # use casper_types::system::auction::Error;
    /// assert_eq!(51, Error::MissingPurse as u8);
    /// ```
    MissingPurse = 51,
>>>>>>> 90cd6cfd
}

impl Display for Error {
    fn fmt(&self, formatter: &mut Formatter) -> fmt::Result {
        match self {
            Error::MissingKey => formatter.write_str("Missing key"),
            Error::InvalidKeyVariant => formatter.write_str("Invalid key variant"),
            Error::MissingValue => formatter.write_str("Missing value"),
            Error::Serialization => formatter.write_str("Serialization error"),
            Error::TransferToBidPurse => formatter.write_str("Transfer to bid purse error"),
            Error::InvalidAmount => formatter.write_str("Invalid amount"),
            Error::BidNotFound => formatter.write_str("Bid not found"),
            Error::ValidatorNotFound => formatter.write_str("Validator not found"),
            Error::DelegatorNotFound => formatter.write_str("Delegator not found"),
            Error::Storage => formatter.write_str("Storage error"),
            Error::Bonding => formatter.write_str("Bonding error"),
            Error::Unbonding => formatter.write_str("Unbonding error"),
            Error::ReleaseFounderStake => formatter.write_str("Unable to release founder stake"),
            Error::GetBalance => formatter.write_str("Unable to get purse balance"),
            Error::InvalidContext => formatter.write_str("Invalid context"),
            Error::ValidatorFundsLocked => formatter.write_str("Validator's funds are locked"),
            Error::InvalidCaller => formatter.write_str("Function must be called by system account"),
            Error::InvalidPublicKey => formatter.write_str("Supplied public key does not match caller's public key or has no associated account"),
            Error::BondNotFound => formatter.write_str("Validator's bond not found"),
            Error::CreatePurseFailed => formatter.write_str("Unable to create purse"),
            Error::UnbondTooLarge => formatter.write_str("Unbond is too large"),
            Error::BondTooSmall => formatter.write_str("Bond is too small"),
            Error::MissingDelegations => formatter.write_str("Validators has not received any delegations"),
            Error::MismatchedEraValidators => formatter.write_str("Mismatched era validator sets to distribute rewards"),
            Error::MintReward => formatter.write_str("Failed to mint rewards"),
            Error::InvalidValidatorSlotsValue => formatter.write_str("Invalid number of validator slots"),
            Error::MintReduceTotalSupply => formatter.write_str("Failed to reduce total supply"),
            Error::TransferToDelegatorPurse => formatter.write_str("Transfer to delegators purse error"),
            Error::ValidatorRewardTransfer => formatter.write_str("Reward transfer to validator error"),
            Error::DelegatorRewardTransfer => formatter.write_str("Rewards transfer to delegator error"),
            Error::WithdrawDelegatorReward => formatter.write_str("Withdraw delegator reward error"),
            Error::WithdrawValidatorReward => formatter.write_str("Withdraw validator reward error"),
            Error::TransferToUnbondingPurse => formatter.write_str("Transfer to unbonding purse error"),
            Error::RecordEraInfo => formatter.write_str("Record era info error"),
            Error::CLValue => formatter.write_str("CLValue error"),
            Error::MissingSeigniorageRecipients => formatter.write_str("Missing seigniorage recipients for given era"),
            Error::Transfer => formatter.write_str("Transfer error"),
            Error::DelegationRateTooLarge => formatter.write_str("Delegation rate too large"),
            Error::DelegatorFundsLocked => formatter.write_str("Delegator's funds are locked"),
            Error::ArithmeticOverflow => formatter.write_str("Arithmetic overflow"),
            Error::GasLimit => formatter.write_str("Execution exceeded the gas limit"),
            Error::RuntimeStackOverflow => formatter.write_str("Runtime stack overflow"),
            Error::MintError => formatter.write_str("An error in the mint contract execution"),
            Error::ExceededDelegatorSizeLimit => formatter.write_str("The amount of delegators per validator has been exceeded"),
            Error::GlobalDelegatorCapacityReached => formatter.write_str("The global delegator capacity has been reached"),
            Error::DelegationAmountTooSmall => formatter.write_str("The delegated amount is below the minimum allowed"),
            Error::RuntimeStack => formatter.write_str("Runtime stack error"),
            Error::AuctionBidsDisabled => formatter.write_str("Auction bids are disabled"),
            Error::GetAccumulationPurse => formatter.write_str("Get accumulation purse error"),
            Error::TransferToAdministrator => formatter.write_str("Transfer to administrator error"),
            Error::ForgedReference => formatter.write_str("Forged reference"),
<<<<<<< HEAD
            Error::DelegationAmountTooLarge => formatter.write_str("The delegated amount is above the maximum allowed"),
=======
            Error::MissingPurse => formatter.write_str("Missing purse"),
>>>>>>> 90cd6cfd
        }
    }
}

impl CLTyped for Error {
    fn cl_type() -> CLType {
        CLType::U8
    }
}

// This error type is not intended to be used by third party crates.
#[doc(hidden)]
#[derive(Debug, PartialEq, Eq)]
pub struct TryFromU8ForError(());

// This conversion is not intended to be used by third party crates.
#[doc(hidden)]
impl TryFrom<u8> for Error {
    type Error = TryFromU8ForError;

    fn try_from(value: u8) -> result::Result<Self, Self::Error> {
        match value {
            d if d == Error::MissingKey as u8 => Ok(Error::MissingKey),
            d if d == Error::InvalidKeyVariant as u8 => Ok(Error::InvalidKeyVariant),
            d if d == Error::MissingValue as u8 => Ok(Error::MissingValue),
            d if d == Error::Serialization as u8 => Ok(Error::Serialization),
            d if d == Error::TransferToBidPurse as u8 => Ok(Error::TransferToBidPurse),
            d if d == Error::InvalidAmount as u8 => Ok(Error::InvalidAmount),
            d if d == Error::BidNotFound as u8 => Ok(Error::BidNotFound),
            d if d == Error::ValidatorNotFound as u8 => Ok(Error::ValidatorNotFound),
            d if d == Error::DelegatorNotFound as u8 => Ok(Error::DelegatorNotFound),
            d if d == Error::Storage as u8 => Ok(Error::Storage),
            d if d == Error::Bonding as u8 => Ok(Error::Bonding),
            d if d == Error::Unbonding as u8 => Ok(Error::Unbonding),
            d if d == Error::ReleaseFounderStake as u8 => Ok(Error::ReleaseFounderStake),
            d if d == Error::GetBalance as u8 => Ok(Error::GetBalance),
            d if d == Error::InvalidContext as u8 => Ok(Error::InvalidContext),
            d if d == Error::ValidatorFundsLocked as u8 => Ok(Error::ValidatorFundsLocked),
            d if d == Error::InvalidCaller as u8 => Ok(Error::InvalidCaller),
            d if d == Error::InvalidPublicKey as u8 => Ok(Error::InvalidPublicKey),
            d if d == Error::BondNotFound as u8 => Ok(Error::BondNotFound),
            d if d == Error::CreatePurseFailed as u8 => Ok(Error::CreatePurseFailed),
            d if d == Error::UnbondTooLarge as u8 => Ok(Error::UnbondTooLarge),
            d if d == Error::BondTooSmall as u8 => Ok(Error::BondTooSmall),
            d if d == Error::MissingDelegations as u8 => Ok(Error::MissingDelegations),
            d if d == Error::MismatchedEraValidators as u8 => Ok(Error::MismatchedEraValidators),
            d if d == Error::MintReward as u8 => Ok(Error::MintReward),
            d if d == Error::InvalidValidatorSlotsValue as u8 => {
                Ok(Error::InvalidValidatorSlotsValue)
            }
            d if d == Error::MintReduceTotalSupply as u8 => Ok(Error::MintReduceTotalSupply),
            d if d == Error::TransferToDelegatorPurse as u8 => Ok(Error::TransferToDelegatorPurse),
            d if d == Error::ValidatorRewardTransfer as u8 => Ok(Error::ValidatorRewardTransfer),
            d if d == Error::DelegatorRewardTransfer as u8 => Ok(Error::DelegatorRewardTransfer),
            d if d == Error::WithdrawDelegatorReward as u8 => Ok(Error::WithdrawDelegatorReward),
            d if d == Error::WithdrawValidatorReward as u8 => Ok(Error::WithdrawValidatorReward),
            d if d == Error::TransferToUnbondingPurse as u8 => Ok(Error::TransferToUnbondingPurse),

            d if d == Error::RecordEraInfo as u8 => Ok(Error::RecordEraInfo),
            d if d == Error::CLValue as u8 => Ok(Error::CLValue),
            d if d == Error::MissingSeigniorageRecipients as u8 => {
                Ok(Error::MissingSeigniorageRecipients)
            }
            d if d == Error::Transfer as u8 => Ok(Error::Transfer),
            d if d == Error::DelegationRateTooLarge as u8 => Ok(Error::DelegationRateTooLarge),
            d if d == Error::DelegatorFundsLocked as u8 => Ok(Error::DelegatorFundsLocked),
            d if d == Error::ArithmeticOverflow as u8 => Ok(Error::ArithmeticOverflow),
            d if d == Error::GasLimit as u8 => Ok(Error::GasLimit),
            d if d == Error::RuntimeStackOverflow as u8 => Ok(Error::RuntimeStackOverflow),
            d if d == Error::MintError as u8 => Ok(Error::MintError),
            d if d == Error::ExceededDelegatorSizeLimit as u8 => {
                Ok(Error::ExceededDelegatorSizeLimit)
            }
            d if d == Error::GlobalDelegatorCapacityReached as u8 => {
                Ok(Error::GlobalDelegatorCapacityReached)
            }
            d if d == Error::DelegationAmountTooSmall as u8 => Ok(Error::DelegationAmountTooSmall),
            d if d == Error::RuntimeStack as u8 => Ok(Error::RuntimeStack),
            d if d == Error::AuctionBidsDisabled as u8 => Ok(Error::AuctionBidsDisabled),
            d if d == Error::GetAccumulationPurse as u8 => Ok(Error::GetAccumulationPurse),
            d if d == Error::TransferToAdministrator as u8 => Ok(Error::TransferToAdministrator),
            d if d == Error::ForgedReference as u8 => Ok(Error::ForgedReference),
<<<<<<< HEAD
            d if d == Error::DelegationAmountTooLarge as u8 => Ok(Error::DelegationAmountTooLarge),
=======
            d if d == Error::MissingPurse as u8 => Ok(Error::MissingPurse),
>>>>>>> 90cd6cfd
            _ => Err(TryFromU8ForError(())),
        }
    }
}

impl ToBytes for Error {
    fn to_bytes(&self) -> result::Result<Vec<u8>, bytesrepr::Error> {
        let value = *self as u8;
        value.to_bytes()
    }

    fn serialized_length(&self) -> usize {
        U8_SERIALIZED_LENGTH
    }
}

impl FromBytes for Error {
    fn from_bytes(bytes: &[u8]) -> result::Result<(Self, &[u8]), bytesrepr::Error> {
        let (value, rem): (u8, _) = FromBytes::from_bytes(bytes)?;
        let error: Error = value
            .try_into()
            // In case an Error variant is unable to be determined it would return an
            // Error::Formatting as if its unable to be correctly deserialized.
            .map_err(|_| bytesrepr::Error::Formatting)?;
        Ok((error, rem))
    }
}

impl From<bytesrepr::Error> for Error {
    fn from(_: bytesrepr::Error) -> Self {
        Error::Serialization
    }
}

// This error type is not intended to be used by third party crates.
#[doc(hidden)]
pub enum PurseLookupError {
    KeyNotFound,
    KeyUnexpectedType,
}

impl From<PurseLookupError> for Error {
    fn from(error: PurseLookupError) -> Self {
        match error {
            PurseLookupError::KeyNotFound => Error::MissingPurse,
            PurseLookupError::KeyUnexpectedType => Error::InvalidKeyVariant,
        }
    }
}

#[cfg(test)]
mod tests {
    use std::convert::TryFrom;

    use strum::IntoEnumIterator;

    use super::Error;

    #[test]
    fn error_forward_trips() {
        for expected_error_variant in Error::iter() {
            assert_eq!(
                Error::try_from(expected_error_variant as u8),
                Ok(expected_error_variant)
            )
        }
    }

    #[test]
    fn error_backward_trips() {
        for u8 in 0..=u8::max_value() {
            match Error::try_from(u8) {
                Ok(error_variant) => {
                    assert_eq!(u8, error_variant as u8, "Error code mismatch")
                }
                Err(_) => continue,
            };
        }
    }
}<|MERGE_RESOLUTION|>--- conflicted
+++ resolved
@@ -333,21 +333,18 @@
     /// assert_eq!(50, Error::ForgedReference as u8);
     /// ```
     ForgedReference = 50,
-<<<<<<< HEAD
+    /// Unable to find purse.
+    /// ```
+    /// # use casper_types::system::auction::Error;
+    /// assert_eq!(51, Error::MissingPurse as u8);
+    /// ```
+    MissingPurse = 51,
     /// The delegated amount is above the maximum allowed.
     /// ```
     /// # use casper_types::system::auction::Error;
     /// assert_eq!(52, Error::DelegationAmountTooLarge as u8);
     /// ```
     DelegationAmountTooLarge = 52,
-=======
-    /// Unable to find purse.
-    /// ```
-    /// # use casper_types::system::auction::Error;
-    /// assert_eq!(51, Error::MissingPurse as u8);
-    /// ```
-    MissingPurse = 51,
->>>>>>> 90cd6cfd
 }
 
 impl Display for Error {
@@ -404,11 +401,8 @@
             Error::GetAccumulationPurse => formatter.write_str("Get accumulation purse error"),
             Error::TransferToAdministrator => formatter.write_str("Transfer to administrator error"),
             Error::ForgedReference => formatter.write_str("Forged reference"),
-<<<<<<< HEAD
+            Error::MissingPurse => formatter.write_str("Missing purse"),
             Error::DelegationAmountTooLarge => formatter.write_str("The delegated amount is above the maximum allowed"),
-=======
-            Error::MissingPurse => formatter.write_str("Missing purse"),
->>>>>>> 90cd6cfd
         }
     }
 }
@@ -491,11 +485,8 @@
             d if d == Error::GetAccumulationPurse as u8 => Ok(Error::GetAccumulationPurse),
             d if d == Error::TransferToAdministrator as u8 => Ok(Error::TransferToAdministrator),
             d if d == Error::ForgedReference as u8 => Ok(Error::ForgedReference),
-<<<<<<< HEAD
+            d if d == Error::MissingPurse as u8 => Ok(Error::MissingPurse),
             d if d == Error::DelegationAmountTooLarge as u8 => Ok(Error::DelegationAmountTooLarge),
-=======
-            d if d == Error::MissingPurse as u8 => Ok(Error::MissingPurse),
->>>>>>> 90cd6cfd
             _ => Err(TryFromU8ForError(())),
         }
     }
