--- conflicted
+++ resolved
@@ -439,14 +439,6 @@
     /// assert_eq!(ApiError::from(47), ApiError::MaxMessagesPerBlockExceeded);
     /// ```
     MaxMessagesPerBlockExceeded,
-<<<<<<< HEAD
-    /// Invalid delegation amount limits.
-    /// ```
-    /// # use casper_types::ApiError;
-    /// assert_eq!(ApiError::from(48), ApiError::InvalidDelegationAmountLimits);
-    /// ```
-    InvalidDelegationAmountLimits,
-=======
     /// Attempt to call FFI function `casper_add_contract_version()` from a transaction not defined
     /// as an installer/upgrader.
     /// ```
@@ -454,7 +446,12 @@
     /// assert_eq!(ApiError::from(48), ApiError::NotAllowedToAddContractVersion);
     /// ```
     NotAllowedToAddContractVersion,
->>>>>>> 90cd6cfd
+    /// Invalid delegation amount limits.
+    /// ```
+    /// # use casper_types::ApiError;
+    /// assert_eq!(ApiError::from(49), ApiError::InvalidDelegationAmountLimits);
+    /// ```
+    InvalidDelegationAmountLimits,
 }
 
 impl From<bytesrepr::Error> for ApiError {
@@ -618,11 +615,8 @@
             ApiError::MessageTopicFull => 45,
             ApiError::MessageTooLarge => 46,
             ApiError::MaxMessagesPerBlockExceeded => 47,
-<<<<<<< HEAD
-            ApiError::InvalidDelegationAmountLimits => 48,
-=======
             ApiError::NotAllowedToAddContractVersion => 48,
->>>>>>> 90cd6cfd
+            ApiError::InvalidDelegationAmountLimits => 49,
             ApiError::AuctionError(value) => AUCTION_ERROR_OFFSET + u32::from(value),
             ApiError::ContractHeader(value) => HEADER_ERROR_OFFSET + u32::from(value),
             ApiError::Mint(value) => MINT_ERROR_OFFSET + u32::from(value),
@@ -682,11 +676,8 @@
             45 => ApiError::MessageTopicFull,
             46 => ApiError::MessageTooLarge,
             47 => ApiError::MaxMessagesPerBlockExceeded,
-<<<<<<< HEAD
-            48 => ApiError::InvalidDelegationAmountLimits,
-=======
             48 => ApiError::NotAllowedToAddContractVersion,
->>>>>>> 90cd6cfd
+            49 => ApiError::InvalidDelegationAmountLimits,
             USER_ERROR_MIN..=USER_ERROR_MAX => ApiError::User(value as u16),
             HP_ERROR_MIN..=HP_ERROR_MAX => ApiError::HandlePayment(value as u8),
             MINT_ERROR_MIN..=MINT_ERROR_MAX => ApiError::Mint(value as u8),
@@ -758,13 +749,11 @@
             ApiError::MaxMessagesPerBlockExceeded => {
                 write!(f, "ApiError::MaxMessagesPerBlockExceeded")?
             }
-<<<<<<< HEAD
+            ApiError::NotAllowedToAddContractVersion => {
+                write!(f, "ApiError::NotAllowedToAddContractVersion")?
+            }
             ApiError::InvalidDelegationAmountLimits => {
                 write!(f, "ApiError::InvalidDelegationAmountLimits")?
-=======
-            ApiError::NotAllowedToAddContractVersion => {
-                write!(f, "ApiError::NotAllowedToAddContractVersion")?
->>>>>>> 90cd6cfd
             }
             ApiError::ExceededRecursionDepth => write!(f, "ApiError::ExceededRecursionDepth")?,
             ApiError::AuctionError(value) => write!(
@@ -991,10 +980,7 @@
         round_trip(Err(ApiError::MessageTopicNotRegistered));
         round_trip(Err(ApiError::MessageTopicFull));
         round_trip(Err(ApiError::MessageTooLarge));
-<<<<<<< HEAD
+        round_trip(Err(ApiError::NotAllowedToAddContractVersion));
         round_trip(Err(ApiError::InvalidDelegationAmountLimits));
-=======
-        round_trip(Err(ApiError::NotAllowedToAddContractVersion));
->>>>>>> 90cd6cfd
     }
 }