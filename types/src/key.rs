//! Key types.

use alloc::{
    format,
    string::{String, ToString},
    vec::Vec,
};

use core::{
    convert::TryFrom,
    fmt::{self, Debug, Display, Formatter},
    str::FromStr,
};

#[cfg(any(feature = "testing", test))]
use crate::testing::TestRng;

#[cfg(doc)]
use crate::CLValue;
use blake2::{
    digest::{Update, VariableOutput},
    VarBlake2b,
};
#[cfg(feature = "datasize")]
use datasize::DataSize;
#[cfg(any(feature = "testing", test))]
use rand::{
    distributions::{Distribution, Standard},
    Rng,
};
#[cfg(feature = "json-schema")]
use schemars::JsonSchema;
use serde::{de::Error as SerdeError, Deserialize, Deserializer, Serialize, Serializer};
use tracing::warn;

use crate::{
    account::{AccountHash, ACCOUNT_HASH_LENGTH},
    addressable_entity,
    addressable_entity::{AddressableEntityHash, EntityAddr, EntityKindTag, NamedKeyAddr},
    byte_code,
    bytesrepr::{
        self, Error, FromBytes, ToBytes, U32_SERIALIZED_LENGTH, U64_SERIALIZED_LENGTH,
        U8_SERIALIZED_LENGTH,
    },
    checksummed_hex,
    contract_messages::{self, MessageAddr, TopicNameHash, TOPIC_NAME_HASH_LENGTH},
    contract_wasm::ContractWasmHash,
    contracts::{ContractHash, ContractPackageHash},
    package::PackageHash,
    system::{
        auction::{BidAddr, BidAddrTag},
        mint::BalanceHoldAddr,
    },
    uref::{self, URef, URefAddr, UREF_SERIALIZED_LENGTH},
    ByteCodeAddr, DeployHash, Digest, EraId, Tagged, TransferFromStrError, TransferV1Addr,
    TRANSFER_V1_ADDR_LENGTH, UREF_ADDR_LENGTH,
};

const HASH_PREFIX: &str = "hash-";
const DEPLOY_INFO_PREFIX: &str = "deploy-";
const LEGACY_TRANSFER_PREFIX: &str = "transfer-";
const ERA_INFO_PREFIX: &str = "era-";
const BALANCE_PREFIX: &str = "balance-";
const BALANCE_HOLD_PREFIX: &str = "balance-hold-";
const BID_PREFIX: &str = "bid-";
const WITHDRAW_PREFIX: &str = "withdraw-";
const DICTIONARY_PREFIX: &str = "dictionary-";
const UNBOND_PREFIX: &str = "unbond-";
const SYSTEM_ENTITY_REGISTRY_PREFIX: &str = "system-entity-registry-";
const ERA_SUMMARY_PREFIX: &str = "era-summary-";
const CHAINSPEC_REGISTRY_PREFIX: &str = "chainspec-registry-";
const CHECKSUM_REGISTRY_PREFIX: &str = "checksum-registry-";
const BID_ADDR_PREFIX: &str = "bid-addr-";
const PACKAGE_PREFIX: &str = "package-";
const BLOCK_MESSAGE_COUNT_PREFIX: &str = "block-message-count-";

/// The number of bytes in a Blake2b hash
pub const BLAKE2B_DIGEST_LENGTH: usize = 32;
/// The number of bytes in a [`Key::Hash`].
pub const KEY_HASH_LENGTH: usize = 32;
/// The number of bytes in a [`Key::Transfer`].
pub const KEY_LEGACY_TRANSFER_LENGTH: usize = TRANSFER_V1_ADDR_LENGTH;
/// The number of bytes in a [`Key::DeployInfo`].
pub const KEY_DEPLOY_INFO_LENGTH: usize = DeployHash::LENGTH;
/// The number of bytes in a [`Key::Dictionary`].
pub const KEY_DICTIONARY_LENGTH: usize = 32;
/// The maximum length for a `dictionary_item_key`.
pub const DICTIONARY_ITEM_KEY_MAX_LENGTH: usize = 128;
/// The maximum length for an `Addr`.
pub const ADDR_LENGTH: usize = 32;
const PADDING_BYTES: [u8; 32] = [0u8; 32];
const KEY_ID_SERIALIZED_LENGTH: usize = 1;
// u8 used to determine the ID
const KEY_HASH_SERIALIZED_LENGTH: usize = KEY_ID_SERIALIZED_LENGTH + KEY_HASH_LENGTH;
const KEY_UREF_SERIALIZED_LENGTH: usize = KEY_ID_SERIALIZED_LENGTH + UREF_SERIALIZED_LENGTH;
const KEY_LEGACY_TRANSFER_SERIALIZED_LENGTH: usize =
    KEY_ID_SERIALIZED_LENGTH + KEY_LEGACY_TRANSFER_LENGTH;
const KEY_DEPLOY_INFO_SERIALIZED_LENGTH: usize = KEY_ID_SERIALIZED_LENGTH + KEY_DEPLOY_INFO_LENGTH;
const KEY_ERA_INFO_SERIALIZED_LENGTH: usize = KEY_ID_SERIALIZED_LENGTH + U64_SERIALIZED_LENGTH;
const KEY_BALANCE_SERIALIZED_LENGTH: usize = KEY_ID_SERIALIZED_LENGTH + UREF_ADDR_LENGTH;
const KEY_BID_SERIALIZED_LENGTH: usize = KEY_ID_SERIALIZED_LENGTH + KEY_HASH_LENGTH;
const KEY_WITHDRAW_SERIALIZED_LENGTH: usize = KEY_ID_SERIALIZED_LENGTH + KEY_HASH_LENGTH;
const KEY_UNBOND_SERIALIZED_LENGTH: usize = KEY_ID_SERIALIZED_LENGTH + KEY_HASH_LENGTH;
const KEY_DICTIONARY_SERIALIZED_LENGTH: usize = KEY_ID_SERIALIZED_LENGTH + KEY_DICTIONARY_LENGTH;
const KEY_SYSTEM_ENTITY_REGISTRY_SERIALIZED_LENGTH: usize =
    KEY_ID_SERIALIZED_LENGTH + PADDING_BYTES.len();
const KEY_ERA_SUMMARY_SERIALIZED_LENGTH: usize = KEY_ID_SERIALIZED_LENGTH + PADDING_BYTES.len();
const KEY_BLOCK_MESSAGE_COUNT_SERIALIZED_LENGTH: usize =
    KEY_ID_SERIALIZED_LENGTH + PADDING_BYTES.len();
const KEY_CHAINSPEC_REGISTRY_SERIALIZED_LENGTH: usize =
    KEY_ID_SERIALIZED_LENGTH + PADDING_BYTES.len();
const KEY_CHECKSUM_REGISTRY_SERIALIZED_LENGTH: usize =
    KEY_ID_SERIALIZED_LENGTH + PADDING_BYTES.len();
const KEY_PACKAGE_SERIALIZED_LENGTH: usize = KEY_ID_SERIALIZED_LENGTH + 32;
const KEY_MESSAGE_SERIALIZED_LENGTH: usize = KEY_ID_SERIALIZED_LENGTH
    + EntityAddr::ENTITY_ADDR_LENGTH
    + TOPIC_NAME_HASH_LENGTH
    + U8_SERIALIZED_LENGTH
    + U32_SERIALIZED_LENGTH;

const MAX_SERIALIZED_LENGTH: usize = KEY_MESSAGE_SERIALIZED_LENGTH;

/// An alias for [`Key`]s hash variant.
pub type HashAddr = [u8; KEY_HASH_LENGTH];

/// An alias for [`Key`]s package variant.
pub type PackageAddr = [u8; ADDR_LENGTH];

/// An alias for [`Key`]s dictionary variant.
pub type DictionaryAddr = [u8; KEY_DICTIONARY_LENGTH];

#[allow(missing_docs)]
#[derive(Debug, Copy, Clone, PartialOrd, Ord, PartialEq, Eq, Hash)]
#[repr(u8)]
pub enum KeyTag {
    Account = 0,
    Hash = 1,
    URef = 2,
    LegacyTransfer = 3,
    DeployInfo = 4,
    EraInfo = 5,
    Balance = 6,
    Bid = 7,
    Withdraw = 8,
    Dictionary = 9,
    SystemEntityRegistry = 10,
    EraSummary = 11,
    Unbond = 12,
    ChainspecRegistry = 13,
    ChecksumRegistry = 14,
    BidAddr = 15,
    Package = 16,
    AddressableEntity = 17,
    ByteCode = 18,
    Message = 19,
    NamedKey = 20,
    BlockMessageCount = 21,
    BalanceHold = 22,
}

impl KeyTag {
    /// Returns a random `KeyTag`.
    #[cfg(any(feature = "testing", test))]
    pub fn random(rng: &mut TestRng) -> Self {
        match rng.gen_range(0..=22) {
            0 => KeyTag::Account,
            1 => KeyTag::Hash,
            2 => KeyTag::URef,
            3 => KeyTag::LegacyTransfer,
            4 => KeyTag::DeployInfo,
            5 => KeyTag::EraInfo,
            6 => KeyTag::Balance,
            7 => KeyTag::Bid,
            8 => KeyTag::Withdraw,
            9 => KeyTag::Dictionary,
            10 => KeyTag::SystemEntityRegistry,
            11 => KeyTag::EraSummary,
            12 => KeyTag::Unbond,
            13 => KeyTag::ChainspecRegistry,
            14 => KeyTag::ChecksumRegistry,
            15 => KeyTag::BidAddr,
            16 => KeyTag::Package,
            17 => KeyTag::AddressableEntity,
            18 => KeyTag::ByteCode,
            19 => KeyTag::Message,
            20 => KeyTag::NamedKey,
            21 => KeyTag::BlockMessageCount,
            22 => KeyTag::BalanceHold,
            _ => panic!(),
        }
    }
}

impl Display for KeyTag {
    fn fmt(&self, f: &mut Formatter<'_>) -> fmt::Result {
        match self {
            KeyTag::Account => write!(f, "Account"),
            KeyTag::Hash => write!(f, "Hash"),
            KeyTag::URef => write!(f, "URef"),
            KeyTag::LegacyTransfer => write!(f, "LegacyTransfer"),
            KeyTag::DeployInfo => write!(f, "DeployInfo"),
            KeyTag::EraInfo => write!(f, "EraInfo"),
            KeyTag::Balance => write!(f, "Balance"),
            KeyTag::Bid => write!(f, "Bid"),
            KeyTag::Withdraw => write!(f, "Withdraw"),
            KeyTag::Dictionary => write!(f, "Dictionary"),
            KeyTag::SystemEntityRegistry => write!(f, "SystemEntityRegistry"),
            KeyTag::EraSummary => write!(f, "EraSummary"),
            KeyTag::Unbond => write!(f, "Unbond"),
            KeyTag::ChainspecRegistry => write!(f, "ChainspecRegistry"),
            KeyTag::ChecksumRegistry => write!(f, "ChecksumRegistry"),
            KeyTag::BidAddr => write!(f, "BidAddr"),
            KeyTag::Package => write!(f, "Package"),
            KeyTag::AddressableEntity => write!(f, "AddressableEntity"),
            KeyTag::ByteCode => write!(f, "ByteCode"),
            KeyTag::Message => write!(f, "Message"),
            KeyTag::NamedKey => write!(f, "NamedKey"),
            KeyTag::BlockMessageCount => write!(f, "BlockMessageCount"),
            KeyTag::BalanceHold => write!(f, "BalanceHold"),
        }
    }
}

impl ToBytes for KeyTag {
    fn to_bytes(&self) -> Result<Vec<u8>, Error> {
        let mut result = bytesrepr::unchecked_allocate_buffer(self);
        self.write_bytes(&mut result)?;
        Ok(result)
    }

    fn serialized_length(&self) -> usize {
        KEY_ID_SERIALIZED_LENGTH
    }

    fn write_bytes(&self, writer: &mut Vec<u8>) -> Result<(), Error> {
        writer.push(*self as u8);
        Ok(())
    }
}

impl FromBytes for KeyTag {
    fn from_bytes(bytes: &[u8]) -> Result<(Self, &[u8]), Error> {
        let (id, rem) = u8::from_bytes(bytes)?;
        let tag = match id {
            tag if tag == KeyTag::Account as u8 => KeyTag::Account,
            tag if tag == KeyTag::Hash as u8 => KeyTag::Hash,
            tag if tag == KeyTag::URef as u8 => KeyTag::URef,
            tag if tag == KeyTag::LegacyTransfer as u8 => KeyTag::LegacyTransfer,
            tag if tag == KeyTag::DeployInfo as u8 => KeyTag::DeployInfo,
            tag if tag == KeyTag::EraInfo as u8 => KeyTag::EraInfo,
            tag if tag == KeyTag::Balance as u8 => KeyTag::Balance,
            tag if tag == KeyTag::Bid as u8 => KeyTag::Bid,
            tag if tag == KeyTag::Withdraw as u8 => KeyTag::Withdraw,
            tag if tag == KeyTag::Dictionary as u8 => KeyTag::Dictionary,
            tag if tag == KeyTag::SystemEntityRegistry as u8 => KeyTag::SystemEntityRegistry,
            tag if tag == KeyTag::EraSummary as u8 => KeyTag::EraSummary,
            tag if tag == KeyTag::Unbond as u8 => KeyTag::Unbond,
            tag if tag == KeyTag::ChainspecRegistry as u8 => KeyTag::ChainspecRegistry,
            tag if tag == KeyTag::ChecksumRegistry as u8 => KeyTag::ChecksumRegistry,
            tag if tag == KeyTag::BidAddr as u8 => KeyTag::BidAddr,
            tag if tag == KeyTag::Package as u8 => KeyTag::Package,
            tag if tag == KeyTag::AddressableEntity as u8 => KeyTag::AddressableEntity,
            tag if tag == KeyTag::ByteCode as u8 => KeyTag::ByteCode,
            tag if tag == KeyTag::Message as u8 => KeyTag::Message,
            tag if tag == KeyTag::NamedKey as u8 => KeyTag::NamedKey,
            tag if tag == KeyTag::BlockMessageCount as u8 => KeyTag::BlockMessageCount,
            tag if tag == KeyTag::BalanceHold as u8 => KeyTag::BalanceHold,
            _ => return Err(Error::Formatting),
        };
        Ok((tag, rem))
    }
}

/// The key under which data (e.g. [`CLValue`]s, smart contracts, user accounts) are stored in
/// global state.
#[repr(C)]
#[derive(PartialEq, Eq, Clone, Copy, PartialOrd, Ord, Hash)]
#[cfg_attr(feature = "datasize", derive(DataSize))]
pub enum Key {
    /// A `Key` under which a user account is stored.
    Account(AccountHash),
    /// A `Key` under which a smart contract is stored and which is the pseudo-hash of the
    /// contract.
    Hash(HashAddr),
    /// A `Key` which is a [`URef`], under which most types of data can be stored.
    URef(URef),
    /// A `Key` under which a (legacy) transfer is stored.
    Transfer(TransferV1Addr),
    /// A `Key` under which a deploy info is stored.
    DeployInfo(DeployHash),
    /// A `Key` under which an era info is stored.
    EraInfo(EraId),
    /// A `Key` under which a purse balance is stored.
    Balance(URefAddr),
    /// A `Key` under which bid information is stored.
    Bid(AccountHash),
    /// A `Key` under which withdraw information is stored.
    Withdraw(AccountHash),
    /// A `Key` whose value is derived by hashing a [`URef`] address and arbitrary data, under
    /// which a dictionary is stored.
    Dictionary(DictionaryAddr),
    /// A `Key` under which system entity hashes are stored.
    SystemEntityRegistry,
    /// A `Key` under which current era info is stored.
    EraSummary,
    /// A `Key` under which unbond information is stored.
    Unbond(AccountHash),
    /// A `Key` under which chainspec and other hashes are stored.
    ChainspecRegistry,
    /// A `Key` under which a registry of checksums is stored.
    ChecksumRegistry,
    /// A `Key` under which bid information is stored.
    BidAddr(BidAddr),
    /// A `Key` under which package information is stored.
    Package(PackageAddr),
    /// A `Key` under which an addressable entity is stored.
    AddressableEntity(EntityAddr),
    /// A `Key` under which a byte code record is stored.
    ByteCode(ByteCodeAddr),
    /// A `Key` under which a message is stored.
    Message(MessageAddr),
    /// A `Key` under which a single named key entry is stored.
    NamedKey(NamedKeyAddr),
    /// A `Key` under which the total number of emitted messages in the last block is stored.
    BlockMessageCount,
    /// A `Key` under which a hold on a purse balance is stored.
    BalanceHold(BalanceHoldAddr),
}

#[cfg(feature = "json-schema")]
impl JsonSchema for Key {
    fn schema_name() -> String {
        String::from("Key")
    }

    fn json_schema(gen: &mut schemars::gen::SchemaGenerator) -> schemars::schema::Schema {
        let schema = gen.subschema_for::<String>();
        let mut schema_object = schema.into_object();
        schema_object.metadata().description = Some(
            "The key as a formatted string, under which data (e.g. `CLValue`s, smart contracts, \
                user accounts) are stored in global state."
                .to_string(),
        );
        schema_object.into()
    }
}

/// Errors produced when converting a `String` into a `Key`.
#[derive(Debug)]
#[non_exhaustive]
pub enum FromStrError {
    /// Account parse error.
    Account(addressable_entity::FromStrError),
    /// Hash parse error.
    Hash(String),
    /// URef parse error.
    URef(uref::FromStrError),
    /// Legacy Transfer parse error.
    LegacyTransfer(TransferFromStrError),
    /// DeployInfo parse error.
    DeployInfo(String),
    /// EraInfo parse error.
    EraInfo(String),
    /// Balance parse error.
    Balance(String),
    /// Bid parse error.
    Bid(String),
    /// Withdraw parse error.
    Withdraw(String),
    /// Dictionary parse error.
    Dictionary(String),
    /// System entity registry parse error.
    SystemEntityRegistry(String),
    /// Era summary parse error.
    EraSummary(String),
    /// Unbond parse error.
    Unbond(String),
    /// Chainspec registry error.
    ChainspecRegistry(String),
    /// Checksum registry error.
    ChecksumRegistry(String),
    /// Bid parse error.
    BidAddr(String),
    /// Package parse error.
    Package(String),
    /// Entity parse error.
    AddressableEntity(String),
    /// Byte code parse error.
    ByteCode(String),
    /// Message parse error.
    Message(contract_messages::FromStrError),
    /// Named key parse error.
    NamedKey(String),
    /// BlockMessageCount key parse error.
    BlockMessageCount(String),
    /// Balance hold parse error.
    BalanceHold(String),
    /// Unknown prefix.
    UnknownPrefix,
}

impl From<addressable_entity::FromStrError> for FromStrError {
    fn from(error: addressable_entity::FromStrError) -> Self {
        FromStrError::Account(error)
    }
}

impl From<uref::FromStrError> for FromStrError {
    fn from(error: uref::FromStrError) -> Self {
        FromStrError::URef(error)
    }
}

impl From<contract_messages::FromStrError> for FromStrError {
    fn from(error: contract_messages::FromStrError) -> Self {
        FromStrError::Message(error)
    }
}

impl Display for FromStrError {
    fn fmt(&self, f: &mut Formatter) -> fmt::Result {
        match self {
            FromStrError::Account(error) => write!(f, "account-key from string error: {}", error),
            FromStrError::Hash(error) => write!(f, "hash-key from string error: {}", error),
            FromStrError::URef(error) => write!(f, "uref-key from string error: {}", error),
            FromStrError::LegacyTransfer(error) => {
                write!(f, "legacy-transfer-key from string error: {}", error)
            }
            FromStrError::DeployInfo(error) => {
                write!(f, "deploy-info-key from string error: {}", error)
            }
            FromStrError::EraInfo(error) => write!(f, "era-info-key from string error: {}", error),
            FromStrError::Balance(error) => write!(f, "balance-key from string error: {}", error),
            FromStrError::Bid(error) => write!(f, "bid-key from string error: {}", error),
            FromStrError::Withdraw(error) => write!(f, "withdraw-key from string error: {}", error),
            FromStrError::Dictionary(error) => {
                write!(f, "dictionary-key from string error: {}", error)
            }
            FromStrError::SystemEntityRegistry(error) => {
                write!(
                    f,
                    "system-contract-registry-key from string error: {}",
                    error
                )
            }
            FromStrError::EraSummary(error) => {
                write!(f, "era-summary-key from string error: {}", error)
            }
            FromStrError::Unbond(error) => {
                write!(f, "unbond-key from string error: {}", error)
            }
            FromStrError::ChainspecRegistry(error) => {
                write!(f, "chainspec-registry-key from string error: {}", error)
            }
            FromStrError::ChecksumRegistry(error) => {
                write!(f, "checksum-registry-key from string error: {}", error)
            }
            FromStrError::BidAddr(error) => write!(f, "bid-addr-key from string error: {}", error),
            FromStrError::Package(error) => write!(f, "package-key from string error: {}", error),
            FromStrError::AddressableEntity(error) => {
                write!(f, "addressable-entity-key from string error: {}", error)
            }
            FromStrError::ByteCode(error) => {
                write!(f, "byte-code-key from string error: {}", error)
            }
            FromStrError::Message(error) => {
                write!(f, "message-key from string error: {}", error)
            }
            FromStrError::NamedKey(error) => {
                write!(f, "named-key from string error: {}", error)
            }
            FromStrError::BlockMessageCount(error) => {
                write!(f, "block-message-count-key form string error: {}", error)
            }
            FromStrError::BalanceHold(error) => {
                write!(f, "balance-hold from string error: {}", error)
            }
            FromStrError::UnknownPrefix => write!(f, "unknown prefix for key"),
        }
    }
}

impl Key {
    // This method is not intended to be used by third party crates.
    #[doc(hidden)]
    pub fn type_string(&self) -> String {
        match self {
            Key::Account(_) => String::from("Key::Account"),
            Key::Hash(_) => String::from("Key::Hash"),
            Key::URef(_) => String::from("Key::URef"),
            Key::Transfer(_) => String::from("Key::LegacyTransfer"),
            Key::DeployInfo(_) => String::from("Key::DeployInfo"),
            Key::EraInfo(_) => String::from("Key::EraInfo"),
            Key::Balance(_) => String::from("Key::Balance"),
            Key::Bid(_) => String::from("Key::Bid"),
            Key::Withdraw(_) => String::from("Key::Unbond"),
            Key::Dictionary(_) => String::from("Key::Dictionary"),
            Key::SystemEntityRegistry => String::from("Key::SystemEntityRegistry"),
            Key::EraSummary => String::from("Key::EraSummary"),
            Key::Unbond(_) => String::from("Key::Unbond"),
            Key::ChainspecRegistry => String::from("Key::ChainspecRegistry"),
            Key::ChecksumRegistry => String::from("Key::ChecksumRegistry"),
            Key::BidAddr(_) => String::from("Key::BidAddr"),
            Key::Package(_) => String::from("Key::Package"),
            Key::AddressableEntity(_) => String::from("Key::AddressableEntity"),
            Key::ByteCode(_) => String::from("Key::ByteCode"),
            Key::Message(_) => String::from("Key::Message"),
            Key::NamedKey(_) => String::from("Key::NamedKey"),
            Key::BlockMessageCount => String::from("Key::BlockMessageCount"),
            Key::BalanceHold(_) => String::from("Key::BalanceHold"),
        }
    }

    /// Returns the maximum size a [`Key`] can be serialized into.
    pub const fn max_serialized_length() -> usize {
        MAX_SERIALIZED_LENGTH
    }

    /// If `self` is of type [`Key::URef`], returns `self` with the
    /// [`AccessRights`](crate::AccessRights) stripped from the wrapped [`URef`], otherwise
    /// returns `self` unmodified.
    #[must_use]
    pub fn normalize(self) -> Key {
        match self {
            Key::URef(uref) => Key::URef(uref.remove_access_rights()),
            other => other,
        }
    }

    /// Returns a human-readable version of `self`, with the inner bytes encoded to Base16.
    pub fn to_formatted_string(self) -> String {
        match self {
            Key::Account(account_hash) => account_hash.to_formatted_string(),
            Key::Hash(addr) => format!("{}{}", HASH_PREFIX, base16::encode_lower(&addr)),
            Key::URef(uref) => uref.to_formatted_string(),
            Key::Transfer(transfer_v1_addr) => {
                format!(
                    "{}{}",
                    LEGACY_TRANSFER_PREFIX,
                    base16::encode_lower(&transfer_v1_addr.value())
                )
            }
            Key::DeployInfo(deploy_hash) => {
                format!(
                    "{}{}",
                    DEPLOY_INFO_PREFIX,
                    base16::encode_lower(deploy_hash.as_ref())
                )
            }
            Key::EraInfo(era_id) => {
                format!("{}{}", ERA_INFO_PREFIX, era_id.value())
            }
            Key::Balance(uref_addr) => {
                format!("{}{}", BALANCE_PREFIX, base16::encode_lower(&uref_addr))
            }
            Key::Bid(account_hash) => {
                format!("{}{}", BID_PREFIX, base16::encode_lower(&account_hash))
            }
            Key::Withdraw(account_hash) => {
                format!("{}{}", WITHDRAW_PREFIX, base16::encode_lower(&account_hash))
            }
            Key::Dictionary(dictionary_addr) => {
                format!(
                    "{}{}",
                    DICTIONARY_PREFIX,
                    base16::encode_lower(&dictionary_addr)
                )
            }
            Key::SystemEntityRegistry => {
                format!(
                    "{}{}",
                    SYSTEM_ENTITY_REGISTRY_PREFIX,
                    base16::encode_lower(&PADDING_BYTES)
                )
            }
            Key::EraSummary => {
                format!(
                    "{}{}",
                    ERA_SUMMARY_PREFIX,
                    base16::encode_lower(&PADDING_BYTES)
                )
            }
            Key::Unbond(account_hash) => {
                format!("{}{}", UNBOND_PREFIX, base16::encode_lower(&account_hash))
            }
            Key::ChainspecRegistry => {
                format!(
                    "{}{}",
                    CHAINSPEC_REGISTRY_PREFIX,
                    base16::encode_lower(&PADDING_BYTES)
                )
            }
            Key::ChecksumRegistry => {
                format!(
                    "{}{}",
                    CHECKSUM_REGISTRY_PREFIX,
                    base16::encode_lower(&PADDING_BYTES)
                )
            }
            Key::BidAddr(bid_addr) => {
                format!("{}{}", BID_ADDR_PREFIX, bid_addr)
            }
            Key::Message(message_addr) => message_addr.to_formatted_string(),
            Key::Package(package_addr) => {
                format!("{}{}", PACKAGE_PREFIX, base16::encode_lower(&package_addr))
            }
            Key::AddressableEntity(entity_addr) => {
                format!("{}", entity_addr)
            }
            Key::ByteCode(byte_code_addr) => {
                format!("{}", byte_code_addr)
            }
            Key::NamedKey(named_key) => {
                format!("{}", named_key)
            }
            Key::BlockMessageCount => {
                format!(
                    "{}{}",
                    BLOCK_MESSAGE_COUNT_PREFIX,
                    base16::encode_lower(&PADDING_BYTES)
                )
            }
            Key::BalanceHold(balance_hold_addr) => {
                let tail = BalanceHoldAddr::to_formatted_string(&balance_hold_addr);
                format!("{}{}", BALANCE_HOLD_PREFIX, tail)
            }
        }
    }

    /// Parses a string formatted as per `Self::to_formatted_string()` into a `Key`.
    pub fn from_formatted_str(input: &str) -> Result<Key, FromStrError> {
        match AccountHash::from_formatted_str(input) {
            Ok(account_hash) => return Ok(Key::Account(account_hash)),
            Err(addressable_entity::FromStrError::InvalidPrefix) => {}
            Err(error) => return Err(error.into()),
        }

        if let Some(hex) = input.strip_prefix(HASH_PREFIX) {
            let addr = checksummed_hex::decode(hex)
                .map_err(|error| FromStrError::Hash(error.to_string()))?;
            let hash_addr = HashAddr::try_from(addr.as_ref())
                .map_err(|error| FromStrError::Hash(error.to_string()))?;
            return Ok(Key::Hash(hash_addr));
        }

        if let Some(hex) = input.strip_prefix(DEPLOY_INFO_PREFIX) {
            let hash = checksummed_hex::decode(hex)
                .map_err(|error| FromStrError::DeployInfo(error.to_string()))?;
            let hash_array = <[u8; DeployHash::LENGTH]>::try_from(hash.as_ref())
                .map_err(|error| FromStrError::DeployInfo(error.to_string()))?;
            return Ok(Key::DeployInfo(DeployHash::new(Digest::from(hash_array))));
        }

        if let Some(hex) = input.strip_prefix(LEGACY_TRANSFER_PREFIX) {
            let v1_addr = checksummed_hex::decode(hex)
                .map_err(|error| FromStrError::LegacyTransfer(TransferFromStrError::from(error)))?;
            let addr_array = <[u8; TRANSFER_V1_ADDR_LENGTH]>::try_from(v1_addr.as_ref())
                .map_err(|error| FromStrError::LegacyTransfer(TransferFromStrError::from(error)))?;
            return Ok(Key::Transfer(TransferV1Addr::new(addr_array)));
        }

        match URef::from_formatted_str(input) {
            Ok(uref) => return Ok(Key::URef(uref)),
            Err(uref::FromStrError::InvalidPrefix) => {}
            Err(error) => return Err(error.into()),
        }

        if let Some(era_summary_padding) = input.strip_prefix(ERA_SUMMARY_PREFIX) {
            let padded_bytes = checksummed_hex::decode(era_summary_padding)
                .map_err(|error| FromStrError::EraSummary(error.to_string()))?;
            let _padding: [u8; 32] = TryFrom::try_from(padded_bytes.as_ref()).map_err(|_| {
                FromStrError::EraSummary("Failed to deserialize era summary key".to_string())
            })?;
            return Ok(Key::EraSummary);
        }

        if let Some(era_id_str) = input.strip_prefix(ERA_INFO_PREFIX) {
            let era_id = EraId::from_str(era_id_str)
                .map_err(|error| FromStrError::EraInfo(error.to_string()))?;
            return Ok(Key::EraInfo(era_id));
        }

        // note: BALANCE_HOLD must come before BALANCE due to overlapping head (balance-)
        if let Some(hex) = input.strip_prefix(BALANCE_HOLD_PREFIX) {
            let balance_hold_addr = BalanceHoldAddr::from_formatted_string(hex)?;
            return Ok(Key::BalanceHold(balance_hold_addr));
        }

        if let Some(hex) = input.strip_prefix(BALANCE_PREFIX) {
            let addr = checksummed_hex::decode(hex)
                .map_err(|error| FromStrError::Balance(error.to_string()))?;
            let uref_addr = URefAddr::try_from(addr.as_ref())
                .map_err(|error| FromStrError::Balance(error.to_string()))?;
            return Ok(Key::Balance(uref_addr));
        }

        // note: BID_ADDR must come before BID as their heads overlap (bid- / bid-addr-)
        if let Some(hex) = input.strip_prefix(BID_ADDR_PREFIX) {
            let bytes = checksummed_hex::decode(hex)
                .map_err(|error| FromStrError::BidAddr(error.to_string()))?;
            if bytes.is_empty() {
                return Err(FromStrError::BidAddr(
                    "bytes should not be 0 len".to_string(),
                ));
            }
            let tag_bytes = <[u8; BidAddrTag::BID_ADDR_TAG_LENGTH]>::try_from(bytes[0..1].as_ref())
                .map_err(|err| FromStrError::BidAddr(err.to_string()))?;
            let tag = BidAddrTag::try_from_u8(tag_bytes[0])
                .ok_or_else(|| FromStrError::BidAddr("failed to parse bid addr tag".to_string()))?;
            let validator_bytes = <[u8; ACCOUNT_HASH_LENGTH]>::try_from(
                bytes[1..BidAddr::VALIDATOR_BID_ADDR_LENGTH].as_ref(),
            )
            .map_err(|err| FromStrError::BidAddr(err.to_string()))?;

            let bid_addr = {
                if tag == BidAddrTag::Unified {
                    BidAddr::legacy(validator_bytes)
                } else if tag == BidAddrTag::Validator {
                    BidAddr::new_validator_addr(validator_bytes)
                } else if tag == BidAddrTag::Delegator {
                    let delegator_bytes = <[u8; ACCOUNT_HASH_LENGTH]>::try_from(
                        bytes[BidAddr::VALIDATOR_BID_ADDR_LENGTH..].as_ref(),
                    )
                    .map_err(|err| FromStrError::BidAddr(err.to_string()))?;
                    BidAddr::new_delegator_addr((validator_bytes, delegator_bytes))
                } else {
                    return Err(FromStrError::BidAddr("invalid tag".to_string()));
                }
            };
            return Ok(Key::BidAddr(bid_addr));
        }

        if let Some(hex) = input.strip_prefix(BID_PREFIX) {
            let hash = checksummed_hex::decode(hex)
                .map_err(|error| FromStrError::Bid(error.to_string()))?;
            let account_hash = <[u8; ACCOUNT_HASH_LENGTH]>::try_from(hash.as_ref())
                .map_err(|error| FromStrError::Bid(error.to_string()))?;
            return Ok(Key::Bid(AccountHash::new(account_hash)));
        }

        if let Some(hex) = input.strip_prefix(WITHDRAW_PREFIX) {
            let hash = checksummed_hex::decode(hex)
                .map_err(|error| FromStrError::Withdraw(error.to_string()))?;
            let account_hash = <[u8; ACCOUNT_HASH_LENGTH]>::try_from(hash.as_ref())
                .map_err(|error| FromStrError::Withdraw(error.to_string()))?;
            return Ok(Key::Withdraw(AccountHash::new(account_hash)));
        }

        if let Some(hex) = input.strip_prefix(UNBOND_PREFIX) {
            let hash = checksummed_hex::decode(hex)
                .map_err(|error| FromStrError::Unbond(error.to_string()))?;
            let account_hash = <[u8; ACCOUNT_HASH_LENGTH]>::try_from(hash.as_ref())
                .map_err(|error| FromStrError::Unbond(error.to_string()))?;
            return Ok(Key::Unbond(AccountHash::new(account_hash)));
        }

        if let Some(dictionary_addr) = input.strip_prefix(DICTIONARY_PREFIX) {
            let dictionary_addr_bytes = checksummed_hex::decode(dictionary_addr)
                .map_err(|error| FromStrError::Dictionary(error.to_string()))?;
            let addr = DictionaryAddr::try_from(dictionary_addr_bytes.as_ref())
                .map_err(|error| FromStrError::Dictionary(error.to_string()))?;
            return Ok(Key::Dictionary(addr));
        }

        if let Some(registry_address) = input.strip_prefix(SYSTEM_ENTITY_REGISTRY_PREFIX) {
            let padded_bytes = checksummed_hex::decode(registry_address)
                .map_err(|error| FromStrError::SystemEntityRegistry(error.to_string()))?;
            let _padding: [u8; 32] = TryFrom::try_from(padded_bytes.as_ref()).map_err(|_| {
                FromStrError::SystemEntityRegistry(
                    "Failed to deserialize system registry key".to_string(),
                )
            })?;
            return Ok(Key::SystemEntityRegistry);
        }

        if let Some(registry_address) = input.strip_prefix(CHAINSPEC_REGISTRY_PREFIX) {
            let padded_bytes = checksummed_hex::decode(registry_address)
                .map_err(|error| FromStrError::ChainspecRegistry(error.to_string()))?;
            let _padding: [u8; 32] = TryFrom::try_from(padded_bytes.as_ref()).map_err(|_| {
                FromStrError::ChainspecRegistry(
                    "Failed to deserialize chainspec registry key".to_string(),
                )
            })?;
            return Ok(Key::ChainspecRegistry);
        }

        if let Some(registry_address) = input.strip_prefix(CHECKSUM_REGISTRY_PREFIX) {
            let padded_bytes = checksummed_hex::decode(registry_address)
                .map_err(|error| FromStrError::ChecksumRegistry(error.to_string()))?;
            let _padding: [u8; 32] = TryFrom::try_from(padded_bytes.as_ref()).map_err(|_| {
                FromStrError::ChecksumRegistry(
                    "Failed to deserialize checksum registry key".to_string(),
                )
            })?;
            return Ok(Key::ChecksumRegistry);
        }

        if let Some(package_addr) = input.strip_prefix(PACKAGE_PREFIX) {
            let package_addr_bytes = checksummed_hex::decode(package_addr)
                .map_err(|error| FromStrError::Dictionary(error.to_string()))?;
            let addr = PackageAddr::try_from(package_addr_bytes.as_ref())
                .map_err(|error| FromStrError::Package(error.to_string()))?;
            return Ok(Key::Package(addr));
        }

        match EntityAddr::from_formatted_str(input) {
            Ok(entity_addr) => return Ok(Key::AddressableEntity(entity_addr)),
            Err(addressable_entity::FromStrError::InvalidPrefix) => {}
            Err(error) => return Err(FromStrError::AddressableEntity(error.to_string())),
        }

        match ByteCodeAddr::from_formatted_string(input) {
            Ok(byte_code_addr) => return Ok(Key::ByteCode(byte_code_addr)),
            Err(byte_code::FromStrError::InvalidPrefix) => {}
            Err(error) => return Err(FromStrError::ByteCode(error.to_string())),
        }

        match MessageAddr::from_formatted_str(input) {
            Ok(message_addr) => return Ok(Key::Message(message_addr)),
            Err(contract_messages::FromStrError::InvalidPrefix) => {}
            Err(error) => return Err(error.into()),
        }

        match NamedKeyAddr::from_formatted_str(input) {
            Ok(named_key) => return Ok(Key::NamedKey(named_key)),
            Err(addressable_entity::FromStrError::InvalidPrefix) => {}
            Err(error) => return Err(FromStrError::NamedKey(error.to_string())),
        }

        if let Some(message_count) = input.strip_prefix(BLOCK_MESSAGE_COUNT_PREFIX) {
            let padded_bytes = checksummed_hex::decode(message_count)
                .map_err(|error| FromStrError::BlockMessageCount(error.to_string()))?;
            let _padding: [u8; 32] = TryFrom::try_from(padded_bytes.as_ref()).map_err(|_| {
                FromStrError::SystemEntityRegistry(
                    "Failed to deserialize block message count key".to_string(),
                )
            })?;
            return Ok(Key::BlockMessageCount);
        }

        Err(FromStrError::UnknownPrefix)
    }

    /// Returns the inner bytes of `self` if `self` is of type [`Key::Account`], otherwise returns
    /// `None`.
    pub fn into_account(self) -> Option<AccountHash> {
        match self {
            Key::Account(bytes) => Some(bytes),
            _ => None,
        }
    }

    /// Returns the inner bytes of `self` if `self` is of type [`Key::Hash`], otherwise returns
    /// `None`.
    pub fn into_hash_addr(self) -> Option<HashAddr> {
        match self {
            Key::Hash(hash) => Some(hash),
            _ => None,
        }
    }

    /// Returns the inner bytes of `self` if `self` is of type [`Key::AddressableEntity`], otherwise
    /// returns `None`.
    pub fn into_entity_hash_addr(self) -> Option<HashAddr> {
        match self {
            Key::AddressableEntity(entity_addr) => Some(entity_addr.value()),
            _ => None,
        }
    }

    /// Returns [`EntityAddr`] of `self` if `self` is of type [`Key::AddressableEntity`], otherwise
    /// returns `None`.
    pub fn as_entity_addr(&self) -> Option<EntityAddr> {
        match self {
            Key::AddressableEntity(addr) => Some(*addr),
            _ => None,
        }
    }

    /// Returns the inner bytes of `self` if `self` is of type [`Key::Package`], otherwise returns
    /// `None`.
    pub fn into_package_addr(self) -> Option<PackageAddr> {
        match self {
            Key::Package(package_addr) => Some(package_addr),
            _ => None,
        }
    }

    /// Returns [`AddressableEntityHash`] of `self` if `self` is of type [`Key::AddressableEntity`],
    /// otherwise returns `None`.
    pub fn into_entity_hash(self) -> Option<AddressableEntityHash> {
        let entity_addr = self.into_entity_hash_addr()?;
        Some(AddressableEntityHash::new(entity_addr))
    }

    /// Returns [`PackageHash`] of `self` if `self` is of type [`Key::Package`], otherwise
    /// returns `None`.
    pub fn into_package_hash(self) -> Option<PackageHash> {
        let package_addr = self.into_package_addr()?;
        Some(PackageHash::new(package_addr))
    }

    /// Returns [`NamedKeyAddr`] of `self` if `self` is of type [`Key::NamedKey`], otherwise
    /// returns `None`.
    pub fn into_named_key_addr(self) -> Option<NamedKeyAddr> {
        match self {
            Key::NamedKey(addr) => Some(addr),
            _ => None,
        }
    }

    /// Returns a reference to the inner [`URef`] if `self` is of type [`Key::URef`], otherwise
    /// returns `None`.
    pub fn as_uref(&self) -> Option<&URef> {
        match self {
            Key::URef(uref) => Some(uref),
            _ => None,
        }
    }

    /// Returns a reference to the inner [`URef`] if `self` is of type [`Key::URef`], otherwise
    /// returns `None`.
    pub fn as_uref_mut(&mut self) -> Option<&mut URef> {
        match self {
            Key::URef(uref) => Some(uref),
            _ => None,
        }
    }

    /// Returns a reference to the inner `URefAddr` if `self` is of type [`Key::Balance`],
    /// otherwise returns `None`.
    pub fn as_balance(&self) -> Option<&URefAddr> {
        if let Self::Balance(v) = self {
            Some(v)
        } else {
            None
        }
    }

    /// Returns a reference to the inner `BalanceHoldAddr` if `self` is of type
    /// [`Key::BalanceHold`], otherwise returns `None`.
    pub fn as_balance_hold(&self) -> Option<&BalanceHoldAddr> {
        if let Self::BalanceHold(addr) = self {
            Some(addr)
        } else {
            None
        }
    }

    /// Returns the inner [`URef`] if `self` is of type [`Key::URef`], otherwise returns `None`.
    pub fn into_uref(self) -> Option<URef> {
        match self {
            Key::URef(uref) => Some(uref),
            _ => None,
        }
    }

    /// Returns a reference to the inner [`DictionaryAddr`] if `self` is of type
    /// [`Key::Dictionary`], otherwise returns `None`.
    pub fn as_dictionary(&self) -> Option<&DictionaryAddr> {
        match self {
            Key::Dictionary(v) => Some(v),
            _ => None,
        }
    }

    /// Casts a [`Key::URef`] to a [`Key::Hash`]
    pub fn uref_to_hash(&self) -> Option<Key> {
        let uref = self.as_uref()?;
        let addr = uref.addr();
        Some(Key::Hash(addr))
    }

    /// Casts a [`Key::Withdraw`] to a [`Key::Unbond`]
    pub fn withdraw_to_unbond(&self) -> Option<Key> {
        if let Key::Withdraw(account_hash) = self {
            return Some(Key::Unbond(*account_hash));
        }
        None
    }

    /// Creates a new [`Key::Dictionary`] variant based on a `seed_uref` and a `dictionary_item_key`
    /// bytes.
    pub fn dictionary(seed_uref: URef, dictionary_item_key: &[u8]) -> Key {
        // NOTE: Expect below is safe because the length passed is supported.
        let mut hasher = VarBlake2b::new(BLAKE2B_DIGEST_LENGTH).expect("should create hasher");
        hasher.update(seed_uref.addr().as_ref());
        hasher.update(dictionary_item_key);
        // NOTE: Assumed safe as size of `HashAddr` equals to the output provided by hasher.
        let mut addr = HashAddr::default();
        hasher.finalize_variable(|hash| addr.clone_from_slice(hash));
        Key::Dictionary(addr)
    }

    /// Creates a new [`Key::AddressableEntity`] variant from a package kind and an entity
    /// hash.
    pub fn addressable_entity_key(
        entity_kind_tag: EntityKindTag,
        entity_hash: AddressableEntityHash,
    ) -> Self {
        let entity_addr = match entity_kind_tag {
            EntityKindTag::System => EntityAddr::new_system(entity_hash.value()),
            EntityKindTag::Account => EntityAddr::new_account(entity_hash.value()),
            EntityKindTag::SmartContract => EntityAddr::new_smart_contract(entity_hash.value()),
        };

        Key::AddressableEntity(entity_addr)
    }

    /// Creates a new [`Key::AddressableEntity`] for a Smart contract.
    pub fn contract_entity_key(entity_hash: AddressableEntityHash) -> Key {
        Self::addressable_entity_key(EntityKindTag::SmartContract, entity_hash)
    }

    /// Creates a new [`Key::ByteCode`] variant from a byte code kind and an byte code addr.
    pub fn byte_code_key(byte_code_addr: ByteCodeAddr) -> Self {
        Key::ByteCode(byte_code_addr)
    }

    /// Creates a new [`Key::Message`] variant that identifies an indexed message based on an
    /// `entity_addr`, `topic_name_hash` and message `index`.
    pub fn message(entity_addr: EntityAddr, topic_name_hash: TopicNameHash, index: u32) -> Key {
        Key::Message(MessageAddr::new_message_addr(
            entity_addr,
            topic_name_hash,
            index,
        ))
    }

    /// Creates a new [`Key::Message`] variant that identifies a message topic based on an
    /// `entity_addr` and a hash of the topic name.
    pub fn message_topic(entity_addr: EntityAddr, topic_name_hash: TopicNameHash) -> Key {
        Key::Message(MessageAddr::new_topic_addr(entity_addr, topic_name_hash))
    }

    /// Returns true if the key is of type [`Key::Dictionary`].
    pub fn is_dictionary_key(&self) -> bool {
        if let Key::Dictionary(_) = self {
            return true;
        }
        false
    }

    /// Returns true if the key is of type [`Key::Bid`].
    pub fn is_balance_key(&self) -> bool {
        if let Key::Balance(_) = self {
            return true;
        }
        false
    }

    /// Returns true if the key is of type [`Key::BidAddr`].
    pub fn is_bid_addr_key(&self) -> bool {
        if let Key::BidAddr(_) = self {
            return true;
        }
        false
    }

    /// Returns true if the key is of type [`Key::NamedKey`].
    pub fn is_named_key(&self) -> bool {
        if let Key::NamedKey(_) = self {
            return true;
        }

        false
    }

    /// Returns a reference to the inner `BidAddr` if `self` is of type [`Key::Bid`],
    /// otherwise returns `None`.
    pub fn as_bid_addr(&self) -> Option<&BidAddr> {
        if let Self::BidAddr(addr) = self {
            Some(addr)
        } else {
            None
        }
    }

    /// Returns if the inner address is for a system contract entity.
    pub fn is_system_key(&self) -> bool {
        if let Self::AddressableEntity(entity_addr) = self {
            return match entity_addr.tag() {
                EntityKindTag::System => true,
                EntityKindTag::SmartContract | EntityKindTag::Account => false,
            };
        }
        false
    }

    /// Return true if the inner Key is of the smart contract type.
    pub fn is_smart_contract_key(&self) -> bool {
        if let Self::AddressableEntity(EntityAddr::SmartContract(_)) = self {
            return true;
        }

        false
    }

    /// Returns true if the key is of type [`Key::NamedKey`] and its Entry variant.
    pub fn is_named_key_entry(&self) -> bool {
        matches!(self, Self::NamedKey(_))
    }

    /// Returns true if the key is of type [`Key::NamedKey`] and the variants have the
    /// same [`EntityAddr`].
    pub fn is_entry_for_base(&self, entity_addr: &EntityAddr) -> bool {
        if let Self::NamedKey(named_key_addr) = self {
            named_key_addr.entity_addr() == *entity_addr
        } else {
            false
        }
    }

    /// Is the record under this key readable by the entity corresponding to the imputed address?
    pub fn is_readable(&self, entity_addr: &EntityAddr) -> bool {
        if entity_addr.is_system() {
            // the system can read everything
            return true;
        }
        let ret = match self {
            Key::BidAddr(_) => {
                // all bids are public information
                true
            }
            Key::URef(uref) => {
                // uref's require explicit permissions
                uref.is_readable()
            }
            Key::SystemEntityRegistry | Key::Package(_) => {
                // the system entities and all packages are public info
                true
            }
            Key::Unbond(account_hash) => {
                // and an account holder can read their own account record
                entity_addr.tag() == EntityKindTag::Account
                    && entity_addr.value() == account_hash.value()
            }
            Key::NamedKey(named_key_addr) => {
                // an entity can read its own named keys
                &named_key_addr.entity_addr() == entity_addr
            }
            Key::ByteCode(_)
            | Key::Account(_)
            | Key::Hash(_)
            | Key::AddressableEntity(_)
            | Key::Balance(_)
            | Key::BalanceHold(_)
            | Key::Dictionary(_)
            | Key::Message(_)
            | Key::BlockMessageCount => true,
            _ => false,
        };
        if !ret {
            let reading_entity_key = Key::AddressableEntity(*entity_addr);
            warn!(?reading_entity_key, attempted_key=?self,  "attempt to read without permission")
        }
        ret
    }

    /// Is the record under this key addable by the entity corresponding to the imputed address?
    pub fn is_addable(&self, entity_addr: &EntityAddr) -> bool {
        // unlike readable / writeable which are universally supported,
        //  only some data types support commutative add / extension
        let ret = match self {
            Key::URef(uref) => uref.is_addable(),
            Key::AddressableEntity(addr_entity_addr) => {
                // an entity can extend itself (only associated keys, currently)
                entity_addr == addr_entity_addr
            }
            Key::NamedKey(named_key_addr) => {
                // an entity can extend its own named keys
                &named_key_addr.entity_addr() == entity_addr
            }
            _ => {
                // other data types do not support commutative addition / extension
                let adding_entity_key = Key::AddressableEntity(*entity_addr);
                warn!(?adding_entity_key, attempted_key=?self,  "attempt to add on an unsupported data type");
                return false; // we want the above more explicit warn message, not both messages.
            }
        };
        if !ret {
            let adding_entity_key = Key::AddressableEntity(*entity_addr);
            warn!(?adding_entity_key, attempted_key=?self,  "attempt to add without permission");
        }
        ret
    }

    /// Is the record under this key writeable by the entity corresponding to the imputed address?
    pub fn is_writeable(&self, entity_addr: &EntityAddr) -> bool {
        if entity_addr.is_system() {
            // the system can write everything
            return true;
        }
        let ret = match self {
            Key::URef(uref) => uref.is_writeable(),
            Key::NamedKey(named_key_addr) => {
                // an entity can write to its own named keys
                &named_key_addr.entity_addr() == entity_addr
            }
            _ => {
                // only the system can write other kinds of records
                false
            }
        };
        if !ret {
            let writing_entity_key = Key::AddressableEntity(*entity_addr);
            warn!(?writing_entity_key, attempted_key=?self,  "attempt to write without permission")
        }
        ret
    }
}

impl Display for Key {
    fn fmt(&self, f: &mut Formatter) -> fmt::Result {
        match self {
            Key::Account(account_hash) => write!(f, "Key::Account({})", account_hash),
            Key::Hash(addr) => write!(f, "Key::Hash({})", base16::encode_lower(&addr)),
            Key::URef(uref) => write!(f, "Key::{}", uref), /* Display impl for URef will append */
            Key::Transfer(transfer_v1_addr) => {
                write!(f, "Key::LegacyTransfer({})", transfer_v1_addr)
            }
            Key::DeployInfo(addr) => write!(
                f,
                "Key::DeployInfo({})",
                base16::encode_lower(addr.as_ref())
            ),
            Key::EraInfo(era_id) => write!(f, "Key::EraInfo({})", era_id),
            Key::Balance(uref_addr) => {
                write!(f, "Key::Balance({})", base16::encode_lower(uref_addr))
            }
            Key::Bid(account_hash) => write!(f, "Key::Bid({})", account_hash),
            Key::Withdraw(account_hash) => write!(f, "Key::Withdraw({})", account_hash),
            Key::Dictionary(addr) => {
                write!(f, "Key::Dictionary({})", base16::encode_lower(addr))
            }
            Key::SystemEntityRegistry => write!(
                f,
                "Key::SystemEntityRegistry({})",
                base16::encode_lower(&PADDING_BYTES)
            ),
            Key::EraSummary => write!(
                f,
                "Key::EraSummary({})",
                base16::encode_lower(&PADDING_BYTES),
            ),
            Key::Unbond(account_hash) => write!(f, "Key::Unbond({})", account_hash),
            Key::ChainspecRegistry => write!(
                f,
                "Key::ChainspecRegistry({})",
                base16::encode_lower(&PADDING_BYTES)
            ),
            Key::ChecksumRegistry => {
                write!(
                    f,
                    "Key::ChecksumRegistry({})",
                    base16::encode_lower(&PADDING_BYTES)
                )
            }
            Key::BidAddr(bid_addr) => write!(f, "Key::BidAddr({})", bid_addr),
            Key::Message(message_addr) => {
                write!(f, "Key::Message({})", message_addr)
            }
            Key::Package(package_addr) => {
                write!(f, "Key::Package({})", base16::encode_lower(package_addr))
            }
            Key::AddressableEntity(entity_addr) => write!(
                f,
                "Key::AddressableEntity({}-{})",
                entity_addr.tag(),
                base16::encode_lower(&entity_addr.value())
            ),
            Key::ByteCode(byte_code_addr) => {
                write!(f, "Key::ByteCode({})", byte_code_addr)
            }
            Key::NamedKey(named_key_addr) => {
                write!(f, "Key::NamedKey({})", named_key_addr)
            }
            Key::BlockMessageCount => {
                write!(
                    f,
                    "Key::BlockMessageCount({})",
                    base16::encode_lower(&PADDING_BYTES)
                )
            }
            Key::BalanceHold(balance_hold_addr) => {
                write!(f, "Key::BalanceHold({})", balance_hold_addr)
            }
        }
    }
}

impl Debug for Key {
    fn fmt(&self, f: &mut Formatter) -> fmt::Result {
        write!(f, "{}", self)
    }
}

impl Tagged<KeyTag> for Key {
    fn tag(&self) -> KeyTag {
        match self {
            Key::Account(_) => KeyTag::Account,
            Key::Hash(_) => KeyTag::Hash,
            Key::URef(_) => KeyTag::URef,
            Key::Transfer(_) => KeyTag::LegacyTransfer,
            Key::DeployInfo(_) => KeyTag::DeployInfo,
            Key::EraInfo(_) => KeyTag::EraInfo,
            Key::Balance(_) => KeyTag::Balance,
            Key::Bid(_) => KeyTag::Bid,
            Key::Withdraw(_) => KeyTag::Withdraw,
            Key::Dictionary(_) => KeyTag::Dictionary,
            Key::SystemEntityRegistry => KeyTag::SystemEntityRegistry,
            Key::EraSummary => KeyTag::EraSummary,
            Key::Unbond(_) => KeyTag::Unbond,
            Key::ChainspecRegistry => KeyTag::ChainspecRegistry,
            Key::ChecksumRegistry => KeyTag::ChecksumRegistry,
            Key::BidAddr(_) => KeyTag::BidAddr,
            Key::Package(_) => KeyTag::Package,
            Key::AddressableEntity(..) => KeyTag::AddressableEntity,
            Key::ByteCode(..) => KeyTag::ByteCode,
            Key::Message(_) => KeyTag::Message,
            Key::NamedKey(_) => KeyTag::NamedKey,
            Key::BlockMessageCount => KeyTag::BlockMessageCount,
            Key::BalanceHold(_) => KeyTag::BalanceHold,
        }
    }
}

impl Tagged<u8> for Key {
    fn tag(&self) -> u8 {
        let key_tag: KeyTag = self.tag();
        key_tag as u8
    }
}

impl From<URef> for Key {
    fn from(uref: URef) -> Key {
        Key::URef(uref)
    }
}

impl From<AccountHash> for Key {
    fn from(account_hash: AccountHash) -> Key {
        Key::Account(account_hash)
    }
}

impl From<PackageHash> for Key {
    fn from(package_hash: PackageHash) -> Key {
        Key::Package(package_hash.value())
    }
}

impl From<ContractWasmHash> for Key {
    fn from(wasm_hash: ContractWasmHash) -> Self {
        Key::Hash(wasm_hash.value())
    }
}

impl From<ContractPackageHash> for Key {
    fn from(contract_package_hash: ContractPackageHash) -> Self {
        Key::Hash(contract_package_hash.value())
    }
}

impl From<ContractHash> for Key {
    fn from(contract_hash: ContractHash) -> Self {
        Key::Hash(contract_hash.value())
    }
}

impl From<EntityAddr> for Key {
    fn from(entity_addr: EntityAddr) -> Self {
        Key::AddressableEntity(entity_addr)
    }
}

impl From<NamedKeyAddr> for Key {
    fn from(value: NamedKeyAddr) -> Self {
        Key::NamedKey(value)
    }
}

impl From<ByteCodeAddr> for Key {
    fn from(value: ByteCodeAddr) -> Self {
        Key::ByteCode(value)
    }
}

impl ToBytes for Key {
    fn to_bytes(&self) -> Result<Vec<u8>, Error> {
        let mut result = bytesrepr::unchecked_allocate_buffer(self);
        self.write_bytes(&mut result)?;
        Ok(result)
    }

    fn serialized_length(&self) -> usize {
        match self {
            Key::Account(account_hash) => {
                KEY_ID_SERIALIZED_LENGTH + account_hash.serialized_length()
            }
            Key::Hash(_) => KEY_HASH_SERIALIZED_LENGTH,
            Key::URef(_) => KEY_UREF_SERIALIZED_LENGTH,
            Key::Transfer(_) => KEY_LEGACY_TRANSFER_SERIALIZED_LENGTH,
            Key::DeployInfo(_) => KEY_DEPLOY_INFO_SERIALIZED_LENGTH,
            Key::EraInfo(_) => KEY_ERA_INFO_SERIALIZED_LENGTH,
            Key::Balance(_) => KEY_BALANCE_SERIALIZED_LENGTH,
            Key::Bid(_) => KEY_BID_SERIALIZED_LENGTH,
            Key::Withdraw(_) => KEY_WITHDRAW_SERIALIZED_LENGTH,
            Key::Dictionary(_) => KEY_DICTIONARY_SERIALIZED_LENGTH,
            Key::SystemEntityRegistry => KEY_SYSTEM_ENTITY_REGISTRY_SERIALIZED_LENGTH,
            Key::EraSummary => KEY_ERA_SUMMARY_SERIALIZED_LENGTH,
            Key::Unbond(_) => KEY_UNBOND_SERIALIZED_LENGTH,
            Key::ChainspecRegistry => KEY_CHAINSPEC_REGISTRY_SERIALIZED_LENGTH,
            Key::ChecksumRegistry => KEY_CHECKSUM_REGISTRY_SERIALIZED_LENGTH,
            Key::BidAddr(bid_addr) => KEY_ID_SERIALIZED_LENGTH + bid_addr.serialized_length(),
            Key::Package(_) => KEY_PACKAGE_SERIALIZED_LENGTH,
            Key::AddressableEntity(entity_addr) => {
                KEY_ID_SERIALIZED_LENGTH + entity_addr.serialized_length()
            }
            Key::ByteCode(byte_code_addr) => {
                KEY_ID_SERIALIZED_LENGTH + byte_code_addr.serialized_length()
            }
            Key::Message(message_addr) => {
                KEY_ID_SERIALIZED_LENGTH + message_addr.serialized_length()
            }
            Key::NamedKey(named_key_addr) => {
                KEY_ID_SERIALIZED_LENGTH + named_key_addr.serialized_length()
            }
            Key::BlockMessageCount => KEY_BLOCK_MESSAGE_COUNT_SERIALIZED_LENGTH,
            Key::BalanceHold(balance_hold_addr) => {
                U8_SERIALIZED_LENGTH + balance_hold_addr.serialized_length()
            }
        }
    }

    fn write_bytes(&self, writer: &mut Vec<u8>) -> Result<(), Error> {
        writer.push(self.tag());
        match self {
            Key::Account(account_hash) => account_hash.write_bytes(writer),
            Key::Hash(hash) => hash.write_bytes(writer),
            Key::URef(uref) => uref.write_bytes(writer),
            Key::Transfer(addr) => addr.write_bytes(writer),
            Key::DeployInfo(deploy_hash) => deploy_hash.write_bytes(writer),
            Key::EraInfo(era_id) => era_id.write_bytes(writer),
            Key::Balance(uref_addr) => uref_addr.write_bytes(writer),
            Key::Bid(account_hash) => account_hash.write_bytes(writer),
            Key::Withdraw(account_hash) => account_hash.write_bytes(writer),
            Key::Dictionary(addr) => addr.write_bytes(writer),
            Key::Unbond(account_hash) => account_hash.write_bytes(writer),
            Key::SystemEntityRegistry
            | Key::EraSummary
            | Key::ChainspecRegistry
            | Key::ChecksumRegistry
            | Key::BlockMessageCount => PADDING_BYTES.write_bytes(writer),
            Key::BidAddr(bid_addr) => bid_addr.write_bytes(writer),
            Key::Package(package_addr) => package_addr.write_bytes(writer),
            Key::AddressableEntity(entity_addr) => entity_addr.write_bytes(writer),
            Key::ByteCode(byte_code_addr) => byte_code_addr.write_bytes(writer),
            Key::Message(message_addr) => message_addr.write_bytes(writer),
            Key::NamedKey(named_key_addr) => named_key_addr.write_bytes(writer),
            Key::BalanceHold(balance_hold_addr) => balance_hold_addr.write_bytes(writer),
        }
    }
}

impl FromBytes for Key {
    fn from_bytes(bytes: &[u8]) -> Result<(Self, &[u8]), Error> {
        let (tag, remainder) = KeyTag::from_bytes(bytes)?;
        match tag {
            KeyTag::Account => {
                let (account_hash, rem) = AccountHash::from_bytes(remainder)?;
                Ok((Key::Account(account_hash), rem))
            }
            KeyTag::Hash => {
                let (hash, rem) = HashAddr::from_bytes(remainder)?;
                Ok((Key::Hash(hash), rem))
            }
            KeyTag::URef => {
                let (uref, rem) = URef::from_bytes(remainder)?;
                Ok((Key::URef(uref), rem))
            }
            KeyTag::LegacyTransfer => {
                let (transfer_v1_addr, rem) = TransferV1Addr::from_bytes(remainder)?;
                Ok((Key::Transfer(transfer_v1_addr), rem))
            }
            KeyTag::DeployInfo => {
                let (deploy_hash, rem) = DeployHash::from_bytes(remainder)?;
                Ok((Key::DeployInfo(deploy_hash), rem))
            }
            KeyTag::EraInfo => {
                let (era_id, rem) = EraId::from_bytes(remainder)?;
                Ok((Key::EraInfo(era_id), rem))
            }
            KeyTag::Balance => {
                let (uref_addr, rem) = URefAddr::from_bytes(remainder)?;
                Ok((Key::Balance(uref_addr), rem))
            }
            KeyTag::Bid => {
                let (account_hash, rem) = AccountHash::from_bytes(remainder)?;
                Ok((Key::Bid(account_hash), rem))
            }
            KeyTag::Withdraw => {
                let (account_hash, rem) = AccountHash::from_bytes(remainder)?;
                Ok((Key::Withdraw(account_hash), rem))
            }
            KeyTag::Dictionary => {
                let (addr, rem) = DictionaryAddr::from_bytes(remainder)?;
                Ok((Key::Dictionary(addr), rem))
            }
            KeyTag::SystemEntityRegistry => {
                let (_, rem) = <[u8; 32]>::from_bytes(remainder)?;
                Ok((Key::SystemEntityRegistry, rem))
            }
            KeyTag::EraSummary => {
                let (_, rem) = <[u8; 32]>::from_bytes(remainder)?;
                Ok((Key::EraSummary, rem))
            }
            KeyTag::Unbond => {
                let (account_hash, rem) = AccountHash::from_bytes(remainder)?;
                Ok((Key::Unbond(account_hash), rem))
            }
            KeyTag::ChainspecRegistry => {
                let (_, rem) = <[u8; 32]>::from_bytes(remainder)?;
                Ok((Key::ChainspecRegistry, rem))
            }
            KeyTag::ChecksumRegistry => {
                let (_, rem) = <[u8; 32]>::from_bytes(remainder)?;
                Ok((Key::ChecksumRegistry, rem))
            }
            KeyTag::BidAddr => {
                let (bid_addr, rem) = BidAddr::from_bytes(remainder)?;
                Ok((Key::BidAddr(bid_addr), rem))
            }
            KeyTag::Package => {
                let (package_addr, rem) = PackageAddr::from_bytes(remainder)?;
                Ok((Key::Package(package_addr), rem))
            }
            KeyTag::AddressableEntity => {
                let (entity_addr, rem) = EntityAddr::from_bytes(remainder)?;
                Ok((Key::AddressableEntity(entity_addr), rem))
            }
            KeyTag::ByteCode => {
                let (byte_code_addr, rem) = ByteCodeAddr::from_bytes(remainder)?;
                Ok((Key::ByteCode(byte_code_addr), rem))
            }
            KeyTag::Message => {
                let (message_addr, rem) = MessageAddr::from_bytes(remainder)?;
                Ok((Key::Message(message_addr), rem))
            }
            KeyTag::NamedKey => {
                let (named_key_addr, rem) = NamedKeyAddr::from_bytes(remainder)?;
                Ok((Key::NamedKey(named_key_addr), rem))
            }
            KeyTag::BlockMessageCount => {
                let (_, rem) = <[u8; 32]>::from_bytes(remainder)?;
                Ok((Key::BlockMessageCount, rem))
            }
            KeyTag::BalanceHold => {
                let (balance_hold_addr, rem) = BalanceHoldAddr::from_bytes(remainder)?;
                Ok((Key::BalanceHold(balance_hold_addr), rem))
            }
        }
    }
}

#[allow(dead_code)]
fn please_add_to_distribution_impl(key: Key) {
    // If you've been forced to come here, you likely need to add your variant to the
    // `Distribution` impl for `Key`.
    match key {
        Key::Account(_) => unimplemented!(),
        Key::Hash(_) => unimplemented!(),
        Key::URef(_) => unimplemented!(),
        Key::Transfer(_) => unimplemented!(),
        Key::DeployInfo(_) => unimplemented!(),
        Key::EraInfo(_) => unimplemented!(),
        Key::Balance(_) => unimplemented!(),
        Key::Bid(_) => unimplemented!(),
        Key::Withdraw(_) => unimplemented!(),
        Key::Dictionary(_) => unimplemented!(),
        Key::SystemEntityRegistry => unimplemented!(),
        Key::EraSummary => unimplemented!(),
        Key::Unbond(_) => unimplemented!(),
        Key::ChainspecRegistry => unimplemented!(),
        Key::ChecksumRegistry => unimplemented!(),
        Key::BidAddr(_) => unimplemented!(),
        Key::Package(_) => unimplemented!(),
        Key::AddressableEntity(..) => unimplemented!(),
        Key::ByteCode(..) => unimplemented!(),
        Key::Message(_) => unimplemented!(),
        Key::NamedKey(_) => unimplemented!(),
        Key::BlockMessageCount => unimplemented!(),
        Key::BalanceHold(_) => unimplemented!(),
    }
}

#[cfg(any(feature = "testing", test))]
impl Distribution<Key> for Standard {
    fn sample<R: Rng + ?Sized>(&self, rng: &mut R) -> Key {
        match rng.gen_range(0..=22) {
            0 => Key::Account(rng.gen()),
            1 => Key::Hash(rng.gen()),
            2 => Key::URef(rng.gen()),
            3 => Key::Transfer(TransferV1Addr::new(rng.gen())),
            4 => Key::DeployInfo(DeployHash::from_raw(rng.gen())),
            5 => Key::EraInfo(EraId::new(rng.gen())),
            6 => Key::Balance(rng.gen()),
            7 => Key::Bid(rng.gen()),
            8 => Key::Withdraw(rng.gen()),
            9 => Key::Dictionary(rng.gen()),
            10 => Key::SystemEntityRegistry,
            11 => Key::EraSummary,
            12 => Key::Unbond(rng.gen()),
            13 => Key::ChainspecRegistry,
            14 => Key::ChecksumRegistry,
            15 => Key::BidAddr(rng.gen()),
            16 => Key::Package(rng.gen()),
            17 => Key::AddressableEntity(rng.gen()),
            18 => Key::ByteCode(rng.gen()),
            19 => Key::Message(rng.gen()),
            20 => Key::NamedKey(NamedKeyAddr::new_named_key_entry(rng.gen(), rng.gen())),
            21 => Key::BlockMessageCount,
            22 => Key::BalanceHold(rng.gen()),
            _ => unreachable!(),
        }
    }
}

mod serde_helpers {
    use super::*;

    #[derive(Serialize)]
    pub(super) enum BinarySerHelper<'a> {
        Account(&'a AccountHash),
        Hash(&'a HashAddr),
        URef(&'a URef),
        LegacyTransfer(&'a TransferV1Addr),
        #[serde(with = "crate::serde_helpers::deploy_hash_as_array")]
        DeployInfo(&'a DeployHash),
        EraInfo(&'a EraId),
        Balance(&'a URefAddr),
        Bid(&'a AccountHash),
        Withdraw(&'a AccountHash),
        Dictionary(&'a HashAddr),
        SystemEntityRegistry,
        EraSummary,
        Unbond(&'a AccountHash),
        ChainspecRegistry,
        ChecksumRegistry,
        BidAddr(&'a BidAddr),
        Package(&'a PackageAddr),
        AddressableEntity(&'a EntityAddr),
        ByteCode(&'a ByteCodeAddr),
        Message(&'a MessageAddr),
        NamedKey(&'a NamedKeyAddr),
        BlockMessageCount,
        BalanceHold(&'a BalanceHoldAddr),
    }

    #[derive(Deserialize)]
    pub(super) enum BinaryDeserHelper {
        Account(AccountHash),
        Hash(HashAddr),
        URef(URef),
        LegacyTransfer(TransferV1Addr),
        #[serde(with = "crate::serde_helpers::deploy_hash_as_array")]
        DeployInfo(DeployHash),
        EraInfo(EraId),
        Balance(URefAddr),
        Bid(AccountHash),
        Withdraw(AccountHash),
        Dictionary(DictionaryAddr),
        SystemEntityRegistry,
        EraSummary,
        Unbond(AccountHash),
        ChainspecRegistry,
        ChecksumRegistry,
        BidAddr(BidAddr),
        Package(PackageAddr),
        AddressableEntity(EntityAddr),
        ByteCode(ByteCodeAddr),
        Message(MessageAddr),
        NamedKey(NamedKeyAddr),
        BlockMessageCount,
        BalanceHold(BalanceHoldAddr),
    }

    impl<'a> From<&'a Key> for BinarySerHelper<'a> {
        fn from(key: &'a Key) -> Self {
            match key {
                Key::Account(account_hash) => BinarySerHelper::Account(account_hash),
                Key::Hash(hash_addr) => BinarySerHelper::Hash(hash_addr),
                Key::URef(uref) => BinarySerHelper::URef(uref),
                Key::Transfer(transfer_v1_addr) => {
                    BinarySerHelper::LegacyTransfer(transfer_v1_addr)
                }
                Key::DeployInfo(deploy_hash) => BinarySerHelper::DeployInfo(deploy_hash),
                Key::EraInfo(era_id) => BinarySerHelper::EraInfo(era_id),
                Key::Balance(uref_addr) => BinarySerHelper::Balance(uref_addr),
                Key::Bid(account_hash) => BinarySerHelper::Bid(account_hash),
                Key::Withdraw(account_hash) => BinarySerHelper::Withdraw(account_hash),
                Key::Dictionary(addr) => BinarySerHelper::Dictionary(addr),
                Key::SystemEntityRegistry => BinarySerHelper::SystemEntityRegistry,
                Key::EraSummary => BinarySerHelper::EraSummary,
                Key::Unbond(account_hash) => BinarySerHelper::Unbond(account_hash),
                Key::ChainspecRegistry => BinarySerHelper::ChainspecRegistry,
                Key::ChecksumRegistry => BinarySerHelper::ChecksumRegistry,
                Key::BidAddr(bid_addr) => BinarySerHelper::BidAddr(bid_addr),
                Key::Message(message_addr) => BinarySerHelper::Message(message_addr),
                Key::Package(package_addr) => BinarySerHelper::Package(package_addr),
                Key::AddressableEntity(entity_addr) => {
                    BinarySerHelper::AddressableEntity(entity_addr)
                }
                Key::ByteCode(byte_code_addr) => BinarySerHelper::ByteCode(byte_code_addr),
                Key::NamedKey(named_key_addr) => BinarySerHelper::NamedKey(named_key_addr),
                Key::BlockMessageCount => BinarySerHelper::BlockMessageCount,
                Key::BalanceHold(balance_hold_addr) => {
                    BinarySerHelper::BalanceHold(balance_hold_addr)
                }
            }
        }
    }

    impl From<BinaryDeserHelper> for Key {
        fn from(helper: BinaryDeserHelper) -> Self {
            match helper {
                BinaryDeserHelper::Account(account_hash) => Key::Account(account_hash),
                BinaryDeserHelper::Hash(hash_addr) => Key::Hash(hash_addr),
                BinaryDeserHelper::URef(uref) => Key::URef(uref),
                BinaryDeserHelper::LegacyTransfer(transfer_v1_addr) => {
                    Key::Transfer(transfer_v1_addr)
                }
                BinaryDeserHelper::DeployInfo(deploy_hash) => Key::DeployInfo(deploy_hash),
                BinaryDeserHelper::EraInfo(era_id) => Key::EraInfo(era_id),
                BinaryDeserHelper::Balance(uref_addr) => Key::Balance(uref_addr),
                BinaryDeserHelper::Bid(account_hash) => Key::Bid(account_hash),
                BinaryDeserHelper::Withdraw(account_hash) => Key::Withdraw(account_hash),
                BinaryDeserHelper::Dictionary(addr) => Key::Dictionary(addr),
                BinaryDeserHelper::SystemEntityRegistry => Key::SystemEntityRegistry,
                BinaryDeserHelper::EraSummary => Key::EraSummary,
                BinaryDeserHelper::Unbond(account_hash) => Key::Unbond(account_hash),
                BinaryDeserHelper::ChainspecRegistry => Key::ChainspecRegistry,
                BinaryDeserHelper::ChecksumRegistry => Key::ChecksumRegistry,
                BinaryDeserHelper::BidAddr(bid_addr) => Key::BidAddr(bid_addr),
                BinaryDeserHelper::Message(message_addr) => Key::Message(message_addr),
                BinaryDeserHelper::Package(package_addr) => Key::Package(package_addr),
                BinaryDeserHelper::AddressableEntity(entity_addr) => {
                    Key::AddressableEntity(entity_addr)
                }
                BinaryDeserHelper::ByteCode(byte_code_addr) => Key::ByteCode(byte_code_addr),
                BinaryDeserHelper::NamedKey(named_key_addr) => Key::NamedKey(named_key_addr),
                BinaryDeserHelper::BlockMessageCount => Key::BlockMessageCount,
                BinaryDeserHelper::BalanceHold(balance_hold_addr) => {
                    Key::BalanceHold(balance_hold_addr)
                }
            }
        }
    }
}

impl Serialize for Key {
    fn serialize<S: Serializer>(&self, serializer: S) -> Result<S::Ok, S::Error> {
        if serializer.is_human_readable() {
            self.to_formatted_string().serialize(serializer)
        } else {
            serde_helpers::BinarySerHelper::from(self).serialize(serializer)
        }
    }
}

impl<'de> Deserialize<'de> for Key {
    fn deserialize<D: Deserializer<'de>>(deserializer: D) -> Result<Self, D::Error> {
        if deserializer.is_human_readable() {
            let formatted_key = String::deserialize(deserializer)?;
            Key::from_formatted_str(&formatted_key).map_err(SerdeError::custom)
        } else {
            let binary_helper = serde_helpers::BinaryDeserHelper::deserialize(deserializer)?;
            Ok(Key::from(binary_helper))
        }
    }
}

#[cfg(test)]
mod tests {
    use std::string::ToString;

    use super::*;
    use crate::{
        account::ACCOUNT_HASH_FORMATTED_STRING_PREFIX,
        bytesrepr::{Error, FromBytes},
        uref::UREF_FORMATTED_STRING_PREFIX,
        AccessRights, BlockTime, URef,
    };

    const TRANSFER_ADDR_FORMATTED_STRING_PREFIX: &str = "transfer-";
    const ENTITY_PREFIX: &str = "entity-addr-";
    const ACCOUNT_ENTITY_PREFIX: &str = "account-";

    const BYTE_CODE_PREFIX: &str = "byte-code-";
    const EMPTY_PREFIX: &str = "empty-";

    const ACCOUNT_KEY: Key = Key::Account(AccountHash::new([42; 32]));
    const HASH_KEY: Key = Key::Hash([42; 32]);
    const UREF_KEY: Key = Key::URef(URef::new([42; 32], AccessRights::READ));
    const TRANSFER_KEY: Key = Key::Transfer(TransferV1Addr::new([42; 32]));
    const DEPLOY_INFO_KEY: Key = Key::DeployInfo(DeployHash::from_raw([42; 32]));
    const ERA_INFO_KEY: Key = Key::EraInfo(EraId::new(42));
    const BALANCE_KEY: Key = Key::Balance([42; 32]);
    const BID_KEY: Key = Key::Bid(AccountHash::new([42; 32]));
    const UNIFIED_BID_KEY: Key = Key::BidAddr(BidAddr::legacy([42; 32]));
    const VALIDATOR_BID_KEY: Key = Key::BidAddr(BidAddr::new_validator_addr([2; 32]));
    const DELEGATOR_BID_KEY: Key = Key::BidAddr(BidAddr::new_delegator_addr(([2; 32], [9; 32])));
    const WITHDRAW_KEY: Key = Key::Withdraw(AccountHash::new([42; 32]));
    const DICTIONARY_KEY: Key = Key::Dictionary([42; 32]);
    const SYSTEM_ENTITY_REGISTRY_KEY: Key = Key::SystemEntityRegistry;
    const ERA_SUMMARY_KEY: Key = Key::EraSummary;
    const UNBOND_KEY: Key = Key::Unbond(AccountHash::new([42; 32]));
    const CHAINSPEC_REGISTRY_KEY: Key = Key::ChainspecRegistry;
    const CHECKSUM_REGISTRY_KEY: Key = Key::ChecksumRegistry;
    const PACKAGE_KEY: Key = Key::Package([42; 32]);
    const ADDRESSABLE_ENTITY_SYSTEM_KEY: Key =
        Key::AddressableEntity(EntityAddr::new_system([42; 32]));
    const ADDRESSABLE_ENTITY_ACCOUNT_KEY: Key =
        Key::AddressableEntity(EntityAddr::new_account([42; 32]));
    const ADDRESSABLE_ENTITY_SMART_CONTRACT_KEY: Key =
        Key::AddressableEntity(EntityAddr::new_smart_contract([42; 32]));
    const BYTE_CODE_EMPTY_KEY: Key = Key::ByteCode(ByteCodeAddr::Empty);
    const BYTE_CODE_V1_WASM_KEY: Key = Key::ByteCode(ByteCodeAddr::V1CasperWasm([42; 32]));
    const MESSAGE_TOPIC_KEY: Key = Key::Message(MessageAddr::new_topic_addr(
<<<<<<< HEAD
        AddressableEntityHash::new([42; 32]),
=======
        EntityAddr::new_contract_entity_addr([42u8; 32]),
>>>>>>> 873c0275
        TopicNameHash::new([42; 32]),
    ));
    const MESSAGE_KEY: Key = Key::Message(MessageAddr::new_message_addr(
        EntityAddr::new_contract_entity_addr([42u8; 32]),
        TopicNameHash::new([2; 32]),
        15,
    ));
    const NAMED_KEY: Key = Key::NamedKey(NamedKeyAddr::new_named_key_entry(
        EntityAddr::new_smart_contract([42; 32]),
        [43; 32],
    ));
    const BLOCK_MESSAGE_COUNT: Key = Key::BlockMessageCount;
    const BALANCE_HOLD: Key =
        Key::BalanceHold(BalanceHoldAddr::new_gas([42; 32], BlockTime::new(100)));
    const KEYS: &[Key] = &[
        ACCOUNT_KEY,
        HASH_KEY,
        UREF_KEY,
        TRANSFER_KEY,
        DEPLOY_INFO_KEY,
        ERA_INFO_KEY,
        BALANCE_KEY,
        BID_KEY,
        WITHDRAW_KEY,
        DICTIONARY_KEY,
        SYSTEM_ENTITY_REGISTRY_KEY,
        ERA_SUMMARY_KEY,
        UNBOND_KEY,
        CHAINSPEC_REGISTRY_KEY,
        CHECKSUM_REGISTRY_KEY,
        UNIFIED_BID_KEY,
        VALIDATOR_BID_KEY,
        DELEGATOR_BID_KEY,
        PACKAGE_KEY,
        ADDRESSABLE_ENTITY_SYSTEM_KEY,
        ADDRESSABLE_ENTITY_ACCOUNT_KEY,
        ADDRESSABLE_ENTITY_SMART_CONTRACT_KEY,
        BYTE_CODE_EMPTY_KEY,
        BYTE_CODE_V1_WASM_KEY,
        MESSAGE_TOPIC_KEY,
        MESSAGE_KEY,
        NAMED_KEY,
        BLOCK_MESSAGE_COUNT,
        BALANCE_HOLD,
    ];
    const HEX_STRING: &str = "2a2a2a2a2a2a2a2a2a2a2a2a2a2a2a2a2a2a2a2a2a2a2a2a2a2a2a2a2a2a2a2a";
    const TOPIC_NAME_HEX_STRING: &str =
        "0202020202020202020202020202020202020202020202020202020202020202";
    const MESSAGE_INDEX_HEX_STRING: &str = "f";
    const UNIFIED_HEX_STRING: &str =
        "002a2a2a2a2a2a2a2a2a2a2a2a2a2a2a2a2a2a2a2a2a2a2a2a2a2a2a2a2a2a2a2a";
    const VALIDATOR_HEX_STRING: &str =
        "010202020202020202020202020202020202020202020202020202020202020202";
    const DELEGATOR_HEX_STRING: &str =
        "0202020202020202020202020202020202020202020202020202020202020202020909090909090909090909090909090909090909090909090909090909090909";

    fn test_readable(right: AccessRights, is_true: bool) {
        assert_eq!(right.is_readable(), is_true)
    }

    #[test]
    fn test_is_readable() {
        test_readable(AccessRights::READ, true);
        test_readable(AccessRights::READ_ADD, true);
        test_readable(AccessRights::READ_WRITE, true);
        test_readable(AccessRights::READ_ADD_WRITE, true);
        test_readable(AccessRights::ADD, false);
        test_readable(AccessRights::ADD_WRITE, false);
        test_readable(AccessRights::WRITE, false);
    }

    fn test_writable(right: AccessRights, is_true: bool) {
        assert_eq!(right.is_writeable(), is_true)
    }

    #[test]
    fn test_is_writable() {
        test_writable(AccessRights::WRITE, true);
        test_writable(AccessRights::READ_WRITE, true);
        test_writable(AccessRights::ADD_WRITE, true);
        test_writable(AccessRights::READ, false);
        test_writable(AccessRights::ADD, false);
        test_writable(AccessRights::READ_ADD, false);
        test_writable(AccessRights::READ_ADD_WRITE, true);
    }

    fn test_addable(right: AccessRights, is_true: bool) {
        assert_eq!(right.is_addable(), is_true)
    }

    #[test]
    fn test_is_addable() {
        test_addable(AccessRights::ADD, true);
        test_addable(AccessRights::READ_ADD, true);
        test_addable(AccessRights::READ_WRITE, false);
        test_addable(AccessRights::ADD_WRITE, true);
        test_addable(AccessRights::READ, false);
        test_addable(AccessRights::WRITE, false);
        test_addable(AccessRights::READ_ADD_WRITE, true);
    }

    #[test]
    fn should_display_key() {
        assert_eq!(
            format!("{}", ACCOUNT_KEY),
            format!("Key::Account({})", HEX_STRING)
        );
        assert_eq!(
            format!("{}", HASH_KEY),
            format!("Key::Hash({})", HEX_STRING)
        );
        assert_eq!(
            format!("{}", UREF_KEY),
            format!("Key::URef({}, READ)", HEX_STRING)
        );
        assert_eq!(
            format!("{}", TRANSFER_KEY),
            format!("Key::LegacyTransfer({})", HEX_STRING)
        );
        assert_eq!(
            format!("{}", DEPLOY_INFO_KEY),
            format!("Key::DeployInfo({})", HEX_STRING)
        );
        assert_eq!(
            format!("{}", ERA_INFO_KEY),
            "Key::EraInfo(era 42)".to_string()
        );
        assert_eq!(
            format!("{}", BALANCE_KEY),
            format!("Key::Balance({})", HEX_STRING)
        );
        assert_eq!(format!("{}", BID_KEY), format!("Key::Bid({})", HEX_STRING));
        assert_eq!(
            format!("{}", UNIFIED_BID_KEY),
            format!("Key::BidAddr({})", UNIFIED_HEX_STRING)
        );
        assert_eq!(
            format!("{}", VALIDATOR_BID_KEY),
            format!("Key::BidAddr({})", VALIDATOR_HEX_STRING)
        );
        assert_eq!(
            format!("{}", DELEGATOR_BID_KEY),
            format!("Key::BidAddr({})", DELEGATOR_HEX_STRING)
        );
        assert_eq!(
            format!("{}", WITHDRAW_KEY),
            format!("Key::Withdraw({})", HEX_STRING)
        );
        assert_eq!(
            format!("{}", DICTIONARY_KEY),
            format!("Key::Dictionary({})", HEX_STRING)
        );
        assert_eq!(
            format!("{}", SYSTEM_ENTITY_REGISTRY_KEY),
            format!(
                "Key::SystemEntityRegistry({})",
                base16::encode_lower(&PADDING_BYTES)
            )
        );
        assert_eq!(
            format!("{}", ERA_SUMMARY_KEY),
            format!("Key::EraSummary({})", base16::encode_lower(&PADDING_BYTES))
        );
        assert_eq!(
            format!("{}", UNBOND_KEY),
            format!("Key::Unbond({})", HEX_STRING)
        );
        assert_eq!(
            format!("{}", CHAINSPEC_REGISTRY_KEY),
            format!(
                "Key::ChainspecRegistry({})",
                base16::encode_lower(&PADDING_BYTES)
            )
        );
        assert_eq!(
            format!("{}", CHECKSUM_REGISTRY_KEY),
            format!(
                "Key::ChecksumRegistry({})",
                base16::encode_lower(&PADDING_BYTES),
            )
        );
        assert_eq!(
            format!("{}", PACKAGE_KEY),
            format!("Key::Package({})", HEX_STRING)
        );
        assert_eq!(
            format!("{}", ADDRESSABLE_ENTITY_SYSTEM_KEY),
            format!("Key::AddressableEntity(system-{})", HEX_STRING)
        );
        assert_eq!(
            format!("{}", ADDRESSABLE_ENTITY_ACCOUNT_KEY),
            format!("Key::AddressableEntity(account-{})", HEX_STRING)
        );
        assert_eq!(
            format!("{}", ADDRESSABLE_ENTITY_SMART_CONTRACT_KEY),
            format!("Key::AddressableEntity(contract-{})", HEX_STRING)
        );
        assert_eq!(
            format!("{}", BYTE_CODE_EMPTY_KEY),
            format!(
                "Key::ByteCode(byte-code-empty-{})",
                base16::encode_lower(&[0u8; 32])
            )
        );
        assert_eq!(
            format!("{}", BYTE_CODE_V1_WASM_KEY),
            format!("Key::ByteCode(byte-code-v1-wasm-{})", HEX_STRING)
        );
        assert_eq!(
            format!("{}", MESSAGE_TOPIC_KEY),
            format!(
                "Key::Message(addressable-entity-contract-{}-{})",
                HEX_STRING, HEX_STRING
            )
        );
        assert_eq!(
            format!("{}", MESSAGE_KEY),
            format!(
                "Key::Message(addressable-entity-contract-{}-{}-{})",
                HEX_STRING, TOPIC_NAME_HEX_STRING, MESSAGE_INDEX_HEX_STRING
            )
        );
        assert_eq!(
            format!("{}", BLOCK_MESSAGE_COUNT),
            format!(
                "Key::BlockMessageCount({})",
                base16::encode_lower(&PADDING_BYTES)
            )
        );
    }

    #[test]
    fn abuse_vec_key() {
        // Prefix is 2^32-1 = shouldn't allocate that much
        let bytes: Vec<u8> = vec![255, 255, 255, 255, 0, 1, 2, 3, 4, 5, 6, 7, 8, 9];
        let res: Result<(Vec<Key>, &[u8]), _> = FromBytes::from_bytes(&bytes);
        #[cfg(target_os = "linux")]
        assert_eq!(res.expect_err("should fail"), Error::OutOfMemory);
        #[cfg(target_os = "macos")]
        assert_eq!(res.expect_err("should fail"), Error::EarlyEndOfStream);
    }

    #[test]
    fn check_key_account_getters() {
        let account = [42; 32];
        let account_hash = AccountHash::new(account);
        let key1 = Key::Account(account_hash);
        assert_eq!(key1.into_account(), Some(account_hash));
        assert!(key1.into_entity_hash_addr().is_none());
        assert!(key1.as_uref().is_none());
    }

    #[test]
    fn check_key_hash_getters() {
        let hash = [42; KEY_HASH_LENGTH];
        let key1 = Key::Hash(hash);
        assert!(key1.into_account().is_none());
        assert_eq!(key1.into_hash_addr(), Some(hash));
        assert!(key1.as_uref().is_none());
    }

    #[test]
    fn check_entity_key_getters() {
        let hash = [42; KEY_HASH_LENGTH];
        let key1 = Key::contract_entity_key(AddressableEntityHash::new(hash));
        assert!(key1.into_account().is_none());
        assert_eq!(key1.into_entity_hash_addr(), Some(hash));
        assert!(key1.as_uref().is_none());
    }

    #[test]
    fn check_package_key_getters() {
        let hash = [42; KEY_HASH_LENGTH];
        let key1 = Key::Package(hash);
        assert!(key1.into_account().is_none());
        assert_eq!(key1.into_package_addr(), Some(hash));
        assert!(key1.as_uref().is_none());
    }

    #[test]
    fn check_key_uref_getters() {
        let uref = URef::new([42; 32], AccessRights::READ_ADD_WRITE);
        let key1 = Key::URef(uref);
        assert!(key1.into_account().is_none());
        assert!(key1.into_entity_hash_addr().is_none());
        assert_eq!(key1.as_uref(), Some(&uref));
    }

    #[test]
    fn key_max_serialized_length() {
        let mut got_max = false;
        for key in KEYS {
            let expected = Key::max_serialized_length();
            let actual = key.serialized_length();
            assert!(
                actual <= expected,
                "key too long {} expected {} actual {}",
                key,
                expected,
                actual
            );
            if actual == Key::max_serialized_length() {
                got_max = true;
            }
        }
        assert!(
            got_max,
            "None of the Key variants has a serialized_length equal to \
            Key::max_serialized_length(), so Key::max_serialized_length() should be reduced"
        );
    }

    #[test]
    fn should_parse_legacy_bid_key_from_string() {
        let account_hash = AccountHash([1; 32]);
        let legacy_bid_key = Key::Bid(account_hash);
        let original_string = legacy_bid_key.to_formatted_string();

        let parsed_bid_key =
            Key::from_formatted_str(&original_string).expect("{string} (key = {key:?})");
        if let Key::Bid(parsed_account_hash) = parsed_bid_key {
            assert_eq!(parsed_account_hash, account_hash,);
            assert_eq!(legacy_bid_key, parsed_bid_key);

            let translated_string = parsed_bid_key.to_formatted_string();
            assert_eq!(original_string, translated_string);
        } else {
            panic!("should have account hash");
        }
    }

    #[test]
    fn should_parse_legacy_unified_bid_key_from_string() {
        let legacy_bid_addr = BidAddr::legacy([1; 32]);
        let legacy_bid_key = Key::BidAddr(legacy_bid_addr);
        assert_eq!(legacy_bid_addr.tag(), BidAddrTag::Unified,);

        let original_string = legacy_bid_key.to_formatted_string();
        let parsed_key =
            Key::from_formatted_str(&original_string).expect("{string} (key = {key:?})");
        let parsed_bid_addr = parsed_key.as_bid_addr().expect("must have bid addr");
        assert!(parsed_key.is_bid_addr_key());
        assert_eq!(parsed_bid_addr.tag(), legacy_bid_addr.tag(),);
        assert_eq!(*parsed_bid_addr, legacy_bid_addr);

        let translated_string = parsed_key.to_formatted_string();
        assert_eq!(original_string, translated_string);
        assert_eq!(parsed_key.as_bid_addr(), legacy_bid_key.as_bid_addr(),);
    }

    #[test]
    fn should_parse_validator_bid_key_from_string() {
        let validator_bid_addr = BidAddr::new_validator_addr([1; 32]);
        let validator_bid_key = Key::BidAddr(validator_bid_addr);
        assert_eq!(validator_bid_addr.tag(), BidAddrTag::Validator,);

        let original_string = validator_bid_key.to_formatted_string();
        let parsed_key =
            Key::from_formatted_str(&original_string).expect("{string} (key = {key:?})");
        let parsed_bid_addr = parsed_key.as_bid_addr().expect("must have bid addr");
        assert!(parsed_key.is_bid_addr_key());
        assert_eq!(parsed_bid_addr.tag(), validator_bid_addr.tag(),);
        assert_eq!(*parsed_bid_addr, validator_bid_addr,);

        let translated_string = parsed_key.to_formatted_string();
        assert_eq!(original_string, translated_string);
        assert_eq!(parsed_key.as_bid_addr(), validator_bid_key.as_bid_addr(),);
    }

    #[test]
    fn should_parse_delegator_bid_key_from_string() {
        let delegator_bid_addr = BidAddr::new_delegator_addr(([1; 32], [9; 32]));
        let delegator_bid_key = Key::BidAddr(delegator_bid_addr);
        assert_eq!(delegator_bid_addr.tag(), BidAddrTag::Delegator,);

        let original_string = delegator_bid_key.to_formatted_string();

        let parsed_key =
            Key::from_formatted_str(&original_string).expect("{string} (key = {key:?})");
        let parsed_bid_addr = parsed_key.as_bid_addr().expect("must have bid addr");
        assert!(parsed_key.is_bid_addr_key());
        assert_eq!(parsed_bid_addr.tag(), delegator_bid_addr.tag(),);
        assert_eq!(*parsed_bid_addr, delegator_bid_addr,);

        let translated_string = parsed_key.to_formatted_string();
        assert_eq!(original_string, translated_string);
        assert_eq!(parsed_key.as_bid_addr(), delegator_bid_key.as_bid_addr(),);
    }

    #[test]
    fn should_parse_key_from_str() {
        for key in KEYS {
            let string = key.to_formatted_string();
            let parsed_key = Key::from_formatted_str(&string).expect("{string} (key = {key:?})");
            assert_eq!(parsed_key, *key, "{string} (key = {key:?})");
        }
    }

    #[test]
    fn should_fail_to_parse_key_from_str() {
        assert!(
            Key::from_formatted_str(ACCOUNT_HASH_FORMATTED_STRING_PREFIX)
                .unwrap_err()
                .to_string()
                .starts_with("account-key from string error: ")
        );
        assert!(Key::from_formatted_str(HASH_PREFIX)
            .unwrap_err()
            .to_string()
            .starts_with("hash-key from string error: "));
        assert!(Key::from_formatted_str(UREF_FORMATTED_STRING_PREFIX)
            .unwrap_err()
            .to_string()
            .starts_with("uref-key from string error: "));
        assert!(
            Key::from_formatted_str(TRANSFER_ADDR_FORMATTED_STRING_PREFIX)
                .unwrap_err()
                .to_string()
                .starts_with("legacy-transfer-key from string error: ")
        );
        assert!(Key::from_formatted_str(DEPLOY_INFO_PREFIX)
            .unwrap_err()
            .to_string()
            .starts_with("deploy-info-key from string error: "));
        assert!(Key::from_formatted_str(ERA_INFO_PREFIX)
            .unwrap_err()
            .to_string()
            .starts_with("era-info-key from string error: "));
        assert!(Key::from_formatted_str(BALANCE_PREFIX)
            .unwrap_err()
            .to_string()
            .starts_with("balance-key from string error: "));
        assert!(Key::from_formatted_str(BID_PREFIX)
            .unwrap_err()
            .to_string()
            .starts_with("bid-key from string error: "));
        assert!(Key::from_formatted_str(WITHDRAW_PREFIX)
            .unwrap_err()
            .to_string()
            .starts_with("withdraw-key from string error: "));
        assert!(Key::from_formatted_str(DICTIONARY_PREFIX)
            .unwrap_err()
            .to_string()
            .starts_with("dictionary-key from string error: "));
        assert!(Key::from_formatted_str(SYSTEM_ENTITY_REGISTRY_PREFIX)
            .unwrap_err()
            .to_string()
            .starts_with("system-contract-registry-key from string error: "));
        assert!(Key::from_formatted_str(ERA_SUMMARY_PREFIX)
            .unwrap_err()
            .to_string()
            .starts_with("era-summary-key from string error"));
        assert!(Key::from_formatted_str(UNBOND_PREFIX)
            .unwrap_err()
            .to_string()
            .starts_with("unbond-key from string error: "));
        assert!(Key::from_formatted_str(CHAINSPEC_REGISTRY_PREFIX)
            .unwrap_err()
            .to_string()
            .starts_with("chainspec-registry-key from string error: "));
        assert!(Key::from_formatted_str(CHECKSUM_REGISTRY_PREFIX)
            .unwrap_err()
            .to_string()
            .starts_with("checksum-registry-key from string error: "));
        let bid_addr_err = Key::from_formatted_str(BID_ADDR_PREFIX)
            .unwrap_err()
            .to_string();
        assert!(
            bid_addr_err.starts_with("bid-addr-key from string error: "),
            "{}",
            bid_addr_err
        );
        assert!(Key::from_formatted_str(PACKAGE_PREFIX)
            .unwrap_err()
            .to_string()
            .starts_with("package-key from string error: "));

        let error_string =
            Key::from_formatted_str(&format!("{}{}", ENTITY_PREFIX, ACCOUNT_ENTITY_PREFIX))
                .unwrap_err()
                .to_string();
        assert!(error_string.starts_with("addressable-entity-key from string error: "));
        assert!(
            Key::from_formatted_str(&format!("{}{}", BYTE_CODE_PREFIX, EMPTY_PREFIX))
                .unwrap_err()
                .to_string()
                .starts_with("byte-code-key from string error: ")
        );
        let invalid_prefix = "a-0000000000000000000000000000000000000000000000000000000000000000";
        assert_eq!(
            Key::from_formatted_str(invalid_prefix)
                .unwrap_err()
                .to_string(),
            "unknown prefix for key"
        );

        let missing_hyphen_prefix =
            "hash0000000000000000000000000000000000000000000000000000000000000000";
        assert_eq!(
            Key::from_formatted_str(missing_hyphen_prefix)
                .unwrap_err()
                .to_string(),
            "unknown prefix for key"
        );

        let no_prefix = "0000000000000000000000000000000000000000000000000000000000000000";
        assert_eq!(
            Key::from_formatted_str(no_prefix).unwrap_err().to_string(),
            "unknown prefix for key"
        );

        let balance_hold_err = Key::from_formatted_str(BALANCE_HOLD_PREFIX)
            .unwrap_err()
            .to_string();
        assert!(
            balance_hold_err.starts_with("balance-hold from string error: "),
            "{}",
            bid_addr_err
        );
    }

    #[test]
    fn key_to_json() {
        for key in KEYS.iter() {
            assert_eq!(
                serde_json::to_string(key).unwrap(),
                format!("\"{}\"", key.to_formatted_string())
            );
        }
    }

    #[test]
    fn serialization_roundtrip_bincode() {
        for key in KEYS {
            let encoded = bincode::serialize(key).unwrap();
            let decoded = bincode::deserialize(&encoded).unwrap();
            assert_eq!(key, &decoded);
        }
    }

    #[test]
    fn key_tag_bytes_roundtrip() {
        for key in KEYS {
            let tag: KeyTag = key.tag();
            bytesrepr::test_serialization_roundtrip(&tag);
        }
    }

    #[test]
    fn serialization_roundtrip_json() {
        let round_trip = |key: &Key| {
            let encoded = serde_json::to_value(key).unwrap();
            let decoded = serde_json::from_value(encoded.clone())
                .unwrap_or_else(|_| panic!("{} {}", key, encoded));
            assert_eq!(key, &decoded);
        };

        for key in KEYS {
            round_trip(key);
        }

        let zeros = [0; BLAKE2B_DIGEST_LENGTH];
        let nines = [9; BLAKE2B_DIGEST_LENGTH];

        round_trip(&Key::Account(AccountHash::new(zeros)));
        round_trip(&Key::Hash(zeros));
        round_trip(&Key::URef(URef::new(zeros, AccessRights::READ)));
        round_trip(&Key::Transfer(TransferV1Addr::new(zeros)));
        round_trip(&Key::DeployInfo(DeployHash::from_raw(zeros)));
        round_trip(&Key::EraInfo(EraId::from(0)));
        round_trip(&Key::Balance(URef::new(zeros, AccessRights::READ).addr()));
        round_trip(&Key::Bid(AccountHash::new(zeros)));
        round_trip(&Key::BidAddr(BidAddr::legacy(zeros)));
        round_trip(&Key::BidAddr(BidAddr::new_validator_addr(zeros)));
        round_trip(&Key::BidAddr(BidAddr::new_delegator_addr((zeros, nines))));
        round_trip(&Key::Withdraw(AccountHash::new(zeros)));
        round_trip(&Key::Dictionary(zeros));
        round_trip(&Key::Unbond(AccountHash::new(zeros)));
        round_trip(&Key::Package(zeros));
        round_trip(&Key::AddressableEntity(EntityAddr::new_system(zeros)));
        round_trip(&Key::AddressableEntity(EntityAddr::new_account(zeros)));
        round_trip(&Key::AddressableEntity(EntityAddr::new_smart_contract(
            zeros,
        )));
        round_trip(&Key::ByteCode(ByteCodeAddr::Empty));
        round_trip(&Key::ByteCode(ByteCodeAddr::V1CasperWasm(zeros)));
        round_trip(&Key::Message(MessageAddr::new_topic_addr(
            EntityAddr::new_contract_entity_addr(zeros),
            nines.into(),
        )));
        round_trip(&Key::Message(MessageAddr::new_message_addr(
            EntityAddr::new_contract_entity_addr(zeros),
            nines.into(),
            1,
        )));
        round_trip(&Key::NamedKey(NamedKeyAddr::default()));
        round_trip(&Key::BlockMessageCount);
        round_trip(&Key::BalanceHold(BalanceHoldAddr::default()));
    }

    #[test]
    fn bytesrepr_serialization_roundtrip() {
        bytesrepr::test_serialization_roundtrip(&ACCOUNT_KEY);
        bytesrepr::test_serialization_roundtrip(&HASH_KEY);
        bytesrepr::test_serialization_roundtrip(&UREF_KEY);
        bytesrepr::test_serialization_roundtrip(&TRANSFER_KEY);
        bytesrepr::test_serialization_roundtrip(&DEPLOY_INFO_KEY);
        bytesrepr::test_serialization_roundtrip(&ERA_INFO_KEY);
        bytesrepr::test_serialization_roundtrip(&BALANCE_KEY);
        bytesrepr::test_serialization_roundtrip(&BID_KEY);
        bytesrepr::test_serialization_roundtrip(&WITHDRAW_KEY);
        bytesrepr::test_serialization_roundtrip(&DICTIONARY_KEY);
        bytesrepr::test_serialization_roundtrip(&SYSTEM_ENTITY_REGISTRY_KEY);
        bytesrepr::test_serialization_roundtrip(&ERA_SUMMARY_KEY);
        bytesrepr::test_serialization_roundtrip(&UNBOND_KEY);
        bytesrepr::test_serialization_roundtrip(&CHAINSPEC_REGISTRY_KEY);
        bytesrepr::test_serialization_roundtrip(&CHECKSUM_REGISTRY_KEY);
        bytesrepr::test_serialization_roundtrip(&UNIFIED_BID_KEY);
        bytesrepr::test_serialization_roundtrip(&VALIDATOR_BID_KEY);
        bytesrepr::test_serialization_roundtrip(&DELEGATOR_BID_KEY);
        bytesrepr::test_serialization_roundtrip(&PACKAGE_KEY);
        bytesrepr::test_serialization_roundtrip(&ADDRESSABLE_ENTITY_SYSTEM_KEY);
        bytesrepr::test_serialization_roundtrip(&ADDRESSABLE_ENTITY_ACCOUNT_KEY);
        bytesrepr::test_serialization_roundtrip(&ADDRESSABLE_ENTITY_SMART_CONTRACT_KEY);
        bytesrepr::test_serialization_roundtrip(&BYTE_CODE_EMPTY_KEY);
        bytesrepr::test_serialization_roundtrip(&BYTE_CODE_V1_WASM_KEY);
        bytesrepr::test_serialization_roundtrip(&MESSAGE_TOPIC_KEY);
        bytesrepr::test_serialization_roundtrip(&MESSAGE_KEY);
        bytesrepr::test_serialization_roundtrip(&NAMED_KEY);
    }
}<|MERGE_RESOLUTION|>--- conflicted
+++ resolved
@@ -1827,11 +1827,7 @@
     const BYTE_CODE_EMPTY_KEY: Key = Key::ByteCode(ByteCodeAddr::Empty);
     const BYTE_CODE_V1_WASM_KEY: Key = Key::ByteCode(ByteCodeAddr::V1CasperWasm([42; 32]));
     const MESSAGE_TOPIC_KEY: Key = Key::Message(MessageAddr::new_topic_addr(
-<<<<<<< HEAD
-        AddressableEntityHash::new([42; 32]),
-=======
-        EntityAddr::new_contract_entity_addr([42u8; 32]),
->>>>>>> 873c0275
+        EntityAddr::new_contract_entity_addr([42; 32]),
         TopicNameHash::new([42; 32]),
     ));
     const MESSAGE_KEY: Key = Key::Message(MessageAddr::new_message_addr(
