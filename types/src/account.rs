--- conflicted
+++ resolved
@@ -7,16 +7,8 @@
 mod error;
 mod weight;
 
-<<<<<<< HEAD
 use serde::Serialize;
 
-use crate::{
-    bytesrepr::{self, FromBytes, ToBytes},
-    contracts::NamedKeys,
-    AccessRights, URef, BLAKE2B_DIGEST_LENGTH,
-};
-=======
->>>>>>> a449ab0d
 use alloc::{collections::BTreeSet, vec::Vec};
 use core::{
     convert::TryFrom,
