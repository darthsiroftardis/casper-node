#[cfg(any(feature = "std", test))]
pub(super) mod arg_handling;

use alloc::vec::Vec;
use core::fmt::{self, Display, Formatter};

#[cfg(feature = "datasize")]
use datasize::DataSize;
#[cfg(any(all(feature = "std", feature = "testing"), test))]
use rand::{Rng, RngCore};
#[cfg(feature = "json-schema")]
use schemars::JsonSchema;
#[cfg(any(feature = "std", test))]
use serde::{Deserialize, Serialize};
#[cfg(any(feature = "std", test))]
use tracing::debug;

use super::super::{RuntimeArgs, TransactionEntryPoint, TransactionScheduling, TransactionTarget};

#[cfg(any(all(feature = "std", feature = "testing"), test))]
use super::TransactionCategory;
#[cfg(doc)]
use super::TransactionV1;
#[cfg(any(feature = "std", test))]
use super::{TransactionConfig, TransactionV1ConfigFailure};
use crate::{
    bytesrepr::{self, FromBytes, ToBytes},
    TransactionSessionKind,
};

#[cfg(any(all(feature = "std", feature = "testing"), test))]
use crate::{
    bytesrepr::Bytes, testing::TestRng, PublicKey, TransactionInvocationTarget, TransactionRuntime,
<<<<<<< HEAD
    TransactionSessionKind, TransactionV1Category,
=======
>>>>>>> 73ad1d79
};

/// The body of a [`TransactionV1`].
#[derive(Clone, Ord, PartialOrd, Eq, PartialEq, Hash, Debug)]
#[cfg_attr(
    any(feature = "std", test),
    derive(Serialize, Deserialize),
    serde(deny_unknown_fields)
)]
#[cfg_attr(feature = "datasize", derive(DataSize))]
#[cfg_attr(
    feature = "json-schema",
    derive(JsonSchema),
    schemars(description = "Body of a `TransactionV1`.")
)]
pub struct TransactionV1Body {
    pub(super) args: RuntimeArgs,
    pub(super) target: TransactionTarget,
    pub(super) entry_point: TransactionEntryPoint,
    pub(super) scheduling: TransactionScheduling,
}

impl TransactionV1Body {
    /// Returns a new `TransactionV1Body`.
    pub fn new(
        args: RuntimeArgs,
        target: TransactionTarget,
        entry_point: TransactionEntryPoint,
        scheduling: TransactionScheduling,
    ) -> Self {
        TransactionV1Body {
            args,
            target,
            entry_point,
            scheduling,
        }
    }

    /// Returns the runtime args of the transaction.
    pub fn args(&self) -> &RuntimeArgs {
        &self.args
    }

    /// Returns the target of the transaction.
    pub fn target(&self) -> &TransactionTarget {
        &self.target
    }

    #[cfg(any(feature = "std", test))]
    /// Sets target for transaction.
    pub fn set_target(&mut self, target: TransactionTarget) {
        self.target = target;
    }

    /// Returns the entry point of the transaction.
    pub fn entry_point(&self) -> &TransactionEntryPoint {
        &self.entry_point
    }

    /// Returns the scheduling kind of the transaction.
    pub fn scheduling(&self) -> &TransactionScheduling {
        &self.scheduling
    }

    /// This transaction is a native mint interaction.
    pub fn is_native_mint(&self) -> bool {
        TransactionTarget::Native == self.target
            && TransactionEntryPoint::Transfer == self.entry_point
    }

    /// This transaction is a native auction interaction.
    pub fn is_native_auction(&self) -> bool {
        if TransactionTarget::Native != self.target {
            return false;
        }
        match self.entry_point {
            TransactionEntryPoint::Custom(_) | TransactionEntryPoint::Transfer => false,
            TransactionEntryPoint::AddBid
            | TransactionEntryPoint::WithdrawBid
            | TransactionEntryPoint::ActivateBid
            | TransactionEntryPoint::Delegate
            | TransactionEntryPoint::Undelegate
            | TransactionEntryPoint::Redelegate => true,
        }
    }

    /// This transaction is a smart contract installer or upgrader.
    pub fn is_install_or_upgrade(&self) -> bool {
        match self.target() {
            TransactionTarget::Native | TransactionTarget::Stored { .. } => false,
            TransactionTarget::Session { kind, .. } => match kind {
                TransactionSessionKind::Standard | TransactionSessionKind::Isolated => false,
                TransactionSessionKind::Installer | TransactionSessionKind::Upgrader => true,
            },
        }
    }

    /// This transaction goes into the misc / standard category.
    pub fn is_standard(&self) -> bool {
        !self.is_native_mint() && !self.is_native_auction() && !self.is_install_or_upgrade()
    }

    #[cfg(any(feature = "std", test))]
    pub(super) fn is_valid(
        &self,
        config: &TransactionConfig,
    ) -> Result<(), TransactionV1ConfigFailure> {
        let args_length = self.args.serialized_length();
        if args_length > config.transaction_v1_config.max_args_length as usize {
            debug!(
                args_length,
                max_args_length = config.transaction_v1_config.max_args_length,
                "transaction runtime args excessive size"
            );
            return Err(TransactionV1ConfigFailure::ExcessiveArgsLength {
                max_length: config.transaction_v1_config.max_args_length as usize,
                got: args_length,
            });
        }

        match &self.target {
            TransactionTarget::Native => match self.entry_point {
                TransactionEntryPoint::Custom(_) => {
                    debug!(
                        entry_point = %self.entry_point,
                        "native transaction cannot have custom entry point"
                    );
                    Err(TransactionV1ConfigFailure::EntryPointCannotBeCustom {
                        entry_point: self.entry_point.clone(),
                    })
                }
                TransactionEntryPoint::Transfer => arg_handling::has_valid_transfer_args(
                    &self.args,
                    config.native_transfer_minimum_motes,
                ),
                TransactionEntryPoint::AddBid => arg_handling::has_valid_add_bid_args(&self.args),
                TransactionEntryPoint::WithdrawBid => {
                    arg_handling::has_valid_withdraw_bid_args(&self.args)
                }
                TransactionEntryPoint::Delegate => {
                    arg_handling::has_valid_delegate_args(&self.args)
                }
                TransactionEntryPoint::Undelegate => {
                    arg_handling::has_valid_undelegate_args(&self.args)
                }
                TransactionEntryPoint::Redelegate => {
                    arg_handling::has_valid_redelegate_args(&self.args)
                }
                TransactionEntryPoint::ActivateBid => {
                    arg_handling::has_valid_activate_bid_args(&self.args)
                }
            },
            TransactionTarget::Stored { .. } => match &self.entry_point {
                TransactionEntryPoint::Custom(_) => Ok(()),
                TransactionEntryPoint::Transfer
                | TransactionEntryPoint::AddBid
                | TransactionEntryPoint::WithdrawBid
                | TransactionEntryPoint::Delegate
                | TransactionEntryPoint::Undelegate
                | TransactionEntryPoint::Redelegate
                | TransactionEntryPoint::ActivateBid => {
                    debug!(
                        entry_point = %self.entry_point,
                        "transaction targeting stored entity/package must have custom entry point"
                    );
                    Err(TransactionV1ConfigFailure::EntryPointMustBeCustom {
                        entry_point: self.entry_point.clone(),
                    })
                }
            },
            TransactionTarget::Session { module_bytes, .. } => match &self.entry_point {
                TransactionEntryPoint::Custom(_) => {
                    if module_bytes.is_empty() {
                        debug!("transaction with session code must not have empty module bytes");
                        return Err(TransactionV1ConfigFailure::EmptyModuleBytes);
                    }
                    Ok(())
                }
                TransactionEntryPoint::Transfer
                | TransactionEntryPoint::AddBid
                | TransactionEntryPoint::WithdrawBid
                | TransactionEntryPoint::Delegate
                | TransactionEntryPoint::Undelegate
                | TransactionEntryPoint::Redelegate
                | TransactionEntryPoint::ActivateBid => {
                    debug!(
                        entry_point = %self.entry_point,
                        "transaction with session code must have custom entry point"
                    );
                    Err(TransactionV1ConfigFailure::EntryPointMustBeCustom {
                        entry_point: self.entry_point.clone(),
                    })
                }
            },
        }
    }

    /// Returns a random `TransactionV1Body`.
    #[cfg(any(all(feature = "std", feature = "testing"), test))]
<<<<<<< HEAD
    pub fn random_of_category(rng: &mut TestRng, category: &TransactionV1Category) -> Self {
        match category {
            TransactionV1Category::InstallUpgrade => Self::random_install_upgrade(rng),
            TransactionV1Category::Standard => Self::random_standard(rng),
            TransactionV1Category::Staking => Self::random_staking(rng),
            TransactionV1Category::Transfer => Self::random_transfer(rng),
=======
    pub fn random_of_category(rng: &mut TestRng, category: &TransactionCategory) -> Self {
        match category {
            TransactionCategory::InstallUpgrade => Self::random_install_upgrade(rng),
            TransactionCategory::Standard => Self::random_standard(rng),
            TransactionCategory::Auction => Self::random_staking(rng),
            TransactionCategory::Mint => Self::random_transfer(rng),
>>>>>>> 73ad1d79
        }
    }

    #[cfg(any(all(feature = "std", feature = "testing"), test))]
    fn random_transfer(rng: &mut TestRng) -> Self {
        let source = rng.gen();
        let target = rng.gen();
        let amount =
            rng.gen_range(TransactionConfig::default().native_transfer_minimum_motes..=u64::MAX);
        let maybe_to = rng.gen::<bool>().then(|| rng.gen());
        let maybe_id = rng.gen::<bool>().then(|| rng.gen());
        let args =
            arg_handling::new_transfer_args(source, target, amount, maybe_to, maybe_id).unwrap();
        TransactionV1Body::new(
            args,
            TransactionTarget::Native,
            TransactionEntryPoint::Transfer,
            TransactionScheduling::random(rng),
        )
    }

    #[cfg(any(all(feature = "std", feature = "testing"), test))]
    fn random_standard(rng: &mut TestRng) -> Self {
        let target = TransactionTarget::Stored {
            id: TransactionInvocationTarget::random(rng),
            runtime: TransactionRuntime::VmCasperV1,
        };
        TransactionV1Body::new(
            RuntimeArgs::random(rng),
            target,
            TransactionEntryPoint::Custom(rng.random_string(1..11)),
            TransactionScheduling::random(rng),
        )
    }

    #[cfg(any(all(feature = "std", feature = "testing"), test))]
    fn random_install_upgrade(rng: &mut TestRng) -> Self {
        let mut buffer = vec![0u8; rng.gen_range(0..100)];
        rng.fill_bytes(buffer.as_mut());
        let target = TransactionTarget::Session {
            kind: TransactionSessionKind::Upgrader,
            module_bytes: Bytes::from(buffer),
            runtime: TransactionRuntime::VmCasperV1,
        };
        TransactionV1Body::new(
            RuntimeArgs::random(rng),
            target,
            TransactionEntryPoint::Custom(rng.random_string(1..11)),
            TransactionScheduling::random(rng),
        )
    }

    #[cfg(any(all(feature = "std", feature = "testing"), test))]
    fn random_staking(rng: &mut TestRng) -> Self {
        let source = rng.gen();
        let target = rng.gen();
        let amount =
            rng.gen_range(TransactionConfig::default().native_transfer_minimum_motes..=u64::MAX);
        let maybe_to = rng.gen::<bool>().then(|| rng.gen());
        let maybe_id = rng.gen::<bool>().then(|| rng.gen());
        let args =
            arg_handling::new_transfer_args(source, target, amount, maybe_to, maybe_id).unwrap();
        TransactionV1Body::new(
            args,
            TransactionTarget::Native,
            TransactionEntryPoint::AddBid,
            TransactionScheduling::random(rng),
        )
    }

    /// Returns a random `TransactionV1Body`.
    #[cfg(any(all(feature = "std", feature = "testing"), test))]
    pub fn random(rng: &mut TestRng) -> Self {
        match rng.gen_range(0..8) {
            0 => Self::random_transfer(rng),
            1 => {
                let public_key = PublicKey::random(rng);
                let delegation_rate = rng.gen();
                let amount = rng.gen::<u64>();
                let args =
                    arg_handling::new_add_bid_args(public_key, delegation_rate, amount).unwrap();
                TransactionV1Body::new(
                    args,
                    TransactionTarget::Native,
                    TransactionEntryPoint::AddBid,
                    TransactionScheduling::random(rng),
                )
            }
            2 => {
                let public_key = PublicKey::random(rng);
                let amount = rng.gen::<u64>();
                let args = arg_handling::new_withdraw_bid_args(public_key, amount).unwrap();
                TransactionV1Body::new(
                    args,
                    TransactionTarget::Native,
                    TransactionEntryPoint::WithdrawBid,
                    TransactionScheduling::random(rng),
                )
            }
            3 => {
                let delegator = PublicKey::random(rng);
                let validator = PublicKey::random(rng);
                let amount = rng.gen::<u64>();
                let args = arg_handling::new_delegate_args(delegator, validator, amount).unwrap();
                TransactionV1Body::new(
                    args,
                    TransactionTarget::Native,
                    TransactionEntryPoint::Delegate,
                    TransactionScheduling::random(rng),
                )
            }
            4 => {
                let delegator = PublicKey::random(rng);
                let validator = PublicKey::random(rng);
                let amount = rng.gen::<u64>();
                let args = arg_handling::new_undelegate_args(delegator, validator, amount).unwrap();
                TransactionV1Body::new(
                    args,
                    TransactionTarget::Native,
                    TransactionEntryPoint::Undelegate,
                    TransactionScheduling::random(rng),
                )
            }
            5 => {
                let delegator = PublicKey::random(rng);
                let validator = PublicKey::random(rng);
                let amount = rng.gen::<u64>();
                let new_validator = PublicKey::random(rng);
                let args =
                    arg_handling::new_redelegate_args(delegator, validator, amount, new_validator)
                        .unwrap();
                TransactionV1Body::new(
                    args,
                    TransactionTarget::Native,
                    TransactionEntryPoint::Redelegate,
                    TransactionScheduling::random(rng),
                )
            }
            6 => Self::random_standard(rng),
            7 => {
                let mut buffer = vec![0u8; rng.gen_range(1..100)];
                rng.fill_bytes(buffer.as_mut());
                let target = TransactionTarget::Session {
                    kind: TransactionSessionKind::random(rng),
                    module_bytes: Bytes::from(buffer),
                    runtime: TransactionRuntime::VmCasperV1,
                };
                TransactionV1Body::new(
                    RuntimeArgs::random(rng),
                    target,
                    TransactionEntryPoint::Custom(rng.random_string(1..11)),
                    TransactionScheduling::random(rng),
                )
            }
            _ => unreachable!(),
        }
    }
}

impl Display for TransactionV1Body {
    fn fmt(&self, formatter: &mut Formatter) -> fmt::Result {
        write!(
            formatter,
            "v1-body({} {} {})",
            self.target, self.entry_point, self.scheduling
        )
    }
}

impl ToBytes for TransactionV1Body {
    fn write_bytes(&self, writer: &mut Vec<u8>) -> Result<(), bytesrepr::Error> {
        self.args.write_bytes(writer)?;
        self.target.write_bytes(writer)?;
        self.entry_point.write_bytes(writer)?;
        self.scheduling.write_bytes(writer)
    }

    fn to_bytes(&self) -> Result<Vec<u8>, bytesrepr::Error> {
        let mut buffer = bytesrepr::allocate_buffer(self)?;
        self.write_bytes(&mut buffer)?;
        Ok(buffer)
    }

    fn serialized_length(&self) -> usize {
        self.args.serialized_length()
            + self.target.serialized_length()
            + self.entry_point.serialized_length()
            + self.scheduling.serialized_length()
    }
}

impl FromBytes for TransactionV1Body {
    fn from_bytes(bytes: &[u8]) -> Result<(Self, &[u8]), bytesrepr::Error> {
        let (args, remainder) = RuntimeArgs::from_bytes(bytes)?;
        let (target, remainder) = TransactionTarget::from_bytes(remainder)?;
        let (entry_point, remainder) = TransactionEntryPoint::from_bytes(remainder)?;
        let (scheduling, remainder) = TransactionScheduling::from_bytes(remainder)?;
        let body = TransactionV1Body::new(args, target, entry_point, scheduling);
        Ok((body, remainder))
    }
}

#[cfg(test)]
mod tests {
    use super::*;
    use crate::runtime_args;

    #[test]
    fn bytesrepr_roundtrip() {
        let rng = &mut TestRng::new();
        let body = TransactionV1Body::random(rng);
        bytesrepr::test_serialization_roundtrip(&body);
    }

    #[test]
    fn not_acceptable_due_to_excessive_args_length() {
        let rng = &mut TestRng::new();
        let mut config = TransactionConfig::default();
        config.transaction_v1_config.max_args_length = 10;
        let mut body = TransactionV1Body::random(rng);
        body.args = runtime_args! {"a" => 1_u8};

        let expected_error = TransactionV1ConfigFailure::ExcessiveArgsLength {
            max_length: 10,
            got: 15,
        };

        assert_eq!(body.is_valid(&config,), Err(expected_error));
    }

    #[test]
    fn not_acceptable_due_to_custom_entry_point_in_native() {
        let rng = &mut TestRng::new();
        let public_key = PublicKey::random(rng);
        let amount = rng.gen::<u64>();
        let args = arg_handling::new_withdraw_bid_args(public_key, amount).unwrap();
        let entry_point = TransactionEntryPoint::Custom("call".to_string());
        let body = TransactionV1Body::new(
            args,
            TransactionTarget::Native,
            entry_point.clone(),
            TransactionScheduling::random(rng),
        );

        let expected_error = TransactionV1ConfigFailure::EntryPointCannotBeCustom { entry_point };

        let config = TransactionConfig::default();
        assert_eq!(body.is_valid(&config,), Err(expected_error));
    }

    #[test]
    fn not_acceptable_due_to_non_custom_entry_point_in_stored_or_session() {
        let rng = &mut TestRng::new();
        let config = TransactionConfig::default();

        let mut check = |entry_point: TransactionEntryPoint| {
            let stored_target = TransactionTarget::new_stored(
                TransactionInvocationTarget::InvocableEntity([0; 32]),
                TransactionRuntime::VmCasperV1,
            );
            let session_target = TransactionTarget::new_session(
                TransactionSessionKind::Standard,
                Bytes::from(vec![1]),
                TransactionRuntime::VmCasperV1,
            );

            let stored_body = TransactionV1Body::new(
                RuntimeArgs::new(),
                stored_target,
                entry_point.clone(),
                TransactionScheduling::random(rng),
            );
            let session_body = TransactionV1Body::new(
                RuntimeArgs::new(),
                session_target,
                entry_point.clone(),
                TransactionScheduling::random(rng),
            );

            let expected_error = TransactionV1ConfigFailure::EntryPointMustBeCustom { entry_point };

            assert_eq!(stored_body.is_valid(&config,), Err(expected_error.clone()));
            assert_eq!(session_body.is_valid(&config,), Err(expected_error));
        };

        check(TransactionEntryPoint::Transfer);
        check(TransactionEntryPoint::AddBid);
        check(TransactionEntryPoint::WithdrawBid);
        check(TransactionEntryPoint::Delegate);
        check(TransactionEntryPoint::Undelegate);
        check(TransactionEntryPoint::Redelegate);
    }
}<|MERGE_RESOLUTION|>--- conflicted
+++ resolved
@@ -31,10 +31,6 @@
 #[cfg(any(all(feature = "std", feature = "testing"), test))]
 use crate::{
     bytesrepr::Bytes, testing::TestRng, PublicKey, TransactionInvocationTarget, TransactionRuntime,
-<<<<<<< HEAD
-    TransactionSessionKind, TransactionV1Category,
-=======
->>>>>>> 73ad1d79
 };
 
 /// The body of a [`TransactionV1`].
@@ -83,12 +79,6 @@
         &self.target
     }
 
-    #[cfg(any(feature = "std", test))]
-    /// Sets target for transaction.
-    pub fn set_target(&mut self, target: TransactionTarget) {
-        self.target = target;
-    }
-
     /// Returns the entry point of the transaction.
     pub fn entry_point(&self) -> &TransactionEntryPoint {
         &self.entry_point
@@ -234,21 +224,12 @@
 
     /// Returns a random `TransactionV1Body`.
     #[cfg(any(all(feature = "std", feature = "testing"), test))]
-<<<<<<< HEAD
-    pub fn random_of_category(rng: &mut TestRng, category: &TransactionV1Category) -> Self {
-        match category {
-            TransactionV1Category::InstallUpgrade => Self::random_install_upgrade(rng),
-            TransactionV1Category::Standard => Self::random_standard(rng),
-            TransactionV1Category::Staking => Self::random_staking(rng),
-            TransactionV1Category::Transfer => Self::random_transfer(rng),
-=======
     pub fn random_of_category(rng: &mut TestRng, category: &TransactionCategory) -> Self {
         match category {
             TransactionCategory::InstallUpgrade => Self::random_install_upgrade(rng),
             TransactionCategory::Standard => Self::random_standard(rng),
             TransactionCategory::Auction => Self::random_staking(rng),
             TransactionCategory::Mint => Self::random_transfer(rng),
->>>>>>> 73ad1d79
         }
     }
 
