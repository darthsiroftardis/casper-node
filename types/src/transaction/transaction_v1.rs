--- conflicted
+++ resolved
@@ -332,69 +332,6 @@
         self.do_verify()
     }
 
-<<<<<<< HEAD
-    fn gas_limit(&self, chainspec: &Chainspec) -> Result<Gas, Self::Error> {
-        let costs = chainspec.system_costs_config;
-        let gas = match self.header().pricing_mode() {
-            PricingMode::Classic { payment_amount, .. } => Gas::new(*payment_amount),
-            PricingMode::Fixed { .. } => {
-                let computation_limit = {
-                    if self.is_native_mint() {
-                        // Because we currently only support one native mint interaction,
-                        // native transfer, we can short circuit to return that value.
-                        // However if other direct mint interactions are supported
-                        // in the future (such as the upcoming burn feature),
-                        // this logic will need to be expanded to self.mint_costs().field?
-                        // for the value for each verb...see how auction is set up below.
-                        costs.mint_costs().transfer as u64
-                    } else if self.is_native_auction() {
-                        let entry_point = self.body().entry_point();
-                        let amount = match entry_point {
-                            TransactionEntryPoint::Call => {
-                                return Err(InvalidTransactionV1::EntryPointCannotBeCall)
-                            }
-                            TransactionEntryPoint::Custom(_) | TransactionEntryPoint::Transfer => {
-                                return Err(InvalidTransactionV1::EntryPointCannotBeCustom {
-                                    entry_point: entry_point.clone(),
-                                });
-                            }
-                            TransactionEntryPoint::AddBid | TransactionEntryPoint::ActivateBid => {
-                                costs.auction_costs().add_bid
-                            }
-                            TransactionEntryPoint::WithdrawBid => {
-                                costs.auction_costs().withdraw_bid.into()
-                            }
-                            TransactionEntryPoint::Delegate => {
-                                costs.auction_costs().delegate.into()
-                            }
-                            TransactionEntryPoint::Undelegate => {
-                                costs.auction_costs().undelegate.into()
-                            }
-                            TransactionEntryPoint::Redelegate => {
-                                costs.auction_costs().redelegate.into()
-                            }
-                            TransactionEntryPoint::ChangeBidPublicKey => {
-                                costs.auction_costs().change_bid_public_key
-                            }
-                            TransactionEntryPoint::AddReservations => {
-                                costs.auction_costs().add_reservations.into()
-                            }
-                            TransactionEntryPoint::CancelReservations => {
-                                costs.auction_costs().cancel_reservations.into()
-                            }
-                        };
-                        amount
-                    } else {
-                        chainspec.get_max_gas_limit_by_category(self.body.transaction_category)
-                    }
-                };
-                Gas::new(U512::from(computation_limit))
-            }
-            PricingMode::Reserved { receipt } => {
-                return Err(InvalidTransactionV1::InvalidPricingMode {
-                    price_mode: PricingMode::Reserved { receipt: *receipt },
-                });
-=======
     fn do_verify(&self) -> Result<(), InvalidTransactionV1> {
         if self.approvals.is_empty() {
             debug!(?self, "transaction has no approvals");
@@ -410,7 +347,6 @@
                     "failed to verify transaction approval {}: {}", index, error
                 );
                 return Err(InvalidTransactionV1::InvalidApproval { index, error });
->>>>>>> 6e9f8496
             }
         }
 
