--- conflicted
+++ resolved
@@ -33,14 +33,13 @@
 use super::{GasLimited, InitiatorAddrAndSecretKey};
 #[cfg(any(all(feature = "std", feature = "testing"), test))]
 use crate::testing::TestRng;
-#[cfg(any(feature = "std", test))]
-use crate::{Gas, Motes, SystemConfig, TransactionConfig, U512};
-
 use crate::{
     bytesrepr::{self, FromBytes, ToBytes},
     crypto, Digest, DisplayIter, RuntimeArgs, SecretKey, TimeDiff, Timestamp,
     TransactionSessionKind,
 };
+#[cfg(any(feature = "std", test))]
+use crate::{Gas, Motes, SystemConfig, TransactionConfig, U512};
 pub use errors_v1::{
     DecodeFromJsonErrorV1 as TransactionV1DecodeFromJsonError, ErrorV1 as TransactionV1Error,
     ExcessiveSizeErrorV1 as TransactionV1ExcessiveSizeError,
@@ -224,69 +223,6 @@
         self.body().is_standard()
     }
 
-<<<<<<< HEAD
-    /// Returns the gas limit for this transaction.
-    #[cfg(any(feature = "std", test))]
-    pub fn gas_limit(&self, costs: &SystemConfig, gas_price: Option<u64>) -> Option<Gas> {
-        match self.header().pricing_mode() {
-            PricingMode::Classic {
-                payment_amount,
-                gas_price: user_specified_price,
-            } => {
-                let actual_price = match gas_price {
-                    Some(system_specified_price) => {
-                        // take the higher of the two possible prices
-                        (*user_specified_price).max(system_specified_price)
-                    }
-                    None => *user_specified_price,
-                };
-                let motes = Motes::new(*payment_amount);
-                Gas::from_motes(motes, actual_price)
-            }
-            PricingMode::Fixed { .. } => {
-                // if gas price is not provided, assume price == 1
-                let gas_price = gas_price.unwrap_or(1);
-                let cost = {
-                    if self.is_native_mint() {
-                        // Because we currently only support one native mint interaction,
-                        // native transfer, we can short circuit to return that value.
-                        // However if other direct mint interactions are supported
-                        // in the future (such as the upcoming burn feature),
-                        // this logic will need to be expanded to self.mint_costs().field?
-                        // for the value for each verb...see how auction is set up below.
-                        costs.mint_costs().transfer
-                    } else if self.is_native_auction() {
-                        match self.body().entry_point() {
-                            TransactionEntryPoint::Custom(_) | TransactionEntryPoint::Transfer => {
-                                unreachable!("this must be programmer error");
-                            }
-                            TransactionEntryPoint::AddBid | TransactionEntryPoint::ActivateBid => {
-                                costs.auction_costs().add_bid
-                            }
-                            TransactionEntryPoint::WithdrawBid => {
-                                costs.auction_costs().withdraw_bid
-                            }
-                            TransactionEntryPoint::Delegate => costs.auction_costs().delegate,
-                            TransactionEntryPoint::Undelegate => costs.auction_costs().undelegate,
-                            TransactionEntryPoint::Redelegate => costs.auction_costs().redelegate,
-                        }
-                    } else if self.is_install_or_upgrade() {
-                        costs.install_upgrade_limit()
-                    } else {
-                        costs.standard_transaction_limit()
-                    }
-                };
-                Gas::from_motes(Motes::new(cost), gas_price)
-            }
-            PricingMode::Reserved { paid_amount, .. } => {
-                // prepaid, if receipt is legit (future use, not currently implemented)
-                Gas::from_motes(Motes::new(paid_amount), 1)
-            }
-        }
-    }
-
-=======
->>>>>>> 67ad52e5
     /// Returns the approvals for this transaction.
     pub fn approvals(&self) -> &BTreeSet<Approval> {
         &self.approvals
