--- conflicted
+++ resolved
@@ -60,11 +60,8 @@
     ManageMessageTopic,
     EmitMessage,
     LoadCallerInformation,
-<<<<<<< HEAD
+    GetBlockInfoIndex,
     GenericHash,
-=======
-    GetBlockInfoIndex,
->>>>>>> 9109c7b3
 }
 
 impl From<FunctionIndex> for usize {
