--- conflicted
+++ resolved
@@ -17,14 +17,10 @@
 
 use casper_storage::global_state::state::StateProvider;
 use casper_types::{
-<<<<<<< HEAD
     addressable_entity::{
-        ActionThresholds, EntityKind, EntityKindTag, NamedKeyAddr, NamedKeyValue, NamedKeys,
+        ActionThresholds, MessageTopics, EntityKind, EntityKindTag, NamedKeyAddr, NamedKeyValue, NamedKeys,
     },
     bytesrepr,
-=======
-    addressable_entity::{ActionThresholds, MessageTopics, NamedKeys},
->>>>>>> 284af92e
     execution::Effects,
     package::{EntityVersions, Groups, PackageStatus},
     system::{
@@ -1163,11 +1159,8 @@
             main_purse,
             associated_keys,
             ActionThresholds::default(),
-<<<<<<< HEAD
+            MessageTopics::default(),
             entity_kind,
-=======
-            MessageTopics::default(),
->>>>>>> 284af92e
         );
 
         let access_key = self
