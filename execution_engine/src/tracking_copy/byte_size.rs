use std::mem;

use casper_types::{account::Account, bytesrepr::ToBytes, ByteCode, Key, StoredValue};

/// Returns byte size of the element - both heap size and stack size.
pub trait ByteSize {
    fn byte_size(&self) -> usize;
}

impl ByteSize for Key {
    fn byte_size(&self) -> usize {
        mem::size_of::<Self>() + self.heap_size()
    }
}

impl ByteSize for String {
    fn byte_size(&self) -> usize {
        mem::size_of::<Self>() + self.heap_size()
    }
}

impl ByteSize for StoredValue {
    fn byte_size(&self) -> usize {
        mem::size_of::<Self>()
            + match self {
                StoredValue::CLValue(cl_value) => cl_value.serialized_length(),
                StoredValue::Account(account) => account.serialized_length(),
                StoredValue::ContractWasm(contract_wasm) => contract_wasm.serialized_length(),
                StoredValue::ContractPackage(contract_package) => {
                    contract_package.serialized_length()
                }
                StoredValue::Contract(contract) => contract.serialized_length(),
                StoredValue::AddressableEntity(contract_header) => {
                    contract_header.serialized_length()
                }
                StoredValue::Package(package) => package.serialized_length(),
                StoredValue::DeployInfo(deploy_info) => deploy_info.serialized_length(),
                StoredValue::Transfer(transfer) => transfer.serialized_length(),
                StoredValue::EraInfo(era_info) => era_info.serialized_length(),
                StoredValue::Bid(bid) => bid.serialized_length(),
                StoredValue::BidKind(bid_kind) => bid_kind.serialized_length(),
                StoredValue::Withdraw(withdraw_purses) => withdraw_purses.serialized_length(),
                StoredValue::Unbonding(unbonding_purses) => unbonding_purses.serialized_length(),
                StoredValue::ByteCode(byte_code) => byte_code.serialized_length(),
<<<<<<< HEAD
                StoredValue::NamedKey(named_key) => named_key.serialized_length(),
=======
                StoredValue::MessageTopic(message_topic_summary) => {
                    message_topic_summary.serialized_length()
                }
                StoredValue::Message(message_summary) => message_summary.serialized_length(),
>>>>>>> 284af92e
            }
    }
}

/// Returns heap size of the value.
/// Note it's different from [ByteSize] that returns both heap and stack size.
pub trait HeapSizeOf {
    fn heap_size(&self) -> usize;
}

impl HeapSizeOf for Key {
    fn heap_size(&self) -> usize {
        0
    }
}

// TODO: contract has other fields (re a bunch) that are not repr here...on purpose?
impl HeapSizeOf for Account {
    fn heap_size(&self) -> usize {
        // NOTE: We're ignoring size of the tree's nodes.
        self.named_keys()
            .iter()
            .fold(0, |sum, (k, v)| sum + k.heap_size() + v.heap_size())
    }
}

// TODO: contract has other fields (re protocol version) that are not repr here...on purpose?
impl HeapSizeOf for ByteCode {
    fn heap_size(&self) -> usize {
        self.bytes().len()
    }
}

impl<T: HeapSizeOf> ByteSize for [T] {
    fn byte_size(&self) -> usize {
        self.iter()
            .fold(0, |sum, el| sum + mem::size_of::<T>() + el.heap_size())
    }
}

impl HeapSizeOf for String {
    fn heap_size(&self) -> usize {
        self.capacity()
    }
}

#[cfg(test)]
mod tests {
    use std::mem;

    use super::ByteSize;

    fn assert_byte_size<T: ByteSize>(el: T, expected: usize) {
        assert_eq!(el.byte_size(), expected)
    }

    #[test]
    fn byte_size_of_string() {
        assert_byte_size("Hello".to_owned(), 5 + mem::size_of::<String>())
    }
}<|MERGE_RESOLUTION|>--- conflicted
+++ resolved
@@ -42,14 +42,11 @@
                 StoredValue::Withdraw(withdraw_purses) => withdraw_purses.serialized_length(),
                 StoredValue::Unbonding(unbonding_purses) => unbonding_purses.serialized_length(),
                 StoredValue::ByteCode(byte_code) => byte_code.serialized_length(),
-<<<<<<< HEAD
-                StoredValue::NamedKey(named_key) => named_key.serialized_length(),
-=======
                 StoredValue::MessageTopic(message_topic_summary) => {
                     message_topic_summary.serialized_length()
                 }
                 StoredValue::Message(message_summary) => message_summary.serialized_length(),
->>>>>>> 284af92e
+                StoredValue::NamedKey(named_key) => named_key.serialized_length(),
             }
     }
 }
