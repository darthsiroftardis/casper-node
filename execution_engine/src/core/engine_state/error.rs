//! Definition of all the possible outcomes of the operation on an `EngineState` instance.
use datasize::DataSize;
use thiserror::Error;

use casper_hashing::Digest;
use casper_types::{bytesrepr, system::mint, ApiError, ProtocolVersion};

use crate::{
    core::{
        engine_state::{genesis::GenesisError, upgrade::ProtocolUpgradeError},
        execution,
    },
    shared::wasm_prep,
    storage,
    storage::global_state::CommitError,
};

/// Engine state errors.
#[derive(Clone, Error, Debug)]
pub enum Error {
    /// Specified state root hash is not found.
    #[error("Root not found: {0}")]
<<<<<<< HEAD
    RootNotFound(Blake2bHash),
    /// Protocol version used in the deploy is invalid.
=======
    RootNotFound(Digest),
    #[error("Invalid hash length: expected {expected}, actual {actual}")]
    InvalidHashLength { expected: usize, actual: usize },
    #[error("Invalid account hash length: expected {expected}, actual {actual}")]
    InvalidAccountHashLength { expected: usize, actual: usize },
>>>>>>> ca029425
    #[error("Invalid protocol version: {0}")]
    InvalidProtocolVersion(ProtocolVersion),
    /// Genesis error.
    #[error("{0:?}")]
    Genesis(Box<GenesisError>),
    /// WASM preprocessing error.
    #[error("Wasm preprocessing error: {0}")]
    WasmPreprocessing(#[from] wasm_prep::PreprocessingError),
    /// WASM serialization error.
    #[error("Wasm serialization error: {0:?}")]
    WasmSerialization(#[from] parity_wasm::SerializationError),
    /// Contract execution error.
    #[error(transparent)]
    Exec(execution::Error),
    /// Storage error.
    #[error("Storage error: {0}")]
    Storage(#[from] storage::error::Error),
    /// Authorization error.
    #[error("Authorization failure: not authorized.")]
    Authorization,
    /// Payment code provided insufficient funds for execution.
    #[error("Insufficient payment")]
    InsufficientPayment,
    /// Motes to gas conversion resulted in an overflow.
    #[error("Gas conversion overflow")]
    GasConversionOverflow,
    /// General deploy error.
    #[error("Deploy error")]
    Deploy,
    /// Executing a payment finalization code resulted in an error.
    #[error("Payment finalization error")]
    Finalization,
    /// Serialization/deserialization error.
    #[error("Bytesrepr error: {0}")]
    Bytesrepr(String),
    /// Mint error.
    #[error("Mint error: {0}")]
    Mint(String),
    /// Invalid key variant.
    #[error("Unsupported key type")]
    InvalidKeyVariant,
    /// Protocol upgrade error.
    #[error("Protocol upgrade error: {0}")]
    ProtocolUpgrade(ProtocolUpgradeError),
    /// Invalid deploy item variant.
    #[error("Unsupported deploy item variant: {0}")]
    InvalidDeployItemVariant(String),
    /// Commit error.
    #[error(transparent)]
    CommitError(#[from] CommitError),
    /// Missing system contract registry.
    #[error("Missing SystemContractRegistry")]
    MissingSystemContractRegistry,
    /// Missing system contract hash.
    #[error("Missing system contract hash: {0}")]
    MissingSystemContractHash(String),
}

impl Error {
    /// Creates an [`enum@Error`] instance of an [`Error::Exec`] variant with an API
    /// error-compatible object.
    ///
    /// This method should be used only by native code that has to mimic logic of a WASM executed
    /// code.
    pub fn reverter(api_error: impl Into<ApiError>) -> Error {
        Error::Exec(execution::Error::Revert(api_error.into()))
    }
}

impl From<execution::Error> for Error {
    fn from(error: execution::Error) -> Self {
        match error {
            execution::Error::WasmPreprocessing(preprocessing_error) => {
                Error::WasmPreprocessing(preprocessing_error)
            }
            _ => Error::Exec(error),
        }
    }
}

impl From<bytesrepr::Error> for Error {
    fn from(error: bytesrepr::Error) -> Self {
        Error::Bytesrepr(format!("{}", error))
    }
}

impl From<mint::Error> for Error {
    fn from(error: mint::Error) -> Self {
        Error::Mint(format!("{}", error))
    }
}

impl From<GenesisError> for Error {
    fn from(genesis_error: GenesisError) -> Self {
        Self::Genesis(Box::new(genesis_error))
    }
}

impl DataSize for Error {
    const IS_DYNAMIC: bool = true;

    const STATIC_HEAP_SIZE: usize = 0;

    // TODO
    #[inline]
    fn estimate_heap_size(&self) -> usize {
        12 // TODO: replace with some actual estimation depending on the variant
    }
}<|MERGE_RESOLUTION|>--- conflicted
+++ resolved
@@ -20,16 +20,8 @@
 pub enum Error {
     /// Specified state root hash is not found.
     #[error("Root not found: {0}")]
-<<<<<<< HEAD
-    RootNotFound(Blake2bHash),
+    RootNotFound(Digest),
     /// Protocol version used in the deploy is invalid.
-=======
-    RootNotFound(Digest),
-    #[error("Invalid hash length: expected {expected}, actual {actual}")]
-    InvalidHashLength { expected: usize, actual: usize },
-    #[error("Invalid account hash length: expected {expected}, actual {actual}")]
-    InvalidAccountHashLength { expected: usize, actual: usize },
->>>>>>> ca029425
     #[error("Invalid protocol version: {0}")]
     InvalidProtocolVersion(ProtocolVersion),
     /// Genesis error.
