--- conflicted
+++ resolved
@@ -62,20 +62,12 @@
         mint::{MINT_GAS_HOLD_HANDLING_KEY, MINT_GAS_HOLD_INTERVAL_KEY},
         AUCTION, HANDLE_PAYMENT, MINT, STANDARD_PAYMENT,
     },
-<<<<<<< HEAD
-    AddressableEntity, AddressableEntityHash, AuctionCosts, BlockTime, ByteCode, ByteCodeAddr,
-    ByteCodeHash, CLTyped, CLValue, Contract, Digest, EntityAddr, EntryPoints, EraId, Gas,
-    HandlePaymentCosts, HoldsEpoch, InitiatorAddr, Key, KeyTag, MintCosts, Motes, Package,
-    PackageHash, ProtocolUpgradeConfig, ProtocolVersion, PublicKey, RefundHandling, StoredValue,
-    SystemEntityRegistry, TransactionHash, TransactionV1Hash, URef, OS_PAGE_SIZE, U512,
-=======
     AccessRights, AddressableEntity, AddressableEntityHash, AuctionCosts, BlockGlobalAddr,
     BlockTime, ByteCode, ByteCodeAddr, ByteCodeHash, CLTyped, CLValue, Contract, Digest,
-    EntityAddr, EraId, Gas, HandlePaymentCosts, HoldBalanceHandling, InitiatorAddr, Key, KeyTag,
-    MintCosts, Motes, Package, PackageHash, Phase, ProtocolUpgradeConfig, ProtocolVersion,
-    PublicKey, RefundHandling, StoredValue, SystemEntityRegistry, TransactionHash,
-    TransactionV1Hash, URef, OS_PAGE_SIZE, U512,
->>>>>>> fe996ee6
+    EntityAddr, EntryPoints, EraId, Gas,
+    HandlePaymentCosts, HoldBalanceHandling, InitiatorAddr, Key, KeyTag, MintCosts, Motes, Package,
+    PackageHash, Phase, ProtocolUpgradeConfig, ProtocolVersion, PublicKey, RefundHandling, StoredValue,
+    SystemEntityRegistry, TransactionHash, TransactionV1Hash, URef, OS_PAGE_SIZE, U512,
 };
 
 use crate::{
