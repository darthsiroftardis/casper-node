[package]
name = "casper-engine-tests"
version = "0.1.0"
authors = ["Ed Hastings <ed@casperlabs.io>, Henry Till <henrytill@gmail.com>"]
edition = "2018"

[dependencies]
base16 = "0.2.1"
casper-engine-test-support = { path = "../test_support" }
casper-execution-engine = { path = "../../execution_engine", features = ["test-support"] }
<<<<<<< HEAD
casper-storage = { path = "../../storage" }
casper-types = { path = "../../types", default_features = false, features = ["datasize", "json-schema"] }
=======
casper-hashing = { path = "../../hashing" }
casper-types = { path = "../../types", features = ["datasize", "json-schema"] }
casper-wasm = "0.46.0"
>>>>>>> ec27792a
clap = "2"
fs_extra = "1.2.0"
log = "0.4.8"
rand = "0.8.3"
serde = "1"
serde_json = "1"
tempfile = "3.4.0"
wabt = "0.10.0"
walrus = "0.19.0"

[dev-dependencies]
assert_matches = "1.3.0"
criterion = { version = "0.3.5", features = ["html_reports"]}
dictionary = { path = "../../smart_contracts/contracts/test/dictionary", default-features = false }
dictionary-call = { path = "../../smart_contracts/contracts/test/dictionary-call", default-features = false }
get-call-stack-recursive-subcall = { path = "../../smart_contracts/contracts/test/get-call-stack-recursive-subcall", default-features = false }
gh-1470-regression = { path = "../../smart_contracts/contracts/test/gh-1470-regression", default-features = false }
gh-1470-regression-call = { path = "../../smart_contracts/contracts/test/gh-1470-regression-call", default-features = false }
num-rational = "0.4.0"
num-traits = "0.2.10"
once_cell = "1.5.2"
lmdb-rkv = "0.14"
regex = "1.5.4"
wat = "1.0.47"

[features]
use-as-wasm = ["casper-engine-test-support/use-as-wasm"]
fixture-generators = []

[lib]
bench = false

[[bench]]
name = "transfer_bench"
harness = false

[[bench]]
name = "auction_bench"
harness = false

[[bin]]
name = "disk_use"
path = "bin/disk_use.rs"<|MERGE_RESOLUTION|>--- conflicted
+++ resolved
@@ -8,14 +8,9 @@
 base16 = "0.2.1"
 casper-engine-test-support = { path = "../test_support" }
 casper-execution-engine = { path = "../../execution_engine", features = ["test-support"] }
-<<<<<<< HEAD
 casper-storage = { path = "../../storage" }
 casper-types = { path = "../../types", default_features = false, features = ["datasize", "json-schema"] }
-=======
-casper-hashing = { path = "../../hashing" }
-casper-types = { path = "../../types", features = ["datasize", "json-schema"] }
 casper-wasm = "0.46.0"
->>>>>>> ec27792a
 clap = "2"
 fs_extra = "1.2.0"
 log = "0.4.8"
@@ -34,10 +29,10 @@
 get-call-stack-recursive-subcall = { path = "../../smart_contracts/contracts/test/get-call-stack-recursive-subcall", default-features = false }
 gh-1470-regression = { path = "../../smart_contracts/contracts/test/gh-1470-regression", default-features = false }
 gh-1470-regression-call = { path = "../../smart_contracts/contracts/test/gh-1470-regression-call", default-features = false }
+lmdb-rkv = "0.14"
 num-rational = "0.4.0"
 num-traits = "0.2.10"
 once_cell = "1.5.2"
-lmdb-rkv = "0.14"
 regex = "1.5.4"
 wat = "1.0.47"
 
