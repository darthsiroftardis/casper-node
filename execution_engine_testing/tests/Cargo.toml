[package]
name = "casper-engine-tests"
version = "0.1.0"
authors = ["Ed Hastings <ed@casperlabs.io>, Henry Till <henrytill@gmail.com>"]
edition = "2018"

[dependencies]
base16 = "0.2.1"
casper-contract = { path = "../../smart_contracts/contract", default-features = false, features = ["test-support"] }
casper-engine-test-support = { path = "../test_support", features = ["test-support"] }
casper-execution-engine = { path = "../../execution_engine", features = ["test-support"] }
casper-hashing = { path = "../../hashing" }
casper-types = { path = "../../types", features = ["datasize", "json-schema"] }
clap = "2"
crossbeam-channel = "0.5.0"
dictionary = { path = "../../smart_contracts/contracts/test/dictionary", default-features = false }
dictionary-call = { path = "../../smart_contracts/contracts/test/dictionary-call", default-features = false }
env_logger = "0.8.1"
fs_extra = "1.2.0"
get-call-stack-recursive-subcall = { path = "../../smart_contracts/contracts/test/get-call-stack-recursive-subcall", default-features = false }
log = "0.4.8"
parity-wasm = "0.41.0"
rand = "0.8.3"
serde = "1"
serde_json = "1"
tempfile = "3"
wabt = "0.10.0"
wasmi = "0.8.0"
<<<<<<< HEAD
=======
regex = "1.5.4"
>>>>>>> a7f6a648

[dev-dependencies]
assert_matches = "1.3.0"
criterion = { version = "0.3.5", features = ["html_reports"]}
gh-1470-regression = { path = "../../smart_contracts/contracts/test/gh-1470-regression", default-features = false }
gh-1470-regression-call = { path = "../../smart_contracts/contracts/test/gh-1470-regression-call", default-features = false }
num-rational = "0.4.0"
num-traits = "0.2.10"
once_cell = "1.5.2"

[features]
use-as-wasm = ["casper-engine-test-support/use-as-wasm"]

[lib]
bench = false

[[bench]]
name = "transfer_bench"
harness = false

[[bench]]
name = "auction_bench"
harness = false

[[bin]]
name = "state-initializer"
path = "src/profiling/state_initializer.rs"
test = false
bench = false

[[bin]]
name = "simple-transfer"
path = "src/profiling/simple_transfer.rs"
test = false
bench = false

[[bin]]
name = "host-function-metrics"
path = "src/profiling/host_function_metrics.rs"
test = false
bench = false

[[test]]
name = "metrics"
path = "src/logging/metrics.rs"<|MERGE_RESOLUTION|>--- conflicted
+++ resolved
@@ -26,10 +26,7 @@
 tempfile = "3"
 wabt = "0.10.0"
 wasmi = "0.8.0"
-<<<<<<< HEAD
-=======
 regex = "1.5.4"
->>>>>>> a7f6a648
 
 [dev-dependencies]
 assert_matches = "1.3.0"
