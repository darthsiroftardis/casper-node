use std::{collections::BTreeSet, iter::FromIterator};

use assert_matches::assert_matches;
use num_traits::{One, Zero};
use once_cell::sync::Lazy;
use tempfile::TempDir;

use casper_engine_test_support::{
<<<<<<< HEAD
    utils, ExecuteRequestBuilder, LmdbWasmTestBuilder, StepRequestBuilder, DEFAULT_ACCOUNTS,
=======
    utils, ExecuteRequestBuilder, InMemoryWasmTestBuilder, StepRequestBuilder, DEFAULT_ACCOUNTS,
>>>>>>> ec27792a
    DEFAULT_ACCOUNT_ADDR, DEFAULT_ACCOUNT_INITIAL_BALANCE, DEFAULT_CHAINSPEC_REGISTRY,
    DEFAULT_EXEC_CONFIG, DEFAULT_GENESIS_CONFIG_HASH, DEFAULT_GENESIS_TIMESTAMP_MILLIS,
    DEFAULT_LOCKED_FUNDS_PERIOD_MILLIS, DEFAULT_PROTOCOL_VERSION, DEFAULT_UNBONDING_DELAY,
    MINIMUM_ACCOUNT_CREATION_BALANCE, PRODUCTION_RUN_GENESIS_REQUEST, SYSTEM_ADDR,
    TIMESTAMP_MILLIS_INCREMENT,
};
use casper_execution_engine::{
<<<<<<< HEAD
    engine_state::{
        self, engine_config::DEFAULT_MINIMUM_DELEGATION_AMOUNT, genesis::ExecConfigBuilder,
        EngineConfigBuilder, Error, RunGenesisRequest,
=======
    core::{
        engine_state::{
            self,
            engine_config::DEFAULT_MINIMUM_DELEGATION_AMOUNT,
            genesis::{ExecConfigBuilder, GenesisAccount, GenesisValidator},
            run_genesis_request::RunGenesisRequest,
            step::EvictItem,
            EngineConfigBuilder, Error, RewardItem,
        },
        execution,
>>>>>>> ec27792a
    },
    execution,
};

use casper_types::{
    self,
    account::AccountHash,
    api_error::ApiError,
    package::PackageKindTag,
    runtime_args,
    system::{
        self,
        auction::{
<<<<<<< HEAD
            self, BidsExt, DelegationRate, EraValidators, Error as AuctionError, UnbondingPurses,
=======
            self, Bids, DelegationRate, EraValidators, Error as AuctionError, UnbondingPurses,
>>>>>>> ec27792a
            ValidatorWeights, ARG_AMOUNT, ARG_DELEGATION_RATE, ARG_DELEGATOR, ARG_NEW_VALIDATOR,
            ARG_PUBLIC_KEY, ARG_VALIDATOR, ERA_ID_KEY, INITIAL_ERA_ID,
        },
    },
    EraId, GenesisAccount, GenesisValidator, Key, Motes, ProtocolVersion, PublicKey, SecretKey,
    U256, U512,
};

const ARG_TARGET: &str = "target";

const CONTRACT_TRANSFER_TO_ACCOUNT: &str = "transfer_to_account_u512.wasm";
const CONTRACT_ACTIVATE_BID: &str = "activate_bid.wasm";
const CONTRACT_ADD_BID: &str = "add_bid.wasm";
const CONTRACT_WITHDRAW_BID: &str = "withdraw_bid.wasm";
const CONTRACT_DELEGATE: &str = "delegate.wasm";
const CONTRACT_UNDELEGATE: &str = "undelegate.wasm";
const CONTRACT_REDELEGATE: &str = "redelegate.wasm";

const TRANSFER_AMOUNT: u64 = MINIMUM_ACCOUNT_CREATION_BALANCE + 1000;

const ADD_BID_AMOUNT_1: u64 = 95_000;
const ADD_BID_AMOUNT_2: u64 = 47_500;
const ADD_BID_DELEGATION_RATE_1: DelegationRate = 10;
const BID_AMOUNT_2: u64 = 5_000;
const ADD_BID_DELEGATION_RATE_2: DelegationRate = 15;
const WITHDRAW_BID_AMOUNT_2: u64 = 15_000;

const DELEGATE_AMOUNT_1: u64 = 125_000 + DEFAULT_MINIMUM_DELEGATION_AMOUNT;
const DELEGATE_AMOUNT_2: u64 = 15_000 + DEFAULT_MINIMUM_DELEGATION_AMOUNT;
const UNDELEGATE_AMOUNT_1: u64 = 35_000;

const SYSTEM_TRANSFER_AMOUNT: u64 = MINIMUM_ACCOUNT_CREATION_BALANCE;

const WEEK_MILLIS: u64 = 7 * 24 * 60 * 60 * 1000;

static NON_FOUNDER_VALIDATOR_1_PK: Lazy<PublicKey> = Lazy::new(|| {
    let secret_key = SecretKey::ed25519_from_bytes([3; SecretKey::ED25519_LENGTH]).unwrap();
    PublicKey::from(&secret_key)
});
static NON_FOUNDER_VALIDATOR_1_ADDR: Lazy<AccountHash> =
    Lazy::new(|| AccountHash::from(&*NON_FOUNDER_VALIDATOR_1_PK));

static NON_FOUNDER_VALIDATOR_2_PK: Lazy<PublicKey> = Lazy::new(|| {
    let secret_key = SecretKey::ed25519_from_bytes([4; SecretKey::ED25519_LENGTH]).unwrap();
    PublicKey::from(&secret_key)
});
static NON_FOUNDER_VALIDATOR_2_ADDR: Lazy<AccountHash> =
    Lazy::new(|| AccountHash::from(&*NON_FOUNDER_VALIDATOR_2_PK));

static ACCOUNT_1_PK: Lazy<PublicKey> = Lazy::new(|| {
    let secret_key = SecretKey::ed25519_from_bytes([200; SecretKey::ED25519_LENGTH]).unwrap();
    PublicKey::from(&secret_key)
});
static ACCOUNT_1_ADDR: Lazy<AccountHash> = Lazy::new(|| AccountHash::from(&*ACCOUNT_1_PK));
const ACCOUNT_1_BALANCE: u64 = MINIMUM_ACCOUNT_CREATION_BALANCE;
const ACCOUNT_1_BOND: u64 = 100_000;

static ACCOUNT_2_PK: Lazy<PublicKey> = Lazy::new(|| {
    let secret_key = SecretKey::ed25519_from_bytes([202; SecretKey::ED25519_LENGTH]).unwrap();
    PublicKey::from(&secret_key)
});
static ACCOUNT_2_ADDR: Lazy<AccountHash> = Lazy::new(|| AccountHash::from(&*ACCOUNT_2_PK));
const ACCOUNT_2_BALANCE: u64 = MINIMUM_ACCOUNT_CREATION_BALANCE;
const ACCOUNT_2_BOND: u64 = 200_000;

static BID_ACCOUNT_1_PK: Lazy<PublicKey> = Lazy::new(|| {
    let secret_key = SecretKey::ed25519_from_bytes([204; SecretKey::ED25519_LENGTH]).unwrap();
    PublicKey::from(&secret_key)
});
static BID_ACCOUNT_1_ADDR: Lazy<AccountHash> = Lazy::new(|| AccountHash::from(&*BID_ACCOUNT_1_PK));
const BID_ACCOUNT_1_BALANCE: u64 = MINIMUM_ACCOUNT_CREATION_BALANCE;

static BID_ACCOUNT_2_PK: Lazy<PublicKey> = Lazy::new(|| {
    let secret_key = SecretKey::ed25519_from_bytes([206; SecretKey::ED25519_LENGTH]).unwrap();
    PublicKey::from(&secret_key)
});
static BID_ACCOUNT_2_ADDR: Lazy<AccountHash> = Lazy::new(|| AccountHash::from(&*BID_ACCOUNT_2_PK));
const BID_ACCOUNT_2_BALANCE: u64 = MINIMUM_ACCOUNT_CREATION_BALANCE;

static VALIDATOR_1: Lazy<PublicKey> = Lazy::new(|| {
    let secret_key = SecretKey::ed25519_from_bytes([3; SecretKey::ED25519_LENGTH]).unwrap();
    PublicKey::from(&secret_key)
});
static DELEGATOR_1: Lazy<PublicKey> = Lazy::new(|| {
    let secret_key = SecretKey::ed25519_from_bytes([205; SecretKey::ED25519_LENGTH]).unwrap();
    PublicKey::from(&secret_key)
});
static DELEGATOR_2: Lazy<PublicKey> = Lazy::new(|| {
    let secret_key = SecretKey::ed25519_from_bytes([207; SecretKey::ED25519_LENGTH]).unwrap();
    PublicKey::from(&secret_key)
});
static VALIDATOR_1_ADDR: Lazy<AccountHash> = Lazy::new(|| AccountHash::from(&*VALIDATOR_1));
static DELEGATOR_1_ADDR: Lazy<AccountHash> = Lazy::new(|| AccountHash::from(&*DELEGATOR_1));
static DELEGATOR_2_ADDR: Lazy<AccountHash> = Lazy::new(|| AccountHash::from(&*DELEGATOR_2));
const VALIDATOR_1_STAKE: u64 = 1_000_000;
const DELEGATOR_1_STAKE: u64 = 1_500_000 + DEFAULT_MINIMUM_DELEGATION_AMOUNT;
const DELEGATOR_1_BALANCE: u64 = DEFAULT_ACCOUNT_INITIAL_BALANCE;
const DELEGATOR_2_STAKE: u64 = 2_000_000 + DEFAULT_MINIMUM_DELEGATION_AMOUNT;
const DELEGATOR_2_BALANCE: u64 = DEFAULT_ACCOUNT_INITIAL_BALANCE;

const VALIDATOR_1_DELEGATION_RATE: DelegationRate = 0;

const EXPECTED_INITIAL_RELEASE_TIMESTAMP_MILLIS: u64 =
    DEFAULT_GENESIS_TIMESTAMP_MILLIS + CASPER_LOCKED_FUNDS_PERIOD_MILLIS;

const WEEK_TIMESTAMPS: [u64; 14] = [
    EXPECTED_INITIAL_RELEASE_TIMESTAMP_MILLIS,
    EXPECTED_INITIAL_RELEASE_TIMESTAMP_MILLIS + WEEK_MILLIS,
    EXPECTED_INITIAL_RELEASE_TIMESTAMP_MILLIS + (WEEK_MILLIS * 2),
    EXPECTED_INITIAL_RELEASE_TIMESTAMP_MILLIS + (WEEK_MILLIS * 3),
    EXPECTED_INITIAL_RELEASE_TIMESTAMP_MILLIS + (WEEK_MILLIS * 4),
    EXPECTED_INITIAL_RELEASE_TIMESTAMP_MILLIS + (WEEK_MILLIS * 5),
    EXPECTED_INITIAL_RELEASE_TIMESTAMP_MILLIS + (WEEK_MILLIS * 6),
    EXPECTED_INITIAL_RELEASE_TIMESTAMP_MILLIS + (WEEK_MILLIS * 7),
    EXPECTED_INITIAL_RELEASE_TIMESTAMP_MILLIS + (WEEK_MILLIS * 8),
    EXPECTED_INITIAL_RELEASE_TIMESTAMP_MILLIS + (WEEK_MILLIS * 9),
    EXPECTED_INITIAL_RELEASE_TIMESTAMP_MILLIS + (WEEK_MILLIS * 10),
    EXPECTED_INITIAL_RELEASE_TIMESTAMP_MILLIS + (WEEK_MILLIS * 11),
    EXPECTED_INITIAL_RELEASE_TIMESTAMP_MILLIS + (WEEK_MILLIS * 12),
    EXPECTED_INITIAL_RELEASE_TIMESTAMP_MILLIS + (WEEK_MILLIS * 13),
];

const DAY_MILLIS: u64 = 24 * 60 * 60 * 1000;
const CASPER_VESTING_SCHEDULE_PERIOD_MILLIS: u64 = 91 * DAY_MILLIS;
const CASPER_LOCKED_FUNDS_PERIOD_MILLIS: u64 = 90 * DAY_MILLIS;

#[ignore]
#[test]
fn should_add_new_bid() {
    let accounts = {
        let mut tmp: Vec<GenesisAccount> = DEFAULT_ACCOUNTS.clone();
        let account_1 = GenesisAccount::account(
            BID_ACCOUNT_1_PK.clone(),
            Motes::new(BID_ACCOUNT_1_BALANCE.into()),
            None,
        );
        tmp.push(account_1);
        tmp
    };

    let run_genesis_request = utils::create_run_genesis_request(accounts);

    let mut builder = LmdbWasmTestBuilder::default();

    builder.run_genesis(&run_genesis_request);

    let exec_request_1 = ExecuteRequestBuilder::standard(
        *BID_ACCOUNT_1_ADDR,
        CONTRACT_ADD_BID,
        runtime_args! {
            ARG_PUBLIC_KEY => BID_ACCOUNT_1_PK.clone(),
            ARG_AMOUNT => U512::from(ADD_BID_AMOUNT_1),
            ARG_DELEGATION_RATE => ADD_BID_DELEGATION_RATE_1,
        },
    )
    .build();

    builder.exec(exec_request_1).expect_success().commit();

    let bids = builder.get_bids();

    assert_eq!(bids.len(), 1);
    let active_bid = bids.validator_bid(&BID_ACCOUNT_1_PK.clone()).unwrap();
    assert_eq!(
        builder.get_purse_balance(*active_bid.bonding_purse()),
        U512::from(ADD_BID_AMOUNT_1)
    );
    assert_eq!(*active_bid.delegation_rate(), ADD_BID_DELEGATION_RATE_1);
}

#[ignore]
#[test]
fn should_increase_existing_bid() {
    let accounts = {
        let mut tmp: Vec<GenesisAccount> = DEFAULT_ACCOUNTS.clone();
        let account_1 = GenesisAccount::account(
            BID_ACCOUNT_1_PK.clone(),
            Motes::new(BID_ACCOUNT_1_BALANCE.into()),
            None,
        );
        tmp.push(account_1);
        tmp
    };

    let run_genesis_request = utils::create_run_genesis_request(accounts);

    let mut builder = LmdbWasmTestBuilder::default();

    builder.run_genesis(&run_genesis_request);

    let exec_request_1 = ExecuteRequestBuilder::standard(
        *BID_ACCOUNT_1_ADDR,
        CONTRACT_ADD_BID,
        runtime_args! {
            ARG_PUBLIC_KEY => BID_ACCOUNT_1_PK.clone(),
            ARG_AMOUNT => U512::from(ADD_BID_AMOUNT_1),
            ARG_DELEGATION_RATE => ADD_BID_DELEGATION_RATE_1,
        },
    )
    .build();

    builder.exec(exec_request_1).expect_success().commit();

    // 2nd bid top-up
    let exec_request_2 = ExecuteRequestBuilder::standard(
        *BID_ACCOUNT_1_ADDR,
        CONTRACT_ADD_BID,
        runtime_args! {
            ARG_PUBLIC_KEY => BID_ACCOUNT_1_PK.clone(),
            ARG_AMOUNT => U512::from(BID_AMOUNT_2),
            ARG_DELEGATION_RATE => ADD_BID_DELEGATION_RATE_2,
        },
    )
    .build();

    builder.exec(exec_request_2).expect_success().commit();

    let bids = builder.get_bids();

    assert_eq!(bids.len(), 1);

    let active_bid = bids.validator_bid(&BID_ACCOUNT_1_PK.clone()).unwrap();
    assert_eq!(
        builder.get_purse_balance(*active_bid.bonding_purse()),
        U512::from(ADD_BID_AMOUNT_1 + BID_AMOUNT_2)
    );
    assert_eq!(*active_bid.delegation_rate(), ADD_BID_DELEGATION_RATE_2);
}

#[ignore]
#[test]
fn should_decrease_existing_bid() {
    let accounts = {
        let mut tmp: Vec<GenesisAccount> = DEFAULT_ACCOUNTS.clone();
        let account_1 = GenesisAccount::account(
            BID_ACCOUNT_1_PK.clone(),
            Motes::new(BID_ACCOUNT_1_BALANCE.into()),
            None,
        );
        tmp.push(account_1);
        tmp
    };

    let run_genesis_request = utils::create_run_genesis_request(accounts);

    let mut builder = LmdbWasmTestBuilder::default();

    builder.run_genesis(&run_genesis_request);

    let bid_request = ExecuteRequestBuilder::standard(
        *BID_ACCOUNT_1_ADDR,
        CONTRACT_ADD_BID,
        runtime_args! {
            ARG_PUBLIC_KEY => BID_ACCOUNT_1_PK.clone(),
            ARG_AMOUNT => U512::from(ADD_BID_AMOUNT_1),
            ARG_DELEGATION_RATE => ADD_BID_DELEGATION_RATE_1,
        },
    )
    .build();
    builder.exec(bid_request).expect_success().commit();

    // withdraw some amount
    let withdraw_request = ExecuteRequestBuilder::standard(
        *BID_ACCOUNT_1_ADDR,
        CONTRACT_WITHDRAW_BID,
        runtime_args! {
            ARG_PUBLIC_KEY => BID_ACCOUNT_1_PK.clone(),
            ARG_AMOUNT => U512::from(WITHDRAW_BID_AMOUNT_2),
        },
    )
    .build();
    builder.exec(withdraw_request).commit().expect_success();

    let bids = builder.get_bids();

    assert_eq!(bids.len(), 1);

    let active_bid = bids.validator_bid(&BID_ACCOUNT_1_PK.clone()).unwrap();
    assert_eq!(
        builder.get_purse_balance(*active_bid.bonding_purse()),
        // Since we don't pay out immediately `WITHDRAW_BID_AMOUNT_2` is locked in unbonding queue
        U512::from(ADD_BID_AMOUNT_1)
    );
    let unbonding_purses: UnbondingPurses = builder.get_unbonds();
    let unbond_list = unbonding_purses
        .get(&BID_ACCOUNT_1_ADDR)
        .expect("should have unbonded");
    assert_eq!(unbond_list.len(), 1);
    let unbonding_purse = unbond_list[0].clone();
    assert_eq!(unbonding_purse.unbonder_public_key(), &*BID_ACCOUNT_1_PK);
    assert_eq!(unbonding_purse.validator_public_key(), &*BID_ACCOUNT_1_PK);

    // `WITHDRAW_BID_AMOUNT_2` is in unbonding list
    assert_eq!(unbonding_purse.amount(), &U512::from(WITHDRAW_BID_AMOUNT_2),);
    assert_eq!(unbonding_purse.era_of_creation(), INITIAL_ERA_ID,);
}

#[ignore]
#[test]
fn should_run_delegate_and_undelegate() {
    let accounts = {
        let mut tmp: Vec<GenesisAccount> = DEFAULT_ACCOUNTS.clone();
        let account_1 = GenesisAccount::account(
            BID_ACCOUNT_1_PK.clone(),
            Motes::new(BID_ACCOUNT_1_BALANCE.into()),
            None,
        );
        tmp.push(account_1);
        tmp
    };

    let run_genesis_request = utils::create_run_genesis_request(accounts);

    let mut builder = LmdbWasmTestBuilder::default();

    builder.run_genesis(&run_genesis_request);

    let transfer_request_1 = ExecuteRequestBuilder::standard(
        *DEFAULT_ACCOUNT_ADDR,
        CONTRACT_TRANSFER_TO_ACCOUNT,
        runtime_args! {
            ARG_TARGET => *SYSTEM_ADDR,
            ARG_AMOUNT => U512::from(TRANSFER_AMOUNT)
        },
    )
    .build();

    let transfer_request_2 = ExecuteRequestBuilder::standard(
        *DEFAULT_ACCOUNT_ADDR,
        CONTRACT_TRANSFER_TO_ACCOUNT,
        runtime_args! {
            ARG_TARGET => *NON_FOUNDER_VALIDATOR_1_ADDR,
            ARG_AMOUNT => U512::from(TRANSFER_AMOUNT)
        },
    )
    .build();

    // non-founding validator request
    let add_bid_request_1 = ExecuteRequestBuilder::standard(
        *NON_FOUNDER_VALIDATOR_1_ADDR,
        CONTRACT_ADD_BID,
        runtime_args! {
            ARG_PUBLIC_KEY => NON_FOUNDER_VALIDATOR_1_PK.clone(),
            ARG_AMOUNT => U512::from(ADD_BID_AMOUNT_1),
            ARG_DELEGATION_RATE => ADD_BID_DELEGATION_RATE_1,
        },
    )
    .build();

    builder.exec(transfer_request_1).expect_success().commit();
    builder.exec(transfer_request_2).expect_success().commit();
    builder.exec(add_bid_request_1).expect_success().commit();

    let auction_hash = builder.get_auction_contract_hash();

    let bids = builder.get_bids();
    assert_eq!(bids.len(), 1);
    let active_bid = bids.validator_bid(&NON_FOUNDER_VALIDATOR_1_PK).unwrap();
    assert_eq!(
        builder.get_purse_balance(*active_bid.bonding_purse()),
        U512::from(ADD_BID_AMOUNT_1)
    );
    assert_eq!(*active_bid.delegation_rate(), ADD_BID_DELEGATION_RATE_1);

    let auction_key = Key::addressable_entity_key(PackageKindTag::System, auction_hash);

    let auction_stored_value = builder
        .query(None, auction_key, &[])
        .expect("should query auction hash");
    let _auction = auction_stored_value
        .as_addressable_entity()
        .expect("should be contract");

    //
    let exec_request_1 = ExecuteRequestBuilder::standard(
        *BID_ACCOUNT_1_ADDR,
        CONTRACT_DELEGATE,
        runtime_args! {
            ARG_AMOUNT => U512::from(DELEGATE_AMOUNT_1),
            ARG_VALIDATOR => NON_FOUNDER_VALIDATOR_1_PK.clone(),
            ARG_DELEGATOR => BID_ACCOUNT_1_PK.clone(),
        },
    )
    .build();

    builder.exec(exec_request_1).commit().expect_success();

    let bids = builder.get_bids();
    assert_eq!(bids.len(), 2);
    let delegators = bids
        .delegators_by_validator_public_key(&NON_FOUNDER_VALIDATOR_1_PK)
        .expect("should have delegators");
    assert_eq!(delegators.len(), 1);
    let delegator = bids
        .delegator_by_public_keys(&NON_FOUNDER_VALIDATOR_1_PK, &BID_ACCOUNT_1_PK)
        .expect("should have account1 delegation");
    let delegated_amount_1 = delegator.staked_amount();
    assert_eq!(delegated_amount_1, U512::from(DELEGATE_AMOUNT_1));

    // 2nd bid top-up
    let exec_request_2 = ExecuteRequestBuilder::standard(
        *BID_ACCOUNT_1_ADDR,
        CONTRACT_DELEGATE,
        runtime_args! {
            ARG_AMOUNT => U512::from(DELEGATE_AMOUNT_2),
            ARG_VALIDATOR => NON_FOUNDER_VALIDATOR_1_PK.clone(),
            ARG_DELEGATOR => BID_ACCOUNT_1_PK.clone(),
        },
    )
    .build();

    builder.exec(exec_request_2).commit().expect_success();

    let bids = builder.get_bids();
    assert_eq!(bids.len(), 2);
    let delegators = bids
        .delegators_by_validator_public_key(&NON_FOUNDER_VALIDATOR_1_PK)
        .expect("should have delegators");
    assert_eq!(delegators.len(), 1);
    let delegator = bids
        .delegator_by_public_keys(&NON_FOUNDER_VALIDATOR_1_PK, &BID_ACCOUNT_1_PK)
        .expect("should have account1 delegation");
    let delegated_amount_1 = delegator.staked_amount();
    assert_eq!(
        delegated_amount_1,
        U512::from(DELEGATE_AMOUNT_1 + DELEGATE_AMOUNT_2)
    );

    let exec_request_3 = ExecuteRequestBuilder::standard(
        *BID_ACCOUNT_1_ADDR,
        CONTRACT_UNDELEGATE,
        runtime_args! {
            ARG_AMOUNT => U512::from(UNDELEGATE_AMOUNT_1),
            ARG_VALIDATOR => NON_FOUNDER_VALIDATOR_1_PK.clone(),
            ARG_DELEGATOR => BID_ACCOUNT_1_PK.clone(),
        },
    )
    .build();
    builder.exec(exec_request_3).expect_success().commit();

    let bids = builder.get_bids();
    assert_eq!(bids.len(), 2);
    let delegators = bids
        .delegators_by_validator_public_key(&NON_FOUNDER_VALIDATOR_1_PK)
        .expect("should have delegators");
    assert_eq!(delegators.len(), 1);
    let delegator = bids
        .delegator_by_public_keys(&NON_FOUNDER_VALIDATOR_1_PK, &BID_ACCOUNT_1_PK)
        .expect("should have account1 delegation");
    let delegated_amount_1 = delegator.staked_amount();
    assert_eq!(
        delegated_amount_1,
        U512::from(DELEGATE_AMOUNT_1 + DELEGATE_AMOUNT_2 - UNDELEGATE_AMOUNT_1)
    );

    let unbonding_purses: UnbondingPurses = builder.get_unbonds();
    assert_eq!(unbonding_purses.len(), 1);

    let unbond_list = unbonding_purses
        .get(&BID_ACCOUNT_1_ADDR)
        .expect("should have unbonding purse for non founder validator");
    assert_eq!(unbond_list.len(), 1);
    assert_eq!(
        unbond_list[0].validator_public_key(),
        &*NON_FOUNDER_VALIDATOR_1_PK
    );
    assert_eq!(unbond_list[0].unbonder_public_key(), &*BID_ACCOUNT_1_PK);
    assert_eq!(unbond_list[0].amount(), &U512::from(UNDELEGATE_AMOUNT_1));
    assert!(!unbond_list[0].is_validator());

    assert_eq!(unbond_list[0].era_of_creation(), INITIAL_ERA_ID);
}

#[ignore]
#[test]
fn should_calculate_era_validators() {
    assert_ne!(*ACCOUNT_1_ADDR, *ACCOUNT_2_ADDR,);
    assert_ne!(*ACCOUNT_2_ADDR, *BID_ACCOUNT_1_ADDR,);
    assert_ne!(*ACCOUNT_2_ADDR, *DEFAULT_ACCOUNT_ADDR,);
    let accounts = {
        let mut tmp: Vec<GenesisAccount> = DEFAULT_ACCOUNTS.clone();
        let account_1 = GenesisAccount::account(
            ACCOUNT_1_PK.clone(),
            Motes::new(ACCOUNT_1_BALANCE.into()),
            Some(GenesisValidator::new(
                Motes::new(ACCOUNT_1_BOND.into()),
                DelegationRate::zero(),
            )),
        );
        let account_2 = GenesisAccount::account(
            ACCOUNT_2_PK.clone(),
            Motes::new(ACCOUNT_2_BALANCE.into()),
            Some(GenesisValidator::new(
                Motes::new(ACCOUNT_2_BOND.into()),
                DelegationRate::zero(),
            )),
        );
        let account_3 = GenesisAccount::account(
            BID_ACCOUNT_1_PK.clone(),
            Motes::new(BID_ACCOUNT_1_BALANCE.into()),
            None,
        );
        tmp.push(account_1);
        tmp.push(account_2);
        tmp.push(account_3);
        tmp
    };

    let run_genesis_request = utils::create_run_genesis_request(accounts);

    let mut builder = LmdbWasmTestBuilder::default();

    builder.run_genesis(&run_genesis_request);

    let transfer_request_1 = ExecuteRequestBuilder::standard(
        *DEFAULT_ACCOUNT_ADDR,
        CONTRACT_TRANSFER_TO_ACCOUNT,
        runtime_args! {
            ARG_TARGET => *SYSTEM_ADDR,
            ARG_AMOUNT => U512::from(TRANSFER_AMOUNT)
        },
    )
    .build();
    let transfer_request_2 = ExecuteRequestBuilder::standard(
        *DEFAULT_ACCOUNT_ADDR,
        CONTRACT_TRANSFER_TO_ACCOUNT,
        runtime_args! {
            ARG_TARGET => *NON_FOUNDER_VALIDATOR_1_ADDR,
            ARG_AMOUNT => U512::from(TRANSFER_AMOUNT)
        },
    )
    .build();

    let auction_hash = builder.get_auction_contract_hash();
    let bids = builder.get_bids();
    assert_eq!(bids.len(), 2, "founding validators {:?}", bids);

    // Verify first era validators
    let first_validator_weights: ValidatorWeights = builder
        .get_validator_weights(INITIAL_ERA_ID)
        .expect("should have first era validator weights");
    assert_eq!(
        first_validator_weights
            .keys()
            .cloned()
            .collect::<BTreeSet<_>>(),
        BTreeSet::from_iter(vec![ACCOUNT_1_PK.clone(), ACCOUNT_2_PK.clone()])
    );

    builder.exec(transfer_request_1).commit().expect_success();
    builder.exec(transfer_request_2).commit().expect_success();

    // non-founding validator request
    let add_bid_request_1 = ExecuteRequestBuilder::standard(
        *BID_ACCOUNT_1_ADDR,
        CONTRACT_ADD_BID,
        runtime_args! {
            ARG_PUBLIC_KEY => BID_ACCOUNT_1_PK.clone(),
            ARG_AMOUNT => U512::from(ADD_BID_AMOUNT_1),
            ARG_DELEGATION_RATE => ADD_BID_DELEGATION_RATE_1,
        },
    )
    .build();

    builder.exec(add_bid_request_1).commit().expect_success();

    let pre_era_id: EraId = builder.get_value(auction_hash, ERA_ID_KEY);
    assert_eq!(pre_era_id, EraId::from(0));

    builder.run_auction(
        DEFAULT_GENESIS_TIMESTAMP_MILLIS + DEFAULT_LOCKED_FUNDS_PERIOD_MILLIS,
        Vec::new(),
    );

    let post_era_id: EraId = builder.get_value(auction_hash, ERA_ID_KEY);
    assert_eq!(post_era_id, EraId::from(1));

    let era_validators: EraValidators = builder.get_era_validators();

    // Check if there are no missing eras after the calculation, but we don't care about what the
    // elements are
    let auction_delay = builder.get_auction_delay();
    let eras: Vec<_> = era_validators.keys().copied().collect();
    assert!(!era_validators.is_empty());
    assert!(era_validators.len() >= auction_delay as usize); // definitely more than 1 element
    let (first_era, _) = era_validators.iter().min().unwrap();
    let (last_era, _) = era_validators.iter().max().unwrap();
    let expected_eras: Vec<EraId> = {
        let lo: u64 = (*first_era).into();
        let hi: u64 = (*last_era).into();
        (lo..=hi).map(EraId::from).collect()
    };
    assert_eq!(eras, expected_eras, "Eras {:?}", eras);

    assert!(post_era_id > EraId::from(0));
    let consensus_next_era_id: EraId = post_era_id + auction_delay + 1;

    let snapshot_size = auction_delay as usize + 1;
    assert_eq!(
        era_validators.len(),
        snapshot_size,
        "era_id={} {:?}",
        consensus_next_era_id,
        era_validators
    ); // eraindex==1 - ran once

    let lookup_era_id = consensus_next_era_id - 1;

    let validator_weights = era_validators
        .get(&lookup_era_id) // indexed from 0
        .unwrap_or_else(|| {
            panic!(
                "should have era_index=={} entry {:?}",
                consensus_next_era_id, era_validators
            )
        });
    assert_eq!(
        validator_weights.len(),
        3,
        "{:?} {:?}",
        era_validators,
        validator_weights
    ); //2 genesis validators "winners"
    assert_eq!(
        validator_weights
            .get(&BID_ACCOUNT_1_PK)
            .expect("should have bid account in this era"),
        &U512::from(ADD_BID_AMOUNT_1)
    );

    // Check validator weights using the API
    let era_validators_result = builder
        .get_validator_weights(lookup_era_id)
        .expect("should have validator weights");
    assert_eq!(era_validators_result, *validator_weights);

    // Make sure looked up era validators are different than initial era validators
    assert_ne!(era_validators_result, first_validator_weights);
}

#[ignore]
#[test]
fn should_get_first_seigniorage_recipients() {
    let accounts = {
        let mut tmp: Vec<GenesisAccount> = DEFAULT_ACCOUNTS.clone();
        let account_1 = GenesisAccount::account(
            ACCOUNT_1_PK.clone(),
            Motes::new(ACCOUNT_1_BALANCE.into()),
            Some(GenesisValidator::new(
                Motes::new(ACCOUNT_1_BOND.into()),
                DelegationRate::zero(),
            )),
        );
        let account_2 = GenesisAccount::account(
            ACCOUNT_2_PK.clone(),
            Motes::new(ACCOUNT_2_BALANCE.into()),
            Some(GenesisValidator::new(
                Motes::new(ACCOUNT_2_BOND.into()),
                DelegationRate::zero(),
            )),
        );
        tmp.push(account_1);
        tmp.push(account_2);
        tmp
    };

    // We can't use `utils::create_run_genesis_request` as the snapshot used an auction delay of 3.
    let auction_delay = 3;
    let exec_config = ExecConfigBuilder::new()
        .with_accounts(accounts)
        .with_auction_delay(auction_delay)
        .with_locked_funds_period_millis(CASPER_LOCKED_FUNDS_PERIOD_MILLIS)
        .build();
    let run_genesis_request = RunGenesisRequest::new(
        *DEFAULT_GENESIS_CONFIG_HASH,
        *DEFAULT_PROTOCOL_VERSION,
        exec_config,
        DEFAULT_CHAINSPEC_REGISTRY.clone(),
    );

    let mut builder = LmdbWasmTestBuilder::default();

    builder.run_genesis(&run_genesis_request);

    let transfer_request_1 = ExecuteRequestBuilder::standard(
        *DEFAULT_ACCOUNT_ADDR,
        CONTRACT_TRANSFER_TO_ACCOUNT,
        runtime_args! {
            ARG_TARGET => *SYSTEM_ADDR,
            ARG_AMOUNT => U512::from(TRANSFER_AMOUNT)
        },
    )
    .build();

    let bids = builder.get_bids();
    assert_eq!(bids.len(), 2);

    let founding_validator_1 = bids
        .validator_bid(&ACCOUNT_1_PK)
        .expect("should have account 1 pk");
    assert_eq!(
        founding_validator_1
            .vesting_schedule()
            .map(|vesting_schedule| vesting_schedule.initial_release_timestamp_millis()),
        Some(DEFAULT_GENESIS_TIMESTAMP_MILLIS + CASPER_LOCKED_FUNDS_PERIOD_MILLIS)
    );

    let founding_validator_2 = bids
        .validator_bid(&ACCOUNT_2_PK)
        .expect("should have account 2 pk");
    assert_eq!(
        founding_validator_2
            .vesting_schedule()
            .map(|vesting_schedule| vesting_schedule.initial_release_timestamp_millis()),
        Some(DEFAULT_GENESIS_TIMESTAMP_MILLIS + CASPER_LOCKED_FUNDS_PERIOD_MILLIS)
    );

    builder.exec(transfer_request_1).commit().expect_success();

    // run_auction should be executed first
    builder.run_auction(
        DEFAULT_GENESIS_TIMESTAMP_MILLIS + CASPER_LOCKED_FUNDS_PERIOD_MILLIS,
        Vec::new(),
    );

    let mut era_validators: EraValidators = builder.get_era_validators();
    let auction_delay = builder.get_auction_delay();
    let snapshot_size = auction_delay as usize + 1;

    assert_eq!(era_validators.len(), snapshot_size, "{:?}", era_validators); // eraindex==1 - ran once

    assert!(era_validators.contains_key(&(EraId::from(auction_delay).successor())));

    let era_id = EraId::from(auction_delay);

    let validator_weights = era_validators.remove(&era_id).unwrap_or_else(|| {
        panic!(
            "should have era_index=={} entry {:?}",
            era_id, era_validators
        )
    });
    // 2 genesis validators "winners" with non-zero bond
    assert_eq!(validator_weights.len(), 2, "{:?}", validator_weights);
    assert_eq!(
        validator_weights.get(&ACCOUNT_1_PK).unwrap(),
        &U512::from(ACCOUNT_1_BOND)
    );
    assert_eq!(
        validator_weights.get(&ACCOUNT_2_PK).unwrap(),
        &U512::from(ACCOUNT_2_BOND)
    );

    let first_validator_weights = builder
        .get_validator_weights(era_id)
        .expect("should have validator weights");
    assert_eq!(first_validator_weights, validator_weights);
}

#[ignore]
#[test]
fn should_release_founder_stake() {
    const NEW_MINIMUM_DELEGATION_AMOUNT: u64 = 0;

    // ACCOUNT_1_BOND / 14 = 7_142
    const EXPECTED_WEEKLY_RELEASE: u64 = 7_142;

    const EXPECTED_REMAINDER: u64 = 12;

    const EXPECTED_LOCKED_AMOUNTS: [u64; 14] = [
        92858, 85716, 78574, 71432, 64290, 57148, 50006, 42864, 35722, 28580, 21438, 14296, 7154, 0,
    ];

    let expected_locked_amounts: Vec<U512> = EXPECTED_LOCKED_AMOUNTS
        .iter()
        .cloned()
        .map(U512::from)
        .collect();

    let expect_unbond_success = |builder: &mut LmdbWasmTestBuilder, amount: u64| {
        let partial_unbond = ExecuteRequestBuilder::standard(
            *ACCOUNT_1_ADDR,
            CONTRACT_WITHDRAW_BID,
            runtime_args! {
                ARG_PUBLIC_KEY => ACCOUNT_1_PK.clone(),
                ARG_AMOUNT => U512::from(amount),
            },
        )
        .build();

        builder.exec(partial_unbond).commit().expect_success();
    };

    let expect_unbond_failure = |builder: &mut LmdbWasmTestBuilder, amount: u64| {
        let full_unbond = ExecuteRequestBuilder::standard(
            *ACCOUNT_1_ADDR,
            CONTRACT_WITHDRAW_BID,
            runtime_args! {
                ARG_PUBLIC_KEY => ACCOUNT_1_PK.clone(),
                ARG_AMOUNT => U512::from(amount),
            },
        )
        .build();

        builder.exec(full_unbond).commit();

        let error = {
            let response = builder
                .get_last_exec_result()
                .expect("should have last exec result");
            let exec_response = response.last().expect("should have response");
            exec_response
                .as_error()
                .cloned()
                .expect("should have error")
        };
        assert_matches!(
            error,
            engine_state::Error::Exec(execution::Error::Revert(ApiError::AuctionError(15)))
        );
    };

    let accounts = {
        let mut tmp: Vec<GenesisAccount> = DEFAULT_ACCOUNTS.clone();
        let account_1 = GenesisAccount::account(
            ACCOUNT_1_PK.clone(),
            Motes::new(ACCOUNT_1_BALANCE.into()),
            Some(GenesisValidator::new(
                Motes::new(ACCOUNT_1_BOND.into()),
                DelegationRate::zero(),
            )),
        );
        tmp.push(account_1);
        tmp
    };

    //let run_genesis_request = utils::create_run_genesis_request(accounts);
    let run_genesis_request = {
        let exec_config = ExecConfigBuilder::default()
            .with_accounts(accounts)
            .with_locked_funds_period_millis(CASPER_LOCKED_FUNDS_PERIOD_MILLIS)
            .build();

        RunGenesisRequest::new(
            *DEFAULT_GENESIS_CONFIG_HASH,
            *DEFAULT_PROTOCOL_VERSION,
            exec_config,
            DEFAULT_CHAINSPEC_REGISTRY.clone(),
        )
    };

    let custom_engine_config = EngineConfigBuilder::default()
        .with_minimum_delegation_amount(NEW_MINIMUM_DELEGATION_AMOUNT)
        .with_vesting_schedule_period_millis(CASPER_VESTING_SCHEDULE_PERIOD_MILLIS)
        .build();

    let mut builder = LmdbWasmTestBuilder::new_temporary_with_config(custom_engine_config);

    builder.run_genesis(&run_genesis_request);

    let fund_system_account = ExecuteRequestBuilder::standard(
        *DEFAULT_ACCOUNT_ADDR,
        CONTRACT_TRANSFER_TO_ACCOUNT,
        runtime_args! {
            ARG_TARGET => *SYSTEM_ADDR,
            ARG_AMOUNT => U512::from(DEFAULT_ACCOUNT_INITIAL_BALANCE / 10)
        },
    )
    .build();

    builder.exec(fund_system_account).commit().expect_success();

    // Check bid and its vesting schedule
    {
        let bids = builder.get_bids();
        assert_eq!(bids.len(), 1);

        let entry = bids.validator_bid(&ACCOUNT_1_PK).unwrap();
        let vesting_schedule = entry.vesting_schedule().unwrap();

        let initial_release = vesting_schedule.initial_release_timestamp_millis();
        assert_eq!(initial_release, EXPECTED_INITIAL_RELEASE_TIMESTAMP_MILLIS);

        let locked_amounts = vesting_schedule.locked_amounts().map(|arr| arr.to_vec());
        assert!(locked_amounts.is_none());
    }

    builder.run_auction(DEFAULT_GENESIS_TIMESTAMP_MILLIS, Vec::new());

    {
        // Attempt unbond of one mote
        expect_unbond_failure(&mut builder, u64::one());
    }

    builder.run_auction(WEEK_TIMESTAMPS[0], Vec::new());

    // Check bid and its vesting schedule
    {
        let bids = builder.get_bids();
        assert_eq!(bids.len(), 1);

        let entry = bids.validator_bid(&ACCOUNT_1_PK).unwrap();
        let vesting_schedule = entry.vesting_schedule().unwrap();

        let initial_release = vesting_schedule.initial_release_timestamp_millis();
        assert_eq!(initial_release, EXPECTED_INITIAL_RELEASE_TIMESTAMP_MILLIS);

        let locked_amounts = vesting_schedule.locked_amounts().map(|arr| arr.to_vec());
        assert_eq!(locked_amounts, Some(expected_locked_amounts));
    }

    let mut total_unbonded = 0;

    {
        // Attempt full unbond
        expect_unbond_failure(&mut builder, ACCOUNT_1_BOND);

        // Attempt unbond of released amount
        expect_unbond_success(&mut builder, EXPECTED_WEEKLY_RELEASE);

        total_unbonded += EXPECTED_WEEKLY_RELEASE;

        assert_eq!(ACCOUNT_1_BOND - total_unbonded, EXPECTED_LOCKED_AMOUNTS[0])
    }

    for i in 1..13 {
        // Run auction forward by almost a week
        builder.run_auction(WEEK_TIMESTAMPS[i] - 1, Vec::new());

        // Attempt unbond of 1 mote
        expect_unbond_failure(&mut builder, u64::one());

        // Run auction forward by one millisecond
        builder.run_auction(WEEK_TIMESTAMPS[i], Vec::new());

        // Attempt unbond of more than weekly release
        expect_unbond_failure(&mut builder, EXPECTED_WEEKLY_RELEASE + 1);

        // Attempt unbond of released amount
        expect_unbond_success(&mut builder, EXPECTED_WEEKLY_RELEASE);

        total_unbonded += EXPECTED_WEEKLY_RELEASE;

        assert_eq!(ACCOUNT_1_BOND - total_unbonded, EXPECTED_LOCKED_AMOUNTS[i])
    }

    {
        // Run auction forward by almost a week
        builder.run_auction(WEEK_TIMESTAMPS[13] - 1, Vec::new());

        // Attempt unbond of 1 mote
        expect_unbond_failure(&mut builder, u64::one());

        // Run auction forward by one millisecond
        builder.run_auction(WEEK_TIMESTAMPS[13], Vec::new());

        // Attempt unbond of released amount + remainder
        expect_unbond_success(&mut builder, EXPECTED_WEEKLY_RELEASE + EXPECTED_REMAINDER);

        total_unbonded += EXPECTED_WEEKLY_RELEASE + EXPECTED_REMAINDER;

        assert_eq!(ACCOUNT_1_BOND - total_unbonded, EXPECTED_LOCKED_AMOUNTS[13])
    }

    assert_eq!(ACCOUNT_1_BOND, total_unbonded);
}

#[ignore]
#[test]
fn should_fail_to_get_era_validators() {
    let accounts = {
        let mut tmp: Vec<GenesisAccount> = DEFAULT_ACCOUNTS.clone();
        let account_1 = GenesisAccount::account(
            ACCOUNT_1_PK.clone(),
            Motes::new(ACCOUNT_1_BALANCE.into()),
            Some(GenesisValidator::new(
                Motes::new(ACCOUNT_1_BOND.into()),
                DelegationRate::zero(),
            )),
        );
        tmp.push(account_1);
        tmp
    };

    let run_genesis_request = utils::create_run_genesis_request(accounts);

    let mut builder = LmdbWasmTestBuilder::default();

    builder.run_genesis(&run_genesis_request);

    assert_eq!(
        builder.get_validator_weights(EraId::MAX),
        None,
        "should not have era validators for invalid era"
    );
}

#[ignore]
#[test]
fn should_use_era_validators_endpoint_for_first_era() {
    let extra_accounts = vec![GenesisAccount::account(
        ACCOUNT_1_PK.clone(),
        Motes::new(ACCOUNT_1_BALANCE.into()),
        Some(GenesisValidator::new(
            Motes::new(ACCOUNT_1_BOND.into()),
            DelegationRate::zero(),
        )),
    )];

    let accounts = {
        let mut tmp: Vec<GenesisAccount> = DEFAULT_ACCOUNTS.clone();
        tmp.extend(extra_accounts);
        tmp
    };

    let run_genesis_request = utils::create_run_genesis_request(accounts);

    let mut builder = LmdbWasmTestBuilder::default();

    builder.run_genesis(&run_genesis_request);

    let validator_weights = builder
        .get_validator_weights(INITIAL_ERA_ID)
        .expect("should have validator weights for era 0");

    assert_eq!(validator_weights.len(), 1);
    assert_eq!(validator_weights[&ACCOUNT_1_PK], ACCOUNT_1_BOND.into());

    let era_validators: EraValidators = builder.get_era_validators();
    assert_eq!(era_validators[&EraId::from(0)], validator_weights);
}

#[ignore]
#[test]
fn should_calculate_era_validators_multiple_new_bids() {
    assert_ne!(*ACCOUNT_1_ADDR, *ACCOUNT_2_ADDR,);
    assert_ne!(*ACCOUNT_2_ADDR, *BID_ACCOUNT_1_ADDR,);
    assert_ne!(*ACCOUNT_2_ADDR, *DEFAULT_ACCOUNT_ADDR,);
    let accounts = {
        let mut tmp: Vec<GenesisAccount> = DEFAULT_ACCOUNTS.clone();
        let account_1 = GenesisAccount::account(
            ACCOUNT_1_PK.clone(),
            Motes::new(ACCOUNT_1_BALANCE.into()),
            Some(GenesisValidator::new(
                Motes::new(ACCOUNT_1_BOND.into()),
                DelegationRate::zero(),
            )),
        );
        let account_2 = GenesisAccount::account(
            ACCOUNT_2_PK.clone(),
            Motes::new(ACCOUNT_2_BALANCE.into()),
            Some(GenesisValidator::new(
                Motes::new(ACCOUNT_2_BOND.into()),
                DelegationRate::zero(),
            )),
        );
        let account_3 = GenesisAccount::account(
            BID_ACCOUNT_1_PK.clone(),
            Motes::new(BID_ACCOUNT_1_BALANCE.into()),
            None,
        );
        let account_4 = GenesisAccount::account(
            BID_ACCOUNT_2_PK.clone(),
            Motes::new(BID_ACCOUNT_2_BALANCE.into()),
            None,
        );
        tmp.push(account_1);
        tmp.push(account_2);
        tmp.push(account_3);
        tmp.push(account_4);
        tmp
    };

    let run_genesis_request = utils::create_run_genesis_request(accounts);

    let mut builder = LmdbWasmTestBuilder::default();

    builder.run_genesis(&run_genesis_request);

    let genesis_validator_weights = builder
        .get_validator_weights(INITIAL_ERA_ID)
        .expect("should have genesis validators for initial era");
    let auction_delay = builder.get_auction_delay();
    // new_era is the first era in the future where new era validator weights will be calculated
    let new_era = INITIAL_ERA_ID + auction_delay + 1;
    assert!(builder.get_validator_weights(new_era).is_none());
    assert_eq!(
        builder.get_validator_weights(new_era - 1).unwrap(),
        builder.get_validator_weights(INITIAL_ERA_ID).unwrap()
    );

    assert_eq!(
        genesis_validator_weights
            .keys()
            .cloned()
            .collect::<BTreeSet<_>>(),
        BTreeSet::from_iter(vec![ACCOUNT_1_PK.clone(), ACCOUNT_2_PK.clone()])
    );

    // Fund additional accounts
    for target in &[
        *SYSTEM_ADDR,
        *NON_FOUNDER_VALIDATOR_1_ADDR,
        *NON_FOUNDER_VALIDATOR_2_ADDR,
    ] {
        let transfer_request_1 = ExecuteRequestBuilder::standard(
            *DEFAULT_ACCOUNT_ADDR,
            CONTRACT_TRANSFER_TO_ACCOUNT,
            runtime_args! {
                ARG_TARGET => *target,
                ARG_AMOUNT => U512::from(TRANSFER_AMOUNT)
            },
        )
        .build();
        builder.exec(transfer_request_1).commit().expect_success();
    }

    // non-founding validator request
    let add_bid_request_1 = ExecuteRequestBuilder::standard(
        *BID_ACCOUNT_1_ADDR,
        CONTRACT_ADD_BID,
        runtime_args! {
            ARG_PUBLIC_KEY => BID_ACCOUNT_1_PK.clone(),
            ARG_AMOUNT => U512::from(ADD_BID_AMOUNT_1),
            ARG_DELEGATION_RATE => ADD_BID_DELEGATION_RATE_1,
        },
    )
    .build();
    let add_bid_request_2 = ExecuteRequestBuilder::standard(
        *BID_ACCOUNT_2_ADDR,
        CONTRACT_ADD_BID,
        runtime_args! {
            ARG_PUBLIC_KEY => BID_ACCOUNT_2_PK.clone(),
            ARG_AMOUNT => U512::from(ADD_BID_AMOUNT_2),
            ARG_DELEGATION_RATE => ADD_BID_DELEGATION_RATE_2,
        },
    )
    .build();

    builder.exec(add_bid_request_1).commit().expect_success();
    builder.exec(add_bid_request_2).commit().expect_success();

    // run auction and compute validators for new era
    builder.run_auction(
        DEFAULT_GENESIS_TIMESTAMP_MILLIS + DEFAULT_LOCKED_FUNDS_PERIOD_MILLIS,
        Vec::new(),
    );
    // Verify first era validators
    let new_validator_weights: ValidatorWeights = builder
        .get_validator_weights(new_era)
        .expect("should have first era validator weights");

    // check that the new computed era has exactly the state we expect
    let lhs = new_validator_weights
        .keys()
        .cloned()
        .collect::<BTreeSet<_>>();

    let rhs = BTreeSet::from_iter(vec![
        ACCOUNT_1_PK.clone(),
        ACCOUNT_2_PK.clone(),
        BID_ACCOUNT_1_PK.clone(),
        BID_ACCOUNT_2_PK.clone(),
    ]);

    assert_eq!(lhs, rhs);

    // make sure that new validators are exactly those that were part of add_bid requests
    let new_validators: BTreeSet<_> = rhs
        .difference(&genesis_validator_weights.keys().cloned().collect())
        .cloned()
        .collect();
    assert_eq!(
        new_validators,
        BTreeSet::from_iter(vec![BID_ACCOUNT_1_PK.clone(), BID_ACCOUNT_2_PK.clone(),])
    );
}

#[ignore]
#[test]
fn undelegated_funds_should_be_released() {
    let system_fund_request = ExecuteRequestBuilder::standard(
        *DEFAULT_ACCOUNT_ADDR,
        CONTRACT_TRANSFER_TO_ACCOUNT,
        runtime_args! {
            ARG_TARGET => *SYSTEM_ADDR,
            ARG_AMOUNT => U512::from(SYSTEM_TRANSFER_AMOUNT)
        },
    )
    .build();

    let validator_1_fund_request = ExecuteRequestBuilder::standard(
        *DEFAULT_ACCOUNT_ADDR,
        CONTRACT_TRANSFER_TO_ACCOUNT,
        runtime_args! {
            ARG_TARGET => *NON_FOUNDER_VALIDATOR_1_ADDR,
            ARG_AMOUNT => U512::from(TRANSFER_AMOUNT)
        },
    )
    .build();

    let delegator_1_fund_request = ExecuteRequestBuilder::standard(
        *DEFAULT_ACCOUNT_ADDR,
        CONTRACT_TRANSFER_TO_ACCOUNT,
        runtime_args! {
            ARG_TARGET => *BID_ACCOUNT_1_ADDR,
            ARG_AMOUNT => U512::from(TRANSFER_AMOUNT)
        },
    )
    .build();

    let validator_1_add_bid_request = ExecuteRequestBuilder::standard(
        *NON_FOUNDER_VALIDATOR_1_ADDR,
        CONTRACT_ADD_BID,
        runtime_args! {
            ARG_PUBLIC_KEY => NON_FOUNDER_VALIDATOR_1_PK.clone(),
            ARG_AMOUNT => U512::from(ADD_BID_AMOUNT_1),
            ARG_DELEGATION_RATE => ADD_BID_DELEGATION_RATE_1,
        },
    )
    .build();

    let delegator_1_validator_1_delegate_request = ExecuteRequestBuilder::standard(
        *BID_ACCOUNT_1_ADDR,
        CONTRACT_DELEGATE,
        runtime_args! {
            ARG_AMOUNT => U512::from(DELEGATE_AMOUNT_1),
            ARG_VALIDATOR => NON_FOUNDER_VALIDATOR_1_PK.clone(),
            ARG_DELEGATOR => BID_ACCOUNT_1_PK.clone(),
        },
    )
    .build();

    let post_genesis_requests = vec![
        system_fund_request,
        delegator_1_fund_request,
        validator_1_fund_request,
        validator_1_add_bid_request,
        delegator_1_validator_1_delegate_request,
    ];

    let mut timestamp_millis =
        DEFAULT_GENESIS_TIMESTAMP_MILLIS + DEFAULT_LOCKED_FUNDS_PERIOD_MILLIS;

    let mut builder = LmdbWasmTestBuilder::default();

    builder.run_genesis(&PRODUCTION_RUN_GENESIS_REQUEST);

    for request in post_genesis_requests {
        builder.exec(request).commit().expect_success();
    }

    for _ in 0..5 {
        builder.run_auction(timestamp_millis, Vec::new());
        timestamp_millis += TIMESTAMP_MILLIS_INCREMENT;
    }

    let delegator_1_undelegate_purse = builder
        .get_entity_by_account_hash(*BID_ACCOUNT_1_ADDR)
        .expect("should have default account")
        .main_purse();

    let delegator_1_undelegate_request = ExecuteRequestBuilder::standard(
        *BID_ACCOUNT_1_ADDR,
        CONTRACT_UNDELEGATE,
        runtime_args! {
            ARG_AMOUNT => U512::from(UNDELEGATE_AMOUNT_1),
            ARG_VALIDATOR => NON_FOUNDER_VALIDATOR_1_PK.clone(),
            ARG_DELEGATOR => BID_ACCOUNT_1_PK.clone(),
        },
    )
    .build();

    builder
        .exec(delegator_1_undelegate_request)
        .commit()
        .expect_success();

    let delegator_1_purse_balance_before = builder.get_purse_balance(delegator_1_undelegate_purse);

    let unbonding_delay = builder.get_unbonding_delay();

    for _ in 0..=unbonding_delay {
        let delegator_1_undelegate_purse_balance =
            builder.get_purse_balance(delegator_1_undelegate_purse);
        assert_eq!(
            delegator_1_purse_balance_before,
            delegator_1_undelegate_purse_balance
        );

        builder.run_auction(timestamp_millis, Vec::new());
        timestamp_millis += TIMESTAMP_MILLIS_INCREMENT;
    }

    let delegator_1_undelegate_purse_balance =
        builder.get_purse_balance(delegator_1_undelegate_purse);
    assert_eq!(
        delegator_1_undelegate_purse_balance,
        delegator_1_purse_balance_before + U512::from(UNDELEGATE_AMOUNT_1)
    )
}

#[ignore]
#[test]
fn fully_undelegated_funds_should_be_released() {
    const SYSTEM_TRANSFER_AMOUNT: u64 = MINIMUM_ACCOUNT_CREATION_BALANCE;

    let system_fund_request = ExecuteRequestBuilder::standard(
        *DEFAULT_ACCOUNT_ADDR,
        CONTRACT_TRANSFER_TO_ACCOUNT,
        runtime_args! {
            ARG_TARGET => *SYSTEM_ADDR,
            ARG_AMOUNT => U512::from(SYSTEM_TRANSFER_AMOUNT)
        },
    )
    .build();

    let validator_1_fund_request = ExecuteRequestBuilder::standard(
        *DEFAULT_ACCOUNT_ADDR,
        CONTRACT_TRANSFER_TO_ACCOUNT,
        runtime_args! {
            ARG_TARGET => *NON_FOUNDER_VALIDATOR_1_ADDR,
            ARG_AMOUNT => U512::from(TRANSFER_AMOUNT)
        },
    )
    .build();

    let delegator_1_fund_request = ExecuteRequestBuilder::standard(
        *DEFAULT_ACCOUNT_ADDR,
        CONTRACT_TRANSFER_TO_ACCOUNT,
        runtime_args! {
            ARG_TARGET => *BID_ACCOUNT_1_ADDR,
            ARG_AMOUNT => U512::from(TRANSFER_AMOUNT)
        },
    )
    .build();

    let validator_1_add_bid_request = ExecuteRequestBuilder::standard(
        *NON_FOUNDER_VALIDATOR_1_ADDR,
        CONTRACT_ADD_BID,
        runtime_args! {
            ARG_PUBLIC_KEY => NON_FOUNDER_VALIDATOR_1_PK.clone(),
            ARG_AMOUNT => U512::from(ADD_BID_AMOUNT_1),
            ARG_DELEGATION_RATE => ADD_BID_DELEGATION_RATE_1,
        },
    )
    .build();

    let delegator_1_validator_1_delegate_request = ExecuteRequestBuilder::standard(
        *BID_ACCOUNT_1_ADDR,
        CONTRACT_DELEGATE,
        runtime_args! {
            ARG_AMOUNT => U512::from(DELEGATE_AMOUNT_1),
            ARG_VALIDATOR => NON_FOUNDER_VALIDATOR_1_PK.clone(),
            ARG_DELEGATOR => BID_ACCOUNT_1_PK.clone(),
        },
    )
    .build();

    let post_genesis_requests = vec![
        system_fund_request,
        delegator_1_fund_request,
        validator_1_fund_request,
        validator_1_add_bid_request,
        delegator_1_validator_1_delegate_request,
    ];

    let mut timestamp_millis =
        DEFAULT_GENESIS_TIMESTAMP_MILLIS + DEFAULT_LOCKED_FUNDS_PERIOD_MILLIS;

    let mut builder = LmdbWasmTestBuilder::default();

    builder.run_genesis(&PRODUCTION_RUN_GENESIS_REQUEST);

    for request in post_genesis_requests {
        builder.exec(request).commit().expect_success();
    }

    for _ in 0..5 {
        builder.run_auction(timestamp_millis, Vec::new());
        timestamp_millis += TIMESTAMP_MILLIS_INCREMENT;
    }

    let delegator_1_undelegate_purse = builder
        .get_entity_by_account_hash(*BID_ACCOUNT_1_ADDR)
        .expect("should have default account")
        .main_purse();

    let delegator_1_undelegate_request = ExecuteRequestBuilder::standard(
        *BID_ACCOUNT_1_ADDR,
        CONTRACT_UNDELEGATE,
        runtime_args! {
            ARG_AMOUNT => U512::from(DELEGATE_AMOUNT_1),
            ARG_VALIDATOR => NON_FOUNDER_VALIDATOR_1_PK.clone(),
            ARG_DELEGATOR => BID_ACCOUNT_1_PK.clone(),
        },
    )
    .build();

    builder
        .exec(delegator_1_undelegate_request)
        .commit()
        .expect_success();

    let delegator_1_purse_balance_before = builder.get_purse_balance(delegator_1_undelegate_purse);

    let unbonding_delay = builder.get_unbonding_delay();

    for _ in 0..=unbonding_delay {
        let delegator_1_undelegate_purse_balance =
            builder.get_purse_balance(delegator_1_undelegate_purse);
        assert_eq!(
            delegator_1_undelegate_purse_balance,
            delegator_1_purse_balance_before
        );
        builder.run_auction(timestamp_millis, Vec::new());
        timestamp_millis += TIMESTAMP_MILLIS_INCREMENT;
    }

    let delegator_1_undelegate_purse_after =
        builder.get_purse_balance(delegator_1_undelegate_purse);

    assert_eq!(
        delegator_1_undelegate_purse_after - delegator_1_purse_balance_before,
        U512::from(DELEGATE_AMOUNT_1)
    )
}

#[ignore]
#[test]
fn should_undelegate_delegators_when_validator_unbonds() {
    const VALIDATOR_1_REMAINING_BID: u64 = 1;
    const VALIDATOR_1_WITHDRAW_AMOUNT: u64 = VALIDATOR_1_STAKE - VALIDATOR_1_REMAINING_BID;

    let system_fund_request = ExecuteRequestBuilder::standard(
        *DEFAULT_ACCOUNT_ADDR,
        CONTRACT_TRANSFER_TO_ACCOUNT,
        runtime_args! {
            ARG_TARGET => *SYSTEM_ADDR,
            ARG_AMOUNT => U512::from(TRANSFER_AMOUNT)
        },
    )
    .build();

    let validator_1_fund_request = ExecuteRequestBuilder::standard(
        *DEFAULT_ACCOUNT_ADDR,
        CONTRACT_TRANSFER_TO_ACCOUNT,
        runtime_args! {
            ARG_TARGET => *VALIDATOR_1_ADDR,
            ARG_AMOUNT => U512::from(TRANSFER_AMOUNT)
        },
    )
    .build();

    let delegator_1_fund_request = ExecuteRequestBuilder::standard(
        *DEFAULT_ACCOUNT_ADDR,
        CONTRACT_TRANSFER_TO_ACCOUNT,
        runtime_args! {
            ARG_TARGET => *DELEGATOR_1_ADDR,
            ARG_AMOUNT => U512::from(TRANSFER_AMOUNT)
        },
    )
    .build();

    let delegator_2_fund_request = ExecuteRequestBuilder::standard(
        *DEFAULT_ACCOUNT_ADDR,
        CONTRACT_TRANSFER_TO_ACCOUNT,
        runtime_args! {
            ARG_TARGET => *DELEGATOR_2_ADDR,
            ARG_AMOUNT => U512::from(TRANSFER_AMOUNT)
        },
    )
    .build();

    let validator_1_add_bid_request = ExecuteRequestBuilder::standard(
        *VALIDATOR_1_ADDR,
        CONTRACT_ADD_BID,
        runtime_args! {
            ARG_AMOUNT => U512::from(VALIDATOR_1_STAKE),
            ARG_DELEGATION_RATE => VALIDATOR_1_DELEGATION_RATE,
            ARG_PUBLIC_KEY => VALIDATOR_1.clone(),
        },
    )
    .build();

    let delegator_1_delegate_request = ExecuteRequestBuilder::standard(
        *DELEGATOR_1_ADDR,
        CONTRACT_DELEGATE,
        runtime_args! {
            ARG_AMOUNT => U512::from(DELEGATOR_1_STAKE),
            ARG_VALIDATOR => VALIDATOR_1.clone(),
            ARG_DELEGATOR => DELEGATOR_1.clone(),
        },
    )
    .build();

    let delegator_2_delegate_request = ExecuteRequestBuilder::standard(
        *DELEGATOR_2_ADDR,
        CONTRACT_DELEGATE,
        runtime_args! {
            ARG_AMOUNT => U512::from(DELEGATOR_2_STAKE),
            ARG_VALIDATOR => VALIDATOR_1.clone(),
            ARG_DELEGATOR => DELEGATOR_2.clone(),
        },
    )
    .build();

    let validator_1_partial_withdraw_bid = ExecuteRequestBuilder::standard(
        *VALIDATOR_1_ADDR,
        CONTRACT_WITHDRAW_BID,
        runtime_args! {
            ARG_PUBLIC_KEY => VALIDATOR_1.clone(),
            ARG_AMOUNT => U512::from(VALIDATOR_1_WITHDRAW_AMOUNT),
        },
    )
    .build();

    let post_genesis_requests = vec![
        system_fund_request,
        validator_1_fund_request,
        delegator_1_fund_request,
        delegator_2_fund_request,
        validator_1_add_bid_request,
        delegator_1_delegate_request,
        delegator_2_delegate_request,
        validator_1_partial_withdraw_bid,
    ];

    let mut timestamp_millis =
        DEFAULT_GENESIS_TIMESTAMP_MILLIS + DEFAULT_LOCKED_FUNDS_PERIOD_MILLIS;

    let mut builder = LmdbWasmTestBuilder::default();

    builder.run_genesis(&PRODUCTION_RUN_GENESIS_REQUEST);

    for request in post_genesis_requests {
        builder.exec(request).commit().expect_success();
    }

    for _ in 0..5 {
        builder.run_auction(timestamp_millis, Vec::new());
        timestamp_millis += TIMESTAMP_MILLIS_INCREMENT;
    }

    let bids_before = builder.get_bids();
    let validator_1_bid = bids_before
        .validator_bid(&VALIDATOR_1)
        .expect("should have validator 1 bid");
    let delegators = bids_before
        .delegators_by_validator_public_key(validator_1_bid.validator_public_key())
        .expect("should have delegators");
    let delegator_keys = delegators
        .iter()
        .map(|x| x.delegator_public_key())
        .cloned()
        .collect::<BTreeSet<PublicKey>>();
    assert_eq!(
        delegator_keys,
        BTreeSet::from_iter(vec![DELEGATOR_1.clone(), DELEGATOR_2.clone()])
    );

    // Validator partially unbonds and only one entry is present
    let unbonding_purses_before: UnbondingPurses = builder.get_unbonds();
    assert_eq!(unbonding_purses_before[&*VALIDATOR_1_ADDR].len(), 1);
    assert_eq!(
        unbonding_purses_before[&*VALIDATOR_1_ADDR][0].unbonder_public_key(),
        &*VALIDATOR_1
    );

    let validator_1_withdraw_bid = ExecuteRequestBuilder::standard(
        *VALIDATOR_1_ADDR,
        CONTRACT_WITHDRAW_BID,
        runtime_args! {
            ARG_PUBLIC_KEY => VALIDATOR_1.clone(),
            ARG_AMOUNT => U512::from(VALIDATOR_1_REMAINING_BID),
        },
    )
    .build();

    builder
        .exec(validator_1_withdraw_bid)
        .commit()
        .expect_success();

    let bids_after = builder.get_bids();
    assert!(bids_after.validator_bid(&VALIDATOR_1).is_none());

    let unbonding_purses_after: UnbondingPurses = builder.get_unbonds();
    assert_ne!(unbonding_purses_after, unbonding_purses_before);

    let validator1 = unbonding_purses_after
        .get(&VALIDATOR_1_ADDR)
        .expect("should have validator1");

    let validator1_unbonding = validator1
        .iter()
        .find(|x| x.validator_public_key() == &*VALIDATOR_1)
        .expect("should have validator1 unbonding");

    assert_eq!(
        validator1_unbonding.amount(),
        &U512::from(VALIDATOR_1_WITHDRAW_AMOUNT),
        "expected validator1 amount to match"
    );

    let delegator1 = unbonding_purses_after
        .get(&DELEGATOR_1_ADDR)
        .expect("should have delegator1");

    let delegator1_unbonding = delegator1
        .iter()
        .find(|x| x.unbonder_public_key() == &*DELEGATOR_1)
        .expect("should have delegator1 unbonding");

    assert_eq!(
        delegator1_unbonding.amount(),
        &U512::from(DELEGATOR_1_STAKE),
        "expected delegator1 amount to match"
    );

    let delegator2 = unbonding_purses_after
        .get(&DELEGATOR_2_ADDR)
        .expect("should have delegator2");

    let delegator2_unbonding = delegator2
        .iter()
        .find(|x| x.unbonder_public_key() == &*DELEGATOR_2)
        .expect("should have delegator2 unbonding");

    assert_eq!(
        delegator2_unbonding.amount(),
        &U512::from(DELEGATOR_2_STAKE),
        "expected delegator2 amount to match"
    );

    // Process unbonding requests to verify delegators recevied their stakes
    let validator_1 = builder
        .get_entity_by_account_hash(*VALIDATOR_1_ADDR)
        .expect("should have validator 1 account");
    let validator_1_balance_before = builder.get_purse_balance(validator_1.main_purse());

    let delegator_1 = builder
        .get_entity_by_account_hash(*DELEGATOR_1_ADDR)
        .expect("should have delegator 1 account");
    let delegator_1_balance_before = builder.get_purse_balance(delegator_1.main_purse());

    let delegator_2 = builder
        .get_entity_by_account_hash(*DELEGATOR_2_ADDR)
        .expect("should have delegator 1 account");
    let delegator_2_balance_before = builder.get_purse_balance(delegator_2.main_purse());

    for _ in 0..=DEFAULT_UNBONDING_DELAY {
        builder.run_auction(timestamp_millis, Vec::new());
        timestamp_millis += TIMESTAMP_MILLIS_INCREMENT;
    }

    let validator_1_balance_after = builder.get_purse_balance(validator_1.main_purse());
    let delegator_1_balance_after = builder.get_purse_balance(delegator_1.main_purse());
    let delegator_2_balance_after = builder.get_purse_balance(delegator_2.main_purse());

    assert_eq!(
        validator_1_balance_before + U512::from(VALIDATOR_1_STAKE),
        validator_1_balance_after
    );
    assert_eq!(
        delegator_1_balance_before + U512::from(DELEGATOR_1_STAKE),
        delegator_1_balance_after
    );
    assert_eq!(
        delegator_2_balance_before + U512::from(DELEGATOR_2_STAKE),
        delegator_2_balance_after
    );
}

#[ignore]
#[test]
fn should_undelegate_delegators_when_validator_fully_unbonds() {
    let system_fund_request = ExecuteRequestBuilder::standard(
        *DEFAULT_ACCOUNT_ADDR,
        CONTRACT_TRANSFER_TO_ACCOUNT,
        runtime_args! {
            ARG_TARGET => *SYSTEM_ADDR,
            ARG_AMOUNT => U512::from(TRANSFER_AMOUNT)
        },
    )
    .build();

    let validator_1_fund_request = ExecuteRequestBuilder::standard(
        *DEFAULT_ACCOUNT_ADDR,
        CONTRACT_TRANSFER_TO_ACCOUNT,
        runtime_args! {
            ARG_TARGET => *VALIDATOR_1_ADDR,
            ARG_AMOUNT => U512::from(TRANSFER_AMOUNT)
        },
    )
    .build();

    let delegator_1_fund_request = ExecuteRequestBuilder::standard(
        *DEFAULT_ACCOUNT_ADDR,
        CONTRACT_TRANSFER_TO_ACCOUNT,
        runtime_args! {
            ARG_TARGET => *DELEGATOR_1_ADDR,
            ARG_AMOUNT => U512::from(TRANSFER_AMOUNT)
        },
    )
    .build();

    let delegator_2_fund_request = ExecuteRequestBuilder::standard(
        *DEFAULT_ACCOUNT_ADDR,
        CONTRACT_TRANSFER_TO_ACCOUNT,
        runtime_args! {
            ARG_TARGET => *DELEGATOR_2_ADDR,
            ARG_AMOUNT => U512::from(TRANSFER_AMOUNT)
        },
    )
    .build();

    let validator_1_add_bid_request = ExecuteRequestBuilder::standard(
        *VALIDATOR_1_ADDR,
        CONTRACT_ADD_BID,
        runtime_args! {
            ARG_AMOUNT => U512::from(VALIDATOR_1_STAKE),
            ARG_DELEGATION_RATE => VALIDATOR_1_DELEGATION_RATE,
            ARG_PUBLIC_KEY => VALIDATOR_1.clone(),
        },
    )
    .build();

    let delegator_1_delegate_request = ExecuteRequestBuilder::standard(
        *DELEGATOR_1_ADDR,
        CONTRACT_DELEGATE,
        runtime_args! {
            ARG_AMOUNT => U512::from(DELEGATOR_1_STAKE),
            ARG_VALIDATOR => VALIDATOR_1.clone(),
            ARG_DELEGATOR => DELEGATOR_1.clone(),
        },
    )
    .build();

    let delegator_2_delegate_request = ExecuteRequestBuilder::standard(
        *DELEGATOR_2_ADDR,
        CONTRACT_DELEGATE,
        runtime_args! {
            ARG_AMOUNT => U512::from(DELEGATOR_2_STAKE),
            ARG_VALIDATOR => VALIDATOR_1.clone(),
            ARG_DELEGATOR => DELEGATOR_2.clone(),
        },
    )
    .build();

    let post_genesis_requests = vec![
        system_fund_request,
        validator_1_fund_request,
        delegator_1_fund_request,
        delegator_2_fund_request,
        validator_1_add_bid_request,
        delegator_1_delegate_request,
        delegator_2_delegate_request,
    ];

    let mut timestamp_millis =
        DEFAULT_GENESIS_TIMESTAMP_MILLIS + DEFAULT_LOCKED_FUNDS_PERIOD_MILLIS;

    let mut builder = LmdbWasmTestBuilder::default();

    builder.run_genesis(&PRODUCTION_RUN_GENESIS_REQUEST);

    for request in post_genesis_requests {
        builder.exec(request).commit().expect_success();
    }

    // Fully unbond
    let validator_1_withdraw_bid = ExecuteRequestBuilder::standard(
        *VALIDATOR_1_ADDR,
        CONTRACT_WITHDRAW_BID,
        runtime_args! {
            ARG_PUBLIC_KEY => VALIDATOR_1.clone(),
            ARG_AMOUNT => U512::from(VALIDATOR_1_STAKE),
        },
    )
    .build();

    builder
        .exec(validator_1_withdraw_bid)
        .commit()
        .expect_success();

    let bids_after = builder.get_bids();
    assert!(bids_after.validator_bid(&VALIDATOR_1).is_none());

    let unbonding_purses_before: UnbondingPurses = builder.get_unbonds();

    let validator_1_unbonding_purse = unbonding_purses_before
        .get(&VALIDATOR_1_ADDR)
        .expect("should have unbonding purse entry")
        .iter()
        .find(|x| x.unbonder_public_key() == &*VALIDATOR_1)
        .expect("should have unbonding purse");

    let delegator_1_unbonding_purse = unbonding_purses_before
        .get(&DELEGATOR_1_ADDR)
        .expect("should have unbonding purse entry")
        .iter()
        .find(|x| x.unbonder_public_key() == &*DELEGATOR_1)
        .expect("should have unbonding purse");

    let delegator_2_unbonding_purse = unbonding_purses_before
        .get(&DELEGATOR_2_ADDR)
        .expect("should have unbonding purse entry")
        .iter()
        .find(|x| x.unbonder_public_key() == &*DELEGATOR_2)
        .expect("should have unbonding purse");

    assert_eq!(
        validator_1_unbonding_purse.amount(),
        &U512::from(VALIDATOR_1_STAKE)
    );
    assert_eq!(
        delegator_1_unbonding_purse.amount(),
        &U512::from(DELEGATOR_1_STAKE)
    );
    assert_eq!(
        delegator_2_unbonding_purse.amount(),
        &U512::from(DELEGATOR_2_STAKE)
    );

    // Process unbonding requests to verify delegators received their stakes
    let validator_1 = builder
        .get_entity_by_account_hash(*VALIDATOR_1_ADDR)
        .expect("should have validator 1 account");
    let validator_1_balance_before = builder.get_purse_balance(validator_1.main_purse());

    let delegator_1 = builder
        .get_entity_by_account_hash(*DELEGATOR_1_ADDR)
        .expect("should have delegator 1 account");
    let delegator_1_balance_before = builder.get_purse_balance(delegator_1.main_purse());

    let delegator_2 = builder
        .get_entity_by_account_hash(*DELEGATOR_2_ADDR)
        .expect("should have delegator 1 account");
    let delegator_2_balance_before = builder.get_purse_balance(delegator_2.main_purse());

    for _ in 0..=DEFAULT_UNBONDING_DELAY {
        builder.run_auction(timestamp_millis, Vec::new());
        timestamp_millis += TIMESTAMP_MILLIS_INCREMENT;
    }

    let validator_1_balance_after = builder.get_purse_balance(validator_1.main_purse());
    let delegator_1_balance_after = builder.get_purse_balance(delegator_1.main_purse());
    let delegator_2_balance_after = builder.get_purse_balance(delegator_2.main_purse());

    assert_eq!(
        validator_1_balance_before + U512::from(VALIDATOR_1_STAKE),
        validator_1_balance_after
    );
    assert_eq!(
        delegator_1_balance_before + U512::from(DELEGATOR_1_STAKE),
        delegator_1_balance_after
    );
    assert_eq!(
        delegator_2_balance_before + U512::from(DELEGATOR_2_STAKE),
        delegator_2_balance_after
    );
}

#[ignore]
#[test]
fn should_handle_evictions() {
    let activate_bid = |builder: &mut LmdbWasmTestBuilder, validator_public_key: PublicKey| {
        const ARG_VALIDATOR_PUBLIC_KEY: &str = "validator_public_key";
        let run_request = ExecuteRequestBuilder::standard(
            AccountHash::from(&validator_public_key),
            CONTRACT_ACTIVATE_BID,
            runtime_args! {
                ARG_VALIDATOR_PUBLIC_KEY => validator_public_key,
            },
        )
        .build();
        builder.exec(run_request).expect_success().commit();
    };

    let latest_validators = |builder: &mut LmdbWasmTestBuilder| {
        let era_validators: EraValidators = builder.get_era_validators();
        let validators = era_validators
            .iter()
            .rev()
            .next()
            .map(|(_era_id, validators)| validators)
            .expect("should have validators");
        validators.keys().cloned().collect::<BTreeSet<PublicKey>>()
    };

    let accounts = {
        let mut tmp: Vec<GenesisAccount> = DEFAULT_ACCOUNTS.clone();
        let account_1 = GenesisAccount::account(
            ACCOUNT_1_PK.clone(),
            Motes::new(ACCOUNT_1_BALANCE.into()),
            Some(GenesisValidator::new(
                Motes::new(ACCOUNT_1_BOND.into()),
                DelegationRate::zero(),
            )),
        );
        let account_2 = GenesisAccount::account(
            ACCOUNT_2_PK.clone(),
            Motes::new(ACCOUNT_2_BALANCE.into()),
            Some(GenesisValidator::new(
                Motes::new(ACCOUNT_2_BOND.into()),
                DelegationRate::zero(),
            )),
        );
        let account_3 = GenesisAccount::account(
            BID_ACCOUNT_1_PK.clone(),
            Motes::new(BID_ACCOUNT_1_BALANCE.into()),
            Some(GenesisValidator::new(
                Motes::new(300_000.into()),
                DelegationRate::zero(),
            )),
        );
        let account_4 = GenesisAccount::account(
            BID_ACCOUNT_2_PK.clone(),
            Motes::new(BID_ACCOUNT_2_BALANCE.into()),
            Some(GenesisValidator::new(
                Motes::new(400_000.into()),
                DelegationRate::zero(),
            )),
        );
        tmp.push(account_1);
        tmp.push(account_2);
        tmp.push(account_3);
        tmp.push(account_4);
        tmp
    };

    let system_fund_request = ExecuteRequestBuilder::standard(
        *DEFAULT_ACCOUNT_ADDR,
        CONTRACT_TRANSFER_TO_ACCOUNT,
        runtime_args! {
            "target" => *SYSTEM_ADDR,
            ARG_AMOUNT => U512::from(SYSTEM_TRANSFER_AMOUNT)
        },
    )
    .build();

    let mut timestamp = DEFAULT_GENESIS_TIMESTAMP_MILLIS;

    let run_genesis_request = utils::create_run_genesis_request(accounts);

    let mut builder = LmdbWasmTestBuilder::default();

    builder.run_genesis(&run_genesis_request);

    builder.exec(system_fund_request).expect_success().commit();

    // No evictions
    builder.run_auction(timestamp, Vec::new());
    timestamp += WEEK_MILLIS;

    assert_eq!(
        latest_validators(&mut builder),
        BTreeSet::from_iter(vec![
            ACCOUNT_1_PK.clone(),
            ACCOUNT_2_PK.clone(),
            BID_ACCOUNT_1_PK.clone(),
            BID_ACCOUNT_2_PK.clone()
        ])
    );

    // Evict BID_ACCOUNT_1_PK and BID_ACCOUNT_2_PK
    builder.run_auction(
        timestamp,
        vec![BID_ACCOUNT_1_PK.clone(), BID_ACCOUNT_2_PK.clone()],
    );
    timestamp += WEEK_MILLIS;

    assert_eq!(
        latest_validators(&mut builder),
        BTreeSet::from_iter(vec![ACCOUNT_1_PK.clone(), ACCOUNT_2_PK.clone(),])
    );

    // Activate BID_ACCOUNT_1_PK
    activate_bid(&mut builder, BID_ACCOUNT_1_PK.clone());
    builder.run_auction(timestamp, Vec::new());
    timestamp += WEEK_MILLIS;

    assert_eq!(
        latest_validators(&mut builder),
        BTreeSet::from_iter(vec![
            ACCOUNT_1_PK.clone(),
            ACCOUNT_2_PK.clone(),
            BID_ACCOUNT_1_PK.clone()
        ])
    );

    // Activate BID_ACCOUNT_2_PK
    activate_bid(&mut builder, BID_ACCOUNT_2_PK.clone());
    builder.run_auction(timestamp, Vec::new());
    timestamp += WEEK_MILLIS;

    assert_eq!(
        latest_validators(&mut builder),
        BTreeSet::from_iter(vec![
            ACCOUNT_1_PK.clone(),
            ACCOUNT_2_PK.clone(),
            BID_ACCOUNT_1_PK.clone(),
            BID_ACCOUNT_2_PK.clone()
        ])
    );

    // Evict all validators
    builder.run_auction(
        timestamp,
        vec![
            ACCOUNT_1_PK.clone(),
            ACCOUNT_2_PK.clone(),
            BID_ACCOUNT_1_PK.clone(),
            BID_ACCOUNT_2_PK.clone(),
        ],
    );
    timestamp += WEEK_MILLIS;

    assert_eq!(latest_validators(&mut builder), BTreeSet::new());

    // Activate all validators
    for validator in &[
        ACCOUNT_1_PK.clone(),
        ACCOUNT_2_PK.clone(),
        BID_ACCOUNT_1_PK.clone(),
        BID_ACCOUNT_2_PK.clone(),
    ] {
        activate_bid(&mut builder, validator.clone());
    }
    builder.run_auction(timestamp, Vec::new());

    assert_eq!(
        latest_validators(&mut builder),
        BTreeSet::from_iter(vec![
            ACCOUNT_1_PK.clone(),
            ACCOUNT_2_PK.clone(),
            BID_ACCOUNT_1_PK.clone(),
            BID_ACCOUNT_2_PK.clone()
        ])
    );
}

#[should_panic(expected = "OrphanedDelegator")]
#[ignore]
#[test]
fn should_validate_orphaned_genesis_delegators() {
    let missing_validator_secret_key = SecretKey::ed25519_from_bytes([123; 32]).unwrap();
    let missing_validator = PublicKey::from(&missing_validator_secret_key);

    let accounts = {
        let mut tmp: Vec<GenesisAccount> = DEFAULT_ACCOUNTS.clone();
        let account_1 = GenesisAccount::account(
            ACCOUNT_1_PK.clone(),
            Motes::new(ACCOUNT_1_BALANCE.into()),
            Some(GenesisValidator::new(
                Motes::new(ACCOUNT_1_BOND.into()),
                DelegationRate::zero(),
            )),
        );
        let account_2 = GenesisAccount::account(
            ACCOUNT_2_PK.clone(),
            Motes::new(ACCOUNT_2_BALANCE.into()),
            Some(GenesisValidator::new(
                Motes::new(ACCOUNT_2_BOND.into()),
                DelegationRate::zero(),
            )),
        );
        let delegator_1 = GenesisAccount::delegator(
            ACCOUNT_1_PK.clone(),
            DELEGATOR_1.clone(),
            Motes::new(DELEGATOR_1_BALANCE.into()),
            Motes::new(DELEGATOR_1_STAKE.into()),
        );
        let orphaned_delegator = GenesisAccount::delegator(
            missing_validator,
            DELEGATOR_1.clone(),
            Motes::new(DELEGATOR_1_BALANCE.into()),
            Motes::new(DELEGATOR_1_STAKE.into()),
        );
        tmp.push(account_1);
        tmp.push(account_2);
        tmp.push(delegator_1);
        tmp.push(orphaned_delegator);
        tmp
    };

    let run_genesis_request = utils::create_run_genesis_request(accounts);

    let mut builder = LmdbWasmTestBuilder::default();

    builder.run_genesis(&run_genesis_request);
}

#[should_panic(expected = "DuplicatedDelegatorEntry")]
#[ignore]
#[test]
fn should_validate_duplicated_genesis_delegators() {
    let accounts = {
        let mut tmp: Vec<GenesisAccount> = DEFAULT_ACCOUNTS.clone();
        let account_1 = GenesisAccount::account(
            ACCOUNT_1_PK.clone(),
            Motes::new(ACCOUNT_1_BALANCE.into()),
            Some(GenesisValidator::new(
                Motes::new(ACCOUNT_1_BOND.into()),
                DelegationRate::zero(),
            )),
        );
        let account_2 = GenesisAccount::account(
            ACCOUNT_2_PK.clone(),
            Motes::new(ACCOUNT_2_BALANCE.into()),
            Some(GenesisValidator::new(
                Motes::new(ACCOUNT_2_BOND.into()),
                DelegationRate::zero(),
            )),
        );
        let delegator_1 = GenesisAccount::delegator(
            ACCOUNT_1_PK.clone(),
            DELEGATOR_1.clone(),
            Motes::new(DELEGATOR_1_BALANCE.into()),
            Motes::new(DELEGATOR_1_STAKE.into()),
        );
        let duplicated_delegator_1 = GenesisAccount::delegator(
            ACCOUNT_1_PK.clone(),
            DELEGATOR_1.clone(),
            Motes::new(DELEGATOR_1_BALANCE.into()),
            Motes::new(DELEGATOR_1_STAKE.into()),
        );
        let duplicated_delegator_2 = GenesisAccount::delegator(
            ACCOUNT_1_PK.clone(),
            DELEGATOR_2.clone(),
            Motes::new(DELEGATOR_2_BALANCE.into()),
            Motes::new(DELEGATOR_2_STAKE.into()),
        );
        tmp.push(account_1);
        tmp.push(account_2);
        tmp.push(delegator_1);
        tmp.push(duplicated_delegator_1);
        tmp.push(duplicated_delegator_2);
        tmp
    };

    let run_genesis_request = utils::create_run_genesis_request(accounts);

    let mut builder = LmdbWasmTestBuilder::default();

    builder.run_genesis(&run_genesis_request);
}

#[should_panic(expected = "InvalidDelegationRate")]
#[ignore]
#[test]
fn should_validate_delegation_rate_of_genesis_validator() {
    let accounts = {
        let mut tmp: Vec<GenesisAccount> = DEFAULT_ACCOUNTS.clone();
        let account_1 = GenesisAccount::account(
            ACCOUNT_1_PK.clone(),
            Motes::new(ACCOUNT_1_BALANCE.into()),
            Some(GenesisValidator::new(
                Motes::new(ACCOUNT_1_BOND.into()),
                DelegationRate::max_value(),
            )),
        );
        tmp.push(account_1);
        tmp
    };

    let run_genesis_request = utils::create_run_genesis_request(accounts);

    let mut builder = LmdbWasmTestBuilder::default();

    builder.run_genesis(&run_genesis_request);
}

#[should_panic(expected = "InvalidBondAmount")]
#[ignore]
#[test]
fn should_validate_bond_amount_of_genesis_validator() {
    let accounts = {
        let mut tmp: Vec<GenesisAccount> = DEFAULT_ACCOUNTS.clone();
        let account_1 = GenesisAccount::account(
            ACCOUNT_1_PK.clone(),
            Motes::new(ACCOUNT_1_BALANCE.into()),
            Some(GenesisValidator::new(Motes::zero(), DelegationRate::zero())),
        );
        tmp.push(account_1);
        tmp
    };

    let run_genesis_request = utils::create_run_genesis_request(accounts);

    let mut builder = LmdbWasmTestBuilder::default();

    builder.run_genesis(&run_genesis_request);
}

#[ignore]
#[test]
fn should_setup_genesis_delegators() {
    let accounts = {
        let mut tmp: Vec<GenesisAccount> = DEFAULT_ACCOUNTS.clone();
        let account_1 = GenesisAccount::account(
            ACCOUNT_1_PK.clone(),
            Motes::new(ACCOUNT_1_BALANCE.into()),
            Some(GenesisValidator::new(Motes::new(ACCOUNT_1_BOND.into()), 80)),
        );
        let account_2 = GenesisAccount::account(
            ACCOUNT_2_PK.clone(),
            Motes::new(ACCOUNT_2_BALANCE.into()),
            Some(GenesisValidator::new(
                Motes::new(ACCOUNT_2_BOND.into()),
                DelegationRate::zero(),
            )),
        );
        let delegator_1 = GenesisAccount::delegator(
            ACCOUNT_1_PK.clone(),
            DELEGATOR_1.clone(),
            Motes::new(DELEGATOR_1_BALANCE.into()),
            Motes::new(DELEGATOR_1_STAKE.into()),
        );
        tmp.push(account_1);
        tmp.push(account_2);
        tmp.push(delegator_1);
        tmp
    };

    let run_genesis_request = utils::create_run_genesis_request(accounts);

    let mut builder = LmdbWasmTestBuilder::default();

    builder.run_genesis(&run_genesis_request);

    let _account_1 = builder
        .get_entity_by_account_hash(*ACCOUNT_1_ADDR)
        .expect("should install account 1");
    let _account_2 = builder
        .get_entity_by_account_hash(*ACCOUNT_2_ADDR)
        .expect("should install account 2");

    let delegator_1 = builder
        .get_entity_by_account_hash(*DELEGATOR_1_ADDR)
        .expect("should install delegator 1");
    assert_eq!(
        builder.get_purse_balance(delegator_1.main_purse()),
        U512::from(DELEGATOR_1_BALANCE)
    );

    let bids = builder.get_bids();
    let key_map = bids.public_key_map();
    let validator_keys = key_map.keys().cloned().collect::<BTreeSet<_>>();
    assert_eq!(
        validator_keys,
        BTreeSet::from_iter(vec![ACCOUNT_1_PK.clone(), ACCOUNT_2_PK.clone(),])
    );

    let account_1_bid_entry = bids
        .validator_bid(&ACCOUNT_1_PK)
        .expect("should have account 1 bid");
    assert_eq!(*account_1_bid_entry.delegation_rate(), 80);
    let delegators = bids
        .delegators_by_validator_public_key(&ACCOUNT_1_PK)
        .expect("should have delegators");
    assert_eq!(delegators.len(), 1);
    let delegator = delegators.first().expect("should have delegator");
    assert_eq!(
        delegator.delegator_public_key(),
        &*DELEGATOR_1,
        "should be DELEGATOR_1"
    );
    assert_eq!(delegator.staked_amount(), U512::from(DELEGATOR_1_STAKE));
}

#[ignore]
#[test]
fn should_not_partially_undelegate_uninitialized_vesting_schedule() {
    let accounts = {
        let mut tmp: Vec<GenesisAccount> = DEFAULT_ACCOUNTS.clone();
        let validator_1 = GenesisAccount::account(
            VALIDATOR_1.clone(),
            Motes::new(VALIDATOR_1_STAKE.into()),
            Some(GenesisValidator::new(
                Motes::new(VALIDATOR_1_STAKE.into()),
                DelegationRate::zero(),
            )),
        );
        let delegator_1 = GenesisAccount::delegator(
            VALIDATOR_1.clone(),
            DELEGATOR_1.clone(),
            Motes::new(DEFAULT_ACCOUNT_INITIAL_BALANCE.into()),
            Motes::new(DELEGATOR_1_STAKE.into()),
        );
        tmp.push(validator_1);
        tmp.push(delegator_1);
        tmp
    };

    let run_genesis_request = utils::create_run_genesis_request(accounts);

    let mut builder = LmdbWasmTestBuilder::default();

    builder.run_genesis(&run_genesis_request);

    let fund_delegator_account = ExecuteRequestBuilder::standard(
        *DEFAULT_ACCOUNT_ADDR,
        CONTRACT_TRANSFER_TO_ACCOUNT,
        runtime_args! {
            ARG_TARGET => *DELEGATOR_1_ADDR,
            ARG_AMOUNT => U512::from(MINIMUM_ACCOUNT_CREATION_BALANCE)
        },
    )
    .build();
    builder
        .exec(fund_delegator_account)
        .commit()
        .expect_success();

    let partial_undelegate = ExecuteRequestBuilder::standard(
        *DELEGATOR_1_ADDR,
        CONTRACT_UNDELEGATE,
        runtime_args! {
            auction::ARG_VALIDATOR => VALIDATOR_1.clone(),
            auction::ARG_DELEGATOR => DELEGATOR_1.clone(),
            ARG_AMOUNT => U512::from(DELEGATOR_1_STAKE - 1),
        },
    )
    .build();

    builder.exec(partial_undelegate).commit();
    let error = {
        let response = builder
            .get_last_exec_result()
            .expect("should have last exec result");
        let exec_response = response.last().expect("should have response");
        exec_response
            .as_error()
            .cloned()
            .expect("should have error")
    };

    assert!(matches!(
        error,
        engine_state::Error::Exec(execution::Error::Revert(ApiError::AuctionError(auction_error)))
        if auction_error == system::auction::Error::DelegatorFundsLocked as u8
    ));
}

#[ignore]
#[test]
fn should_not_fully_undelegate_uninitialized_vesting_schedule() {
    let accounts = {
        let mut tmp: Vec<GenesisAccount> = DEFAULT_ACCOUNTS.clone();
        let validator_1 = GenesisAccount::account(
            VALIDATOR_1.clone(),
            Motes::new(VALIDATOR_1_STAKE.into()),
            Some(GenesisValidator::new(
                Motes::new(VALIDATOR_1_STAKE.into()),
                DelegationRate::zero(),
            )),
        );
        let delegator_1 = GenesisAccount::delegator(
            VALIDATOR_1.clone(),
            DELEGATOR_1.clone(),
            Motes::new(DEFAULT_ACCOUNT_INITIAL_BALANCE.into()),
            Motes::new(DELEGATOR_1_STAKE.into()),
        );
        tmp.push(validator_1);
        tmp.push(delegator_1);
        tmp
    };

    let run_genesis_request = utils::create_run_genesis_request(accounts);

    let mut builder = LmdbWasmTestBuilder::default();

    builder.run_genesis(&run_genesis_request);

    let fund_delegator_account = ExecuteRequestBuilder::standard(
        *DEFAULT_ACCOUNT_ADDR,
        CONTRACT_TRANSFER_TO_ACCOUNT,
        runtime_args! {
            ARG_TARGET => *DELEGATOR_1_ADDR,
            ARG_AMOUNT => U512::from(MINIMUM_ACCOUNT_CREATION_BALANCE)
        },
    )
    .build();
    builder
        .exec(fund_delegator_account)
        .commit()
        .expect_success();

    let full_undelegate = ExecuteRequestBuilder::standard(
        *DELEGATOR_1_ADDR,
        CONTRACT_UNDELEGATE,
        runtime_args! {
            auction::ARG_VALIDATOR => VALIDATOR_1.clone(),
            auction::ARG_DELEGATOR => DELEGATOR_1.clone(),
            ARG_AMOUNT => U512::from(DELEGATOR_1_STAKE),
        },
    )
    .build();

    builder.exec(full_undelegate).commit();
    let error = {
        let response = builder
            .get_last_exec_result()
            .expect("should have last exec result");
        let exec_response = response.last().expect("should have response");
        exec_response
            .as_error()
            .cloned()
            .expect("should have error")
    };

    assert!(matches!(
        error,
        engine_state::Error::Exec(execution::Error::Revert(ApiError::AuctionError(auction_error)))
        if auction_error == system::auction::Error::DelegatorFundsLocked as u8
    ));
}

#[ignore]
#[test]
fn should_not_undelegate_vfta_holder_stake() {
    let accounts = {
        let mut tmp: Vec<GenesisAccount> = DEFAULT_ACCOUNTS.clone();
        let validator_1 = GenesisAccount::account(
            VALIDATOR_1.clone(),
            Motes::new(VALIDATOR_1_STAKE.into()),
            Some(GenesisValidator::new(
                Motes::new(VALIDATOR_1_STAKE.into()),
                DelegationRate::zero(),
            )),
        );
        let delegator_1 = GenesisAccount::delegator(
            VALIDATOR_1.clone(),
            DELEGATOR_1.clone(),
            Motes::new(DEFAULT_ACCOUNT_INITIAL_BALANCE.into()),
            Motes::new(DELEGATOR_1_STAKE.into()),
        );
        tmp.push(validator_1);
        tmp.push(delegator_1);
        tmp
    };

    let run_genesis_request = {
        let exec_config = ExecConfigBuilder::default()
            .with_accounts(accounts)
            .with_locked_funds_period_millis(CASPER_LOCKED_FUNDS_PERIOD_MILLIS)
            .build();

        RunGenesisRequest::new(
            *DEFAULT_GENESIS_CONFIG_HASH,
            *DEFAULT_PROTOCOL_VERSION,
            exec_config,
            DEFAULT_CHAINSPEC_REGISTRY.clone(),
        )
    };
    let custom_engine_config = EngineConfigBuilder::default()
        .with_vesting_schedule_period_millis(CASPER_VESTING_SCHEDULE_PERIOD_MILLIS)
        .build();

    let mut builder = LmdbWasmTestBuilder::new_temporary_with_config(custom_engine_config);

    builder.run_genesis(&run_genesis_request);

    let post_genesis_requests = {
        let fund_delegator_account = ExecuteRequestBuilder::standard(
            *DEFAULT_ACCOUNT_ADDR,
            CONTRACT_TRANSFER_TO_ACCOUNT,
            runtime_args! {
                ARG_TARGET => *DELEGATOR_1_ADDR,
                ARG_AMOUNT => U512::from(MINIMUM_ACCOUNT_CREATION_BALANCE)
            },
        )
        .build();

        let fund_system_account = ExecuteRequestBuilder::standard(
            *DEFAULT_ACCOUNT_ADDR,
            CONTRACT_TRANSFER_TO_ACCOUNT,
            runtime_args! {
                ARG_TARGET => *SYSTEM_ADDR,
                ARG_AMOUNT => U512::from(MINIMUM_ACCOUNT_CREATION_BALANCE)
            },
        )
        .build();

        vec![fund_system_account, fund_delegator_account]
    };

    for post_genesis_request in post_genesis_requests {
        builder.exec(post_genesis_request).commit().expect_success();
    }

    {
        let bids = builder.get_bids();
        let delegator = bids
            .delegator_by_public_keys(&VALIDATOR_1, &DELEGATOR_1)
            .expect("should have delegator");
        let vesting_schedule = delegator
            .vesting_schedule()
            .expect("should have delegator vesting schedule");
        assert!(
            vesting_schedule.locked_amounts().is_none(),
            "should not be locked"
        );
    }

    builder.run_auction(WEEK_TIMESTAMPS[0], Vec::new());

    {
        let bids = builder.get_bids();
        let delegator = bids
            .delegator_by_public_keys(&VALIDATOR_1, &DELEGATOR_1)
            .expect("should have delegator");
        let vesting_schedule = delegator
            .vesting_schedule()
            .expect("should have vesting schedule");
        assert!(
            vesting_schedule.locked_amounts().is_some(),
            "should be locked"
        );
    }

    let partial_unbond = ExecuteRequestBuilder::standard(
        *DELEGATOR_1_ADDR,
        CONTRACT_UNDELEGATE,
        runtime_args! {
            auction::ARG_VALIDATOR => VALIDATOR_1.clone(),
            auction::ARG_DELEGATOR => DELEGATOR_1.clone(),
            ARG_AMOUNT => U512::from(DELEGATOR_1_STAKE - 1),
        },
    )
    .build();
    builder.exec(partial_unbond).commit();
    let error = {
        let response = builder
            .get_last_exec_result()
            .expect("should have last exec result");
        let exec_response = response.last().expect("should have response");
        exec_response
            .as_error()
            .cloned()
            .expect("should have error")
    };

    assert!(matches!(
        error,
        engine_state::Error::Exec(execution::Error::Revert(ApiError::AuctionError(auction_error)))
        if auction_error == system::auction::Error::DelegatorFundsLocked as u8
    ));
}

#[ignore]
#[test]
fn should_release_vfta_holder_stake() {
    const EXPECTED_WEEKLY_RELEASE: u64 =
        (DELEGATOR_1_STAKE - DEFAULT_MINIMUM_DELEGATION_AMOUNT) / 14;
    const DELEGATOR_VFTA_STAKE: u64 = DELEGATOR_1_STAKE - DEFAULT_MINIMUM_DELEGATION_AMOUNT;
    const EXPECTED_REMAINDER: u64 = 12;
    const NEW_MINIMUM_DELEGATION_AMOUNT: u64 = 0;
    const EXPECTED_LOCKED_AMOUNTS: [u64; 14] = [
        1392858, 1285716, 1178574, 1071432, 964290, 857148, 750006, 642864, 535722, 428580, 321438,
        214296, 107154, 0,
    ];

    let expected_locked_amounts: Vec<U512> = EXPECTED_LOCKED_AMOUNTS
        .iter()
        .cloned()
        .map(U512::from)
        .collect();

    let expect_undelegate_success = |builder: &mut LmdbWasmTestBuilder, amount: u64| {
        let partial_unbond = ExecuteRequestBuilder::standard(
            *DELEGATOR_1_ADDR,
            CONTRACT_UNDELEGATE,
            runtime_args! {
                auction::ARG_VALIDATOR => ACCOUNT_1_PK.clone(),
                auction::ARG_DELEGATOR => DELEGATOR_1.clone(),
                ARG_AMOUNT => U512::from(amount),
            },
        )
        .build();

        builder.exec(partial_unbond).commit().expect_success();
    };

    let expect_undelegate_failure = |builder: &mut LmdbWasmTestBuilder, amount: u64| {
        let full_undelegate = ExecuteRequestBuilder::standard(
            *DELEGATOR_1_ADDR,
            CONTRACT_UNDELEGATE,
            runtime_args! {
                auction::ARG_VALIDATOR => ACCOUNT_1_PK.clone(),
                auction::ARG_DELEGATOR => DELEGATOR_1.clone(),
                ARG_AMOUNT => U512::from(amount),
            },
        )
        .build();

        builder.exec(full_undelegate).commit();

        let error = {
            let response = builder
                .get_last_exec_result()
                .expect("should have last exec result");
            let exec_response = response.last().expect("should have response");
            exec_response
                .as_error()
                .cloned()
                .expect("should have error")
        };

        assert!(
            matches!(
                error,
                engine_state::Error::Exec(execution::Error::Revert(ApiError::AuctionError(auction_error)))
                if auction_error == system::auction::Error::DelegatorFundsLocked as u8
            ),
            "{:?}",
            error
        );
    };

    let accounts = {
        let mut tmp: Vec<GenesisAccount> = DEFAULT_ACCOUNTS.clone();
        let account_1 = GenesisAccount::account(
            ACCOUNT_1_PK.clone(),
            Motes::new(ACCOUNT_1_BALANCE.into()),
            Some(GenesisValidator::new(
                Motes::new(ACCOUNT_1_BOND.into()),
                DelegationRate::zero(),
            )),
        );
        let delegator_1 = GenesisAccount::delegator(
            ACCOUNT_1_PK.clone(),
            DELEGATOR_1.clone(),
            Motes::new(DELEGATOR_1_BALANCE.into()),
            Motes::new(DELEGATOR_VFTA_STAKE.into()),
        );
        tmp.push(account_1);
        tmp.push(delegator_1);
        tmp
    };

    let run_genesis_request = {
        let exec_config = ExecConfigBuilder::default()
            .with_accounts(accounts)
            .with_locked_funds_period_millis(CASPER_LOCKED_FUNDS_PERIOD_MILLIS)
            .build();

        RunGenesisRequest::new(
            *DEFAULT_GENESIS_CONFIG_HASH,
            *DEFAULT_PROTOCOL_VERSION,
            exec_config,
            DEFAULT_CHAINSPEC_REGISTRY.clone(),
        )
    };

    let custom_engine_config = EngineConfigBuilder::default()
        .with_minimum_delegation_amount(NEW_MINIMUM_DELEGATION_AMOUNT)
        .with_vesting_schedule_period_millis(CASPER_VESTING_SCHEDULE_PERIOD_MILLIS)
        .build();

    let mut builder = LmdbWasmTestBuilder::new_temporary_with_config(custom_engine_config);

    builder.run_genesis(&run_genesis_request);

    let fund_delegator_account = ExecuteRequestBuilder::standard(
        *DEFAULT_ACCOUNT_ADDR,
        CONTRACT_TRANSFER_TO_ACCOUNT,
        runtime_args! {
            ARG_TARGET => *DELEGATOR_1_ADDR,
            ARG_AMOUNT => U512::from(MINIMUM_ACCOUNT_CREATION_BALANCE)
        },
    )
    .build();
    builder
        .exec(fund_delegator_account)
        .commit()
        .expect_success();

    let fund_system_account = ExecuteRequestBuilder::standard(
        *DEFAULT_ACCOUNT_ADDR,
        CONTRACT_TRANSFER_TO_ACCOUNT,
        runtime_args! {
            ARG_TARGET => *SYSTEM_ADDR,
            ARG_AMOUNT => U512::from(MINIMUM_ACCOUNT_CREATION_BALANCE)
        },
    )
    .build();

    builder.exec(fund_system_account).commit().expect_success();

    // Check bid and its vesting schedule
    {
        let bids = builder.get_bids();
        assert_eq!(bids.len(), 2);
        let delegator = bids
            .delegator_by_public_keys(&ACCOUNT_1_PK, &DELEGATOR_1)
            .expect("should have delegator");

        let vesting_schedule = delegator
            .vesting_schedule()
            .expect("should have delegator vesting schedule");

        let initial_release = vesting_schedule.initial_release_timestamp_millis();
        assert_eq!(initial_release, EXPECTED_INITIAL_RELEASE_TIMESTAMP_MILLIS);

        let locked_amounts = vesting_schedule.locked_amounts().map(|arr| arr.to_vec());
        assert!(locked_amounts.is_none());
    }

    builder.run_auction(DEFAULT_GENESIS_TIMESTAMP_MILLIS, Vec::new());

    {
        // Attempt unbond of one mote
        expect_undelegate_failure(&mut builder, u64::one());
    }

    builder.run_auction(WEEK_TIMESTAMPS[0], Vec::new());

    // Check bid and its vesting schedule
    {
        let bids = builder.get_bids();
        assert_eq!(bids.len(), 2);
        let delegator = bids
            .delegator_by_public_keys(&ACCOUNT_1_PK, &DELEGATOR_1)
            .expect("should have delegator");

        let vesting_schedule = delegator
            .vesting_schedule()
            .expect("should have delegator vesting schedule");

        let initial_release = vesting_schedule.initial_release_timestamp_millis();
        assert_eq!(initial_release, EXPECTED_INITIAL_RELEASE_TIMESTAMP_MILLIS);

        let locked_amounts = vesting_schedule.locked_amounts().map(|arr| arr.to_vec());
        assert_eq!(locked_amounts, Some(expected_locked_amounts));
    }

    let mut total_unbonded = 0;

    {
        // Attempt full unbond
        expect_undelegate_failure(&mut builder, DELEGATOR_VFTA_STAKE);

        // Attempt unbond of released amount
        expect_undelegate_success(&mut builder, EXPECTED_WEEKLY_RELEASE);

        total_unbonded += EXPECTED_WEEKLY_RELEASE;

        assert_eq!(
            DELEGATOR_VFTA_STAKE - total_unbonded,
            EXPECTED_LOCKED_AMOUNTS[0]
        )
    }

    for i in 1..13 {
        // Run auction forward by almost a week
        builder.run_auction(WEEK_TIMESTAMPS[i] - 1, Vec::new());

        // Attempt unbond of 1 mote
        expect_undelegate_failure(&mut builder, u64::one());

        // Run auction forward by one millisecond
        builder.run_auction(WEEK_TIMESTAMPS[i], Vec::new());

        // Attempt unbond of more than weekly release
        expect_undelegate_failure(&mut builder, EXPECTED_WEEKLY_RELEASE + 1);

        // Attempt unbond of released amount
        expect_undelegate_success(&mut builder, EXPECTED_WEEKLY_RELEASE);

        total_unbonded += EXPECTED_WEEKLY_RELEASE;

        assert_eq!(
            DELEGATOR_VFTA_STAKE - total_unbonded,
            EXPECTED_LOCKED_AMOUNTS[i]
        )
    }

    {
        // Run auction forward by almost a week
        builder.run_auction(WEEK_TIMESTAMPS[13] - 1, Vec::new());

        // Attempt unbond of 1 mote
        expect_undelegate_failure(&mut builder, u64::one());

        // Run auction forward by one millisecond
        builder.run_auction(WEEK_TIMESTAMPS[13], Vec::new());

        // Attempt unbond of released amount + remainder
        expect_undelegate_success(&mut builder, EXPECTED_WEEKLY_RELEASE + EXPECTED_REMAINDER);

        total_unbonded += EXPECTED_WEEKLY_RELEASE + EXPECTED_REMAINDER;

        assert_eq!(
            DELEGATOR_VFTA_STAKE - total_unbonded,
            EXPECTED_LOCKED_AMOUNTS[13]
        )
    }

    assert_eq!(DELEGATOR_VFTA_STAKE, total_unbonded);
}

#[ignore]
#[test]
fn should_reset_delegators_stake_after_slashing() {
    let system_fund_request = ExecuteRequestBuilder::standard(
        *DEFAULT_ACCOUNT_ADDR,
        CONTRACT_TRANSFER_TO_ACCOUNT,
        runtime_args! {
            ARG_TARGET => *SYSTEM_ADDR,
            ARG_AMOUNT => U512::from(SYSTEM_TRANSFER_AMOUNT)
        },
    )
    .build();

    let validator_1_fund_request = ExecuteRequestBuilder::standard(
        *DEFAULT_ACCOUNT_ADDR,
        CONTRACT_TRANSFER_TO_ACCOUNT,
        runtime_args! {
            ARG_TARGET => *NON_FOUNDER_VALIDATOR_1_ADDR,
            ARG_AMOUNT => U512::from(TRANSFER_AMOUNT)
        },
    )
    .build();

    let validator_2_fund_request = ExecuteRequestBuilder::standard(
        *DEFAULT_ACCOUNT_ADDR,
        CONTRACT_TRANSFER_TO_ACCOUNT,
        runtime_args! {
            ARG_TARGET => *NON_FOUNDER_VALIDATOR_2_ADDR,
            ARG_AMOUNT => U512::from(TRANSFER_AMOUNT)
        },
    )
    .build();

    let delegator_1_fund_request = ExecuteRequestBuilder::standard(
        *DEFAULT_ACCOUNT_ADDR,
        CONTRACT_TRANSFER_TO_ACCOUNT,
        runtime_args! {
            ARG_TARGET => *BID_ACCOUNT_1_ADDR,
            ARG_AMOUNT => U512::from(TRANSFER_AMOUNT)
        },
    )
    .build();

    let delegator_2_fund_request = ExecuteRequestBuilder::standard(
        *DEFAULT_ACCOUNT_ADDR,
        CONTRACT_TRANSFER_TO_ACCOUNT,
        runtime_args! {
            ARG_TARGET => *BID_ACCOUNT_2_ADDR,
            ARG_AMOUNT => U512::from(TRANSFER_AMOUNT)
        },
    )
    .build();

    let validator_1_add_bid_request = ExecuteRequestBuilder::standard(
        *NON_FOUNDER_VALIDATOR_1_ADDR,
        CONTRACT_ADD_BID,
        runtime_args! {
            ARG_PUBLIC_KEY => NON_FOUNDER_VALIDATOR_1_PK.clone(),
            ARG_AMOUNT => U512::from(ADD_BID_AMOUNT_1),
            ARG_DELEGATION_RATE => ADD_BID_DELEGATION_RATE_1,
        },
    )
    .build();

    let validator_2_add_bid_request = ExecuteRequestBuilder::standard(
        *NON_FOUNDER_VALIDATOR_2_ADDR,
        CONTRACT_ADD_BID,
        runtime_args! {
            ARG_PUBLIC_KEY => NON_FOUNDER_VALIDATOR_2_PK.clone(),
            ARG_AMOUNT => U512::from(ADD_BID_AMOUNT_2),
            ARG_DELEGATION_RATE => ADD_BID_DELEGATION_RATE_2,
        },
    )
    .build();

    let delegator_1_validator_1_delegate_request = ExecuteRequestBuilder::standard(
        *BID_ACCOUNT_1_ADDR,
        CONTRACT_DELEGATE,
        runtime_args! {
            ARG_AMOUNT => U512::from(DELEGATE_AMOUNT_1),
            ARG_VALIDATOR => NON_FOUNDER_VALIDATOR_1_PK.clone(),
            ARG_DELEGATOR => BID_ACCOUNT_1_PK.clone(),
        },
    )
    .build();

    let delegator_1_validator_2_delegate_request = ExecuteRequestBuilder::standard(
        *BID_ACCOUNT_1_ADDR,
        CONTRACT_DELEGATE,
        runtime_args! {
            ARG_AMOUNT => U512::from(DELEGATE_AMOUNT_1),
            ARG_VALIDATOR => NON_FOUNDER_VALIDATOR_2_PK.clone(),
            ARG_DELEGATOR => BID_ACCOUNT_1_PK.clone(),
        },
    )
    .build();

    let delegator_2_validator_1_delegate_request = ExecuteRequestBuilder::standard(
        *BID_ACCOUNT_2_ADDR,
        CONTRACT_DELEGATE,
        runtime_args! {
            ARG_AMOUNT => U512::from(DELEGATE_AMOUNT_2),
            ARG_VALIDATOR => NON_FOUNDER_VALIDATOR_1_PK.clone(),
            ARG_DELEGATOR => BID_ACCOUNT_2_PK.clone(),
        },
    )
    .build();

    let delegator_2_validator_2_delegate_request = ExecuteRequestBuilder::standard(
        *BID_ACCOUNT_2_ADDR,
        CONTRACT_DELEGATE,
        runtime_args! {
            ARG_AMOUNT => U512::from(DELEGATE_AMOUNT_2),
            ARG_VALIDATOR => NON_FOUNDER_VALIDATOR_2_PK.clone(),
            ARG_DELEGATOR => BID_ACCOUNT_2_PK.clone(),
        },
    )
    .build();

    let post_genesis_requests = vec![
        system_fund_request,
        delegator_1_fund_request,
        delegator_2_fund_request,
        validator_1_fund_request,
        validator_2_fund_request,
        validator_1_add_bid_request,
        validator_2_add_bid_request,
        delegator_1_validator_1_delegate_request,
        delegator_1_validator_2_delegate_request,
        delegator_2_validator_1_delegate_request,
        delegator_2_validator_2_delegate_request,
    ];

    let mut builder = LmdbWasmTestBuilder::default();

    builder.run_genesis(&PRODUCTION_RUN_GENESIS_REQUEST);

    for request in post_genesis_requests {
        builder.exec(request).expect_success().commit();
    }

    let auction_hash = builder.get_auction_contract_hash();

    // Check bids before slashing

    let bids_1 = builder.get_bids();
    let _ = bids_1
        .validator_total_stake(&NON_FOUNDER_VALIDATOR_1_PK)
        .expect("should have total stake");

    let validator_1_delegator_stakes_1 = {
        match bids_1.delegators_by_validator_public_key(&NON_FOUNDER_VALIDATOR_1_PK) {
            None => U512::zero(),
            Some(delegators) => delegators.iter().map(|x| x.staked_amount()).sum(),
        }
    };

    assert!(validator_1_delegator_stakes_1 > U512::zero());

    let validator_2_delegator_stakes_1 = {
        match bids_1.delegators_by_validator_public_key(&NON_FOUNDER_VALIDATOR_2_PK) {
            None => U512::zero(),
            Some(delegators) => delegators.iter().map(|x| x.staked_amount()).sum(),
        }
    };
    assert!(validator_2_delegator_stakes_1 > U512::zero());

    let slash_request_1 = ExecuteRequestBuilder::contract_call_by_hash(
        *SYSTEM_ADDR,
        auction_hash,
        auction::METHOD_SLASH,
        runtime_args! {
            auction::ARG_VALIDATOR_PUBLIC_KEYS => vec![
               NON_FOUNDER_VALIDATOR_2_PK.clone(),
            ]
        },
    )
    .build();

    builder.exec(slash_request_1).expect_success().commit();

    // Compare bids after slashing validator 2
    let bids_2 = builder.get_bids();
    assert_ne!(bids_1, bids_2);

    let _ = bids_2
        .validator_bid(&NON_FOUNDER_VALIDATOR_1_PK)
        .expect("should have bids");
    let validator_1_delegator_stakes_2 = {
        match bids_1.delegators_by_validator_public_key(&NON_FOUNDER_VALIDATOR_1_PK) {
            None => U512::zero(),
            Some(delegators) => delegators.iter().map(|x| x.staked_amount()).sum(),
        }
    };
    assert!(validator_1_delegator_stakes_2 > U512::zero());

    assert!(bids_2.validator_bid(&NON_FOUNDER_VALIDATOR_2_PK).is_none());

    // Validator 1 total delegated stake did not change
    assert_eq!(
        validator_1_delegator_stakes_2,
        validator_1_delegator_stakes_1
    );

    let slash_request_2 = ExecuteRequestBuilder::contract_call_by_hash(
        *SYSTEM_ADDR,
        auction_hash,
        auction::METHOD_SLASH,
        runtime_args! {
            auction::ARG_VALIDATOR_PUBLIC_KEYS => vec![
                NON_FOUNDER_VALIDATOR_1_PK.clone(),
            ]
        },
    )
    .build();

    builder.exec(slash_request_2).expect_success().commit();

    // Compare bids after slashing validator 2
    let bids_3 = builder.get_bids();
    assert_ne!(bids_3, bids_2);
    assert_ne!(bids_3, bids_1);

    assert!(bids_3.validator_bid(&NON_FOUNDER_VALIDATOR_1_PK).is_none());
    let validator_1_delegator_stakes_3 = {
        match bids_3.delegators_by_validator_public_key(&NON_FOUNDER_VALIDATOR_1_PK) {
            None => U512::zero(),
            Some(delegators) => delegators.iter().map(|x| x.staked_amount()).sum(),
        }
    };

    assert_ne!(
        validator_1_delegator_stakes_3,
        validator_1_delegator_stakes_1
    );
    assert_ne!(
        validator_1_delegator_stakes_3,
        validator_1_delegator_stakes_2
    );

    // Validator 1 total delegated stake is set to 0
    assert_eq!(validator_1_delegator_stakes_3, U512::zero());
}

#[should_panic(expected = "InvalidDelegatedAmount")]
#[ignore]
#[test]
fn should_validate_genesis_delegators_bond_amount() {
    let accounts = {
        let mut tmp: Vec<GenesisAccount> = DEFAULT_ACCOUNTS.clone();
        let account_1 = GenesisAccount::account(
            ACCOUNT_1_PK.clone(),
            Motes::new(ACCOUNT_1_BALANCE.into()),
            Some(GenesisValidator::new(Motes::new(ACCOUNT_1_BOND.into()), 80)),
        );
        let account_2 = GenesisAccount::account(
            ACCOUNT_2_PK.clone(),
            Motes::new(ACCOUNT_2_BALANCE.into()),
            Some(GenesisValidator::new(
                Motes::new(ACCOUNT_2_BOND.into()),
                DelegationRate::zero(),
            )),
        );
        let delegator_1 = GenesisAccount::delegator(
            ACCOUNT_1_PK.clone(),
            DELEGATOR_1.clone(),
            Motes::new(DELEGATOR_1_BALANCE.into()),
            Motes::new(U512::zero()),
        );
        tmp.push(account_1);
        tmp.push(account_2);
        tmp.push(delegator_1);
        tmp
    };

    let run_genesis_request = utils::create_run_genesis_request(accounts);

    let mut builder = LmdbWasmTestBuilder::default();

    builder.run_genesis(&run_genesis_request);
}

fn check_validator_slots_for_accounts(accounts: usize) {
    let accounts = {
        let range = 1..=accounts;

        let mut tmp: Vec<GenesisAccount> = Vec::with_capacity(accounts);

        for count in range.map(U256::from) {
            let secret_key = {
                let mut secret_key_bytes = [0; 32];
                count.to_big_endian(&mut secret_key_bytes);
                SecretKey::ed25519_from_bytes(secret_key_bytes).expect("should create ed25519 key")
            };

            let public_key = PublicKey::from(&secret_key);

            let account = GenesisAccount::account(
                public_key,
                Motes::new(DEFAULT_ACCOUNT_INITIAL_BALANCE.into()),
                Some(GenesisValidator::new(Motes::new(ACCOUNT_1_BOND.into()), 80)),
            );

            tmp.push(account)
        }

        tmp
    };

    let run_genesis_request = utils::create_run_genesis_request(accounts);

    let mut builder = LmdbWasmTestBuilder::default();

    builder.run_genesis(&run_genesis_request);
}

#[should_panic(expected = "InvalidValidatorSlots")]
#[ignore]
#[test]
fn should_fail_with_more_accounts_than_slots() {
    check_validator_slots_for_accounts(DEFAULT_EXEC_CONFIG.validator_slots() as usize + 1);
}

#[ignore]
#[test]
fn should_run_genesis_with_exact_validator_slots() {
    check_validator_slots_for_accounts(DEFAULT_EXEC_CONFIG.validator_slots() as usize);
}

#[ignore]
#[test]
fn should_delegate_and_redelegate() {
    let system_fund_request = ExecuteRequestBuilder::standard(
        *DEFAULT_ACCOUNT_ADDR,
        CONTRACT_TRANSFER_TO_ACCOUNT,
        runtime_args! {
            ARG_TARGET => *SYSTEM_ADDR,
            ARG_AMOUNT => U512::from(SYSTEM_TRANSFER_AMOUNT)
        },
    )
    .build();

    let validator_1_fund_request = ExecuteRequestBuilder::standard(
        *DEFAULT_ACCOUNT_ADDR,
        CONTRACT_TRANSFER_TO_ACCOUNT,
        runtime_args! {
            ARG_TARGET => *NON_FOUNDER_VALIDATOR_1_ADDR,
            ARG_AMOUNT => U512::from(TRANSFER_AMOUNT)
        },
    )
    .build();

    let validator_2_fund_request = ExecuteRequestBuilder::standard(
        *DEFAULT_ACCOUNT_ADDR,
        CONTRACT_TRANSFER_TO_ACCOUNT,
        runtime_args! {
            ARG_TARGET => *NON_FOUNDER_VALIDATOR_2_ADDR,
            ARG_AMOUNT => U512::from(TRANSFER_AMOUNT)
        },
    )
    .build();

    let delegator_1_fund_request = ExecuteRequestBuilder::standard(
        *DEFAULT_ACCOUNT_ADDR,
        CONTRACT_TRANSFER_TO_ACCOUNT,
        runtime_args! {
            ARG_TARGET => *BID_ACCOUNT_1_ADDR,
            ARG_AMOUNT => U512::from(TRANSFER_AMOUNT)
        },
    )
    .build();

    let validator_1_add_bid_request = ExecuteRequestBuilder::standard(
        *NON_FOUNDER_VALIDATOR_1_ADDR,
        CONTRACT_ADD_BID,
        runtime_args! {
            ARG_PUBLIC_KEY => NON_FOUNDER_VALIDATOR_1_PK.clone(),
            ARG_AMOUNT => U512::from(ADD_BID_AMOUNT_1),
            ARG_DELEGATION_RATE => ADD_BID_DELEGATION_RATE_1,
        },
    )
    .build();

    let validator_2_add_bid_request = ExecuteRequestBuilder::standard(
        *NON_FOUNDER_VALIDATOR_2_ADDR,
        CONTRACT_ADD_BID,
        runtime_args! {
            ARG_PUBLIC_KEY => NON_FOUNDER_VALIDATOR_2_PK.clone(),
            ARG_AMOUNT => U512::from(ADD_BID_AMOUNT_2),
            ARG_DELEGATION_RATE => ADD_BID_DELEGATION_RATE_1,
        },
    )
    .build();

    let delegator_1_validator_1_delegate_request = ExecuteRequestBuilder::standard(
        *BID_ACCOUNT_1_ADDR,
        CONTRACT_DELEGATE,
        runtime_args! {
            ARG_AMOUNT => U512::from(DELEGATE_AMOUNT_1),
            ARG_VALIDATOR => NON_FOUNDER_VALIDATOR_1_PK.clone(),
            ARG_DELEGATOR => BID_ACCOUNT_1_PK.clone(),
        },
    )
    .build();

    let post_genesis_requests = vec![
        system_fund_request,
        delegator_1_fund_request,
        validator_1_fund_request,
        validator_2_fund_request,
        validator_1_add_bid_request,
        validator_2_add_bid_request,
        delegator_1_validator_1_delegate_request,
    ];

    let mut builder = LmdbWasmTestBuilder::default();

    builder.run_genesis(&PRODUCTION_RUN_GENESIS_REQUEST);

    for request in post_genesis_requests {
        builder.exec(request).commit().expect_success();
    }

<<<<<<< HEAD
    builder.advance_eras_by_default_auction_delay();
=======
    builder.advance_eras_by_default_auction_delay(vec![], vec![]);
>>>>>>> ec27792a

    let delegator_1_undelegate_purse = builder
        .get_entity_by_account_hash(*BID_ACCOUNT_1_ADDR)
        .expect("should have default account")
        .main_purse();

    let delegator_1_redelegate_request = ExecuteRequestBuilder::standard(
        *BID_ACCOUNT_1_ADDR,
        CONTRACT_REDELEGATE,
        runtime_args! {
            ARG_AMOUNT => U512::from(UNDELEGATE_AMOUNT_1 + DEFAULT_MINIMUM_DELEGATION_AMOUNT),
            ARG_VALIDATOR => NON_FOUNDER_VALIDATOR_1_PK.clone(),
            ARG_DELEGATOR => BID_ACCOUNT_1_PK.clone(),
            ARG_NEW_VALIDATOR => NON_FOUNDER_VALIDATOR_2_PK.clone()
        },
    )
    .build();

    builder
        .exec(delegator_1_redelegate_request)
        .commit()
        .expect_success();

    let after_redelegation = builder
        .get_unbonds()
        .get(&BID_ACCOUNT_1_ADDR)
        .expect("must have purses")
        .len();

    assert_eq!(1, after_redelegation);

    let delegator_1_purse_balance_before = builder.get_purse_balance(delegator_1_undelegate_purse);

    for _ in 0..=DEFAULT_UNBONDING_DELAY {
        let delegator_1_redelegate_purse_balance =
            builder.get_purse_balance(delegator_1_undelegate_purse);
        assert_eq!(
            delegator_1_purse_balance_before,
            delegator_1_redelegate_purse_balance
        );

<<<<<<< HEAD
        builder.advance_era()
=======
        builder.advance_era(rewards.clone(), vec![]);
>>>>>>> ec27792a
    }

    // Since a redelegation has been processed no funds should have transferred back to the purse.
    let delegator_1_purse_balance_after = builder.get_purse_balance(delegator_1_undelegate_purse);
    assert_eq!(
        delegator_1_purse_balance_before,
        delegator_1_purse_balance_after
    );

    let bids = builder.get_bids();
    assert_eq!(bids.len(), 4);

    let delegators = bids
        .delegators_by_validator_public_key(&NON_FOUNDER_VALIDATOR_1_PK)
        .expect("should have delegators");
    assert_eq!(delegators.len(), 1);
    let delegator = bids
        .delegator_by_public_keys(&NON_FOUNDER_VALIDATOR_1_PK, &BID_ACCOUNT_1_PK)
        .expect("should have delegator");
    let delegated_amount_1 = delegator.staked_amount();
    assert_eq!(
        delegated_amount_1,
        U512::from(DELEGATE_AMOUNT_1 - UNDELEGATE_AMOUNT_1 - DEFAULT_MINIMUM_DELEGATION_AMOUNT)
    );

    let delegators = bids
        .delegators_by_validator_public_key(&NON_FOUNDER_VALIDATOR_2_PK)
        .expect("should have delegators");
    assert_eq!(delegators.len(), 1);
    let delegator = bids
        .delegator_by_public_keys(&NON_FOUNDER_VALIDATOR_2_PK, &BID_ACCOUNT_1_PK)
        .expect("should have delegator");
    let redelegated_amount_1 = delegator.staked_amount();
    assert_eq!(
        redelegated_amount_1,
        U512::from(UNDELEGATE_AMOUNT_1 + DEFAULT_MINIMUM_DELEGATION_AMOUNT)
    );
}

#[ignore]
#[test]
fn should_handle_redelegation_to_inactive_validator() {
    let validator_1_fund_request = ExecuteRequestBuilder::standard(
        *DEFAULT_ACCOUNT_ADDR,
        CONTRACT_TRANSFER_TO_ACCOUNT,
        runtime_args! {
            ARG_TARGET => *NON_FOUNDER_VALIDATOR_1_ADDR,
            ARG_AMOUNT => U512::from(TRANSFER_AMOUNT)
        },
    )
    .build();

    let validator_2_fund_request = ExecuteRequestBuilder::standard(
        *DEFAULT_ACCOUNT_ADDR,
        CONTRACT_TRANSFER_TO_ACCOUNT,
        runtime_args! {
            ARG_TARGET => *NON_FOUNDER_VALIDATOR_2_ADDR,
            ARG_AMOUNT => U512::from(TRANSFER_AMOUNT)
        },
    )
    .build();

    let delegator_1_fund_request = ExecuteRequestBuilder::standard(
        *DEFAULT_ACCOUNT_ADDR,
        CONTRACT_TRANSFER_TO_ACCOUNT,
        runtime_args! {
            ARG_TARGET => *DELEGATOR_1_ADDR,
            ARG_AMOUNT => U512::from(TRANSFER_AMOUNT)
        },
    )
    .build();

    let delegator_2_fund_request = ExecuteRequestBuilder::standard(
        *DEFAULT_ACCOUNT_ADDR,
        CONTRACT_TRANSFER_TO_ACCOUNT,
        runtime_args! {
            ARG_TARGET => *DELEGATOR_2_ADDR,
            ARG_AMOUNT => U512::from(TRANSFER_AMOUNT)
        },
    )
    .build();

    let validator_1_add_bid_request = ExecuteRequestBuilder::standard(
        *NON_FOUNDER_VALIDATOR_1_ADDR,
        CONTRACT_ADD_BID,
        runtime_args! {
            ARG_PUBLIC_KEY => NON_FOUNDER_VALIDATOR_1_PK.clone(),
            ARG_AMOUNT => U512::from(ADD_BID_AMOUNT_1),
            ARG_DELEGATION_RATE => ADD_BID_DELEGATION_RATE_1,
        },
    )
    .build();

    let validator_2_add_bid_request = ExecuteRequestBuilder::standard(
        *NON_FOUNDER_VALIDATOR_2_ADDR,
        CONTRACT_ADD_BID,
        runtime_args! {
            ARG_PUBLIC_KEY => NON_FOUNDER_VALIDATOR_2_PK.clone(),
            ARG_AMOUNT => U512::from(ADD_BID_AMOUNT_2),
            ARG_DELEGATION_RATE => ADD_BID_DELEGATION_RATE_1,
        },
    )
    .build();

    let delegator_1_validator_1_delegate_request = ExecuteRequestBuilder::standard(
        *DELEGATOR_1_ADDR,
        CONTRACT_DELEGATE,
        runtime_args! {
            ARG_AMOUNT => U512::from(DELEGATE_AMOUNT_1),
            ARG_VALIDATOR => NON_FOUNDER_VALIDATOR_1_PK.clone(),
            ARG_DELEGATOR => DELEGATOR_1.clone(),
        },
    )
    .build();

    let delegator_2_validator_1_delegate_request = ExecuteRequestBuilder::standard(
        *DELEGATOR_2_ADDR,
        CONTRACT_DELEGATE,
        runtime_args! {
            ARG_AMOUNT => U512::from(DELEGATE_AMOUNT_1),
            ARG_VALIDATOR => NON_FOUNDER_VALIDATOR_1_PK.clone(),
            ARG_DELEGATOR => DELEGATOR_2.clone(),
        },
    )
    .build();

    let post_genesis_requests = vec![
        validator_1_fund_request,
        validator_2_fund_request,
        delegator_1_fund_request,
        delegator_2_fund_request,
        validator_1_add_bid_request,
        validator_2_add_bid_request,
        delegator_1_validator_1_delegate_request,
        delegator_2_validator_1_delegate_request,
    ];

    let mut builder = LmdbWasmTestBuilder::default();

    builder.run_genesis(&PRODUCTION_RUN_GENESIS_REQUEST);

    for request in post_genesis_requests {
        builder.exec(request).commit().expect_success();
    }

<<<<<<< HEAD
    builder.advance_eras_by_default_auction_delay();
=======
    builder.advance_eras_by_default_auction_delay(vec![], vec![]);
>>>>>>> ec27792a

    let delegator_1_main_purse = builder
        .get_entity_by_account_hash(*DELEGATOR_1_ADDR)
        .expect("should have default account")
        .main_purse();

    let delegator_2_main_purse = builder
        .get_entity_by_account_hash(*DELEGATOR_2_ADDR)
        .expect("should have default account")
        .main_purse();

    let invalid_redelegate_request = ExecuteRequestBuilder::standard(
        *DELEGATOR_1_ADDR,
        CONTRACT_REDELEGATE,
        runtime_args! {
            ARG_AMOUNT => U512::from(UNDELEGATE_AMOUNT_1 + DEFAULT_MINIMUM_DELEGATION_AMOUNT),
            ARG_VALIDATOR => NON_FOUNDER_VALIDATOR_1_PK.clone(),
            ARG_DELEGATOR => DELEGATOR_1.clone(),
            ARG_NEW_VALIDATOR => BID_ACCOUNT_1_PK.clone()
        },
    )
    .build();

    builder
        .exec(invalid_redelegate_request)
        .expect_success()
        .commit();

<<<<<<< HEAD
    builder.advance_era();
=======
    builder.advance_era(
        vec![
            RewardItem::new(NON_FOUNDER_VALIDATOR_1_PK.clone(), 1),
            RewardItem::new(NON_FOUNDER_VALIDATOR_2_PK.clone(), 1),
        ],
        vec![],
    );
>>>>>>> ec27792a

    let valid_redelegate_request = ExecuteRequestBuilder::standard(
        *DELEGATOR_2_ADDR,
        CONTRACT_REDELEGATE,
        runtime_args! {
            ARG_AMOUNT => U512::from(UNDELEGATE_AMOUNT_1 + DEFAULT_MINIMUM_DELEGATION_AMOUNT),
            ARG_VALIDATOR => NON_FOUNDER_VALIDATOR_1_PK.clone(),
            ARG_DELEGATOR => DELEGATOR_2.clone(),
            ARG_NEW_VALIDATOR => NON_FOUNDER_VALIDATOR_2_PK.clone()
        },
    )
    .build();

    builder
        .exec(valid_redelegate_request)
        .expect_success()
        .commit();

    let delegator_1_purse_balance_before = builder.get_purse_balance(delegator_1_main_purse);
    let delegator_2_purse_balance_before = builder.get_purse_balance(delegator_2_main_purse);

    for _ in 0..=DEFAULT_UNBONDING_DELAY {
        let delegator_2_purse_balance = builder.get_purse_balance(delegator_2_main_purse);
        assert_eq!(delegator_2_purse_balance, delegator_2_purse_balance_before);

<<<<<<< HEAD
        builder.advance_era();
=======
        builder.advance_era(rewards.clone(), vec![]);
>>>>>>> ec27792a
    }

    // The invalid redelegation will force an unbond which will transfer funds to
    // back to the main purse.
    let delegator_1_purse_balance_after = builder.get_purse_balance(delegator_1_main_purse);
    assert_eq!(
        delegator_1_purse_balance_before
            + U512::from(UNDELEGATE_AMOUNT_1 + DEFAULT_MINIMUM_DELEGATION_AMOUNT),
        delegator_1_purse_balance_after
    );

    // The valid redelegation will not transfer funds back to the main purse.
    let delegator_2_purse_balance_after = builder.get_purse_balance(delegator_2_main_purse);
    assert_eq!(
        delegator_2_purse_balance_before,
        delegator_2_purse_balance_after
    );
}

#[ignore]
#[test]
fn should_enforce_minimum_delegation_amount() {
<<<<<<< HEAD
    let mut builder = LmdbWasmTestBuilder::default();
=======
    let mut builder = InMemoryWasmTestBuilder::default();
>>>>>>> ec27792a

    builder.run_genesis(&PRODUCTION_RUN_GENESIS_REQUEST);

    let transfer_to_validator_1 = ExecuteRequestBuilder::standard(
<<<<<<< HEAD
=======
        *DEFAULT_ACCOUNT_ADDR,
        CONTRACT_TRANSFER_TO_ACCOUNT,
        runtime_args! {
            ARG_TARGET => *NON_FOUNDER_VALIDATOR_1_ADDR,
            ARG_AMOUNT => U512::from(TRANSFER_AMOUNT)
        },
    )
    .build();

    let transfer_to_delegator_1 = ExecuteRequestBuilder::standard(
        *DEFAULT_ACCOUNT_ADDR,
        CONTRACT_TRANSFER_TO_ACCOUNT,
        runtime_args! {
            ARG_TARGET => *BID_ACCOUNT_1_ADDR,
            ARG_AMOUNT => U512::from(BID_ACCOUNT_1_BALANCE)
        },
    )
    .build();

    let post_genesis_request = vec![transfer_to_validator_1, transfer_to_delegator_1];

    for request in post_genesis_request {
        builder.exec(request).expect_success().commit();
    }

    let add_bid_request_1 = ExecuteRequestBuilder::standard(
        *NON_FOUNDER_VALIDATOR_1_ADDR,
        CONTRACT_ADD_BID,
        runtime_args! {
            ARG_PUBLIC_KEY => NON_FOUNDER_VALIDATOR_1_PK.clone(),
            ARG_AMOUNT => U512::from(ADD_BID_AMOUNT_1),
            ARG_DELEGATION_RATE => ADD_BID_DELEGATION_RATE_1,
        },
    )
    .build();

    builder.exec(add_bid_request_1).expect_success().commit();

    for _ in 0..=builder.get_auction_delay() {
        let step_request = StepRequestBuilder::new()
            .with_parent_state_hash(builder.get_post_state_hash())
            .with_protocol_version(ProtocolVersion::V1_0_0)
            .with_next_era_id(builder.get_era().successor())
            .with_run_auction(true)
            .build();

        builder
            .step(step_request)
            .expect("must execute step request");
    }

    let delegation_request_1 = ExecuteRequestBuilder::standard(
        *BID_ACCOUNT_1_ADDR,
        CONTRACT_DELEGATE,
        runtime_args! {
            ARG_AMOUNT => U512::from(100u64),
            ARG_VALIDATOR => NON_FOUNDER_VALIDATOR_1_PK.clone(),
            ARG_DELEGATOR => BID_ACCOUNT_1_PK.clone(),
        },
    )
    .build();

    // The delegation amount is below the default value of 500 CSPR,
    // therefore the delegation should not succeed.
    builder.exec(delegation_request_1).expect_failure();

    let error = builder.get_error().expect("must get error");
    assert!(matches!(
        error,
        Error::Exec(execution::Error::Revert(ApiError::AuctionError(auction_error)))
        if auction_error == AuctionError::DelegationAmountTooSmall as u8));
}

#[ignore]
#[test]
fn should_allow_delegations_with_minimal_floor_amount() {
    let mut builder = InMemoryWasmTestBuilder::default();

    builder.run_genesis(&PRODUCTION_RUN_GENESIS_REQUEST);

    let transfer_to_validator_1 = ExecuteRequestBuilder::standard(
        *DEFAULT_ACCOUNT_ADDR,
        CONTRACT_TRANSFER_TO_ACCOUNT,
        runtime_args! {
            ARG_TARGET => *NON_FOUNDER_VALIDATOR_1_ADDR,
            ARG_AMOUNT => U512::from(TRANSFER_AMOUNT)
        },
    )
    .build();

    let transfer_to_delegator_1 = ExecuteRequestBuilder::standard(
        *DEFAULT_ACCOUNT_ADDR,
        CONTRACT_TRANSFER_TO_ACCOUNT,
        runtime_args! {
            ARG_TARGET => *BID_ACCOUNT_1_ADDR,
            ARG_AMOUNT => U512::from(BID_ACCOUNT_1_BALANCE)
        },
    )
    .build();

    let transfer_to_delegator_2 = ExecuteRequestBuilder::standard(
        *DEFAULT_ACCOUNT_ADDR,
        CONTRACT_TRANSFER_TO_ACCOUNT,
        runtime_args! {
            ARG_TARGET => *BID_ACCOUNT_2_ADDR,
            ARG_AMOUNT => U512::from(BID_ACCOUNT_1_BALANCE)
        },
    )
    .build();

    let post_genesis_request = vec![
        transfer_to_validator_1,
        transfer_to_delegator_1,
        transfer_to_delegator_2,
    ];

    for request in post_genesis_request {
        builder.exec(request).expect_success().commit();
    }

    let add_bid_request_1 = ExecuteRequestBuilder::standard(
        *NON_FOUNDER_VALIDATOR_1_ADDR,
        CONTRACT_ADD_BID,
        runtime_args! {
            ARG_PUBLIC_KEY => NON_FOUNDER_VALIDATOR_1_PK.clone(),
            ARG_AMOUNT => U512::from(ADD_BID_AMOUNT_1),
            ARG_DELEGATION_RATE => ADD_BID_DELEGATION_RATE_1,
        },
    )
    .build();

    builder.exec(add_bid_request_1).expect_success().commit();

    for _ in 0..=builder.get_auction_delay() {
        let step_request = StepRequestBuilder::new()
            .with_parent_state_hash(builder.get_post_state_hash())
            .with_protocol_version(ProtocolVersion::V1_0_0)
            .with_next_era_id(builder.get_era().successor())
            .with_run_auction(true)
            .build();

        builder
            .step(step_request)
            .expect("must execute step request");
    }

    let delegation_request_1 = ExecuteRequestBuilder::standard(
        *BID_ACCOUNT_1_ADDR,
        CONTRACT_DELEGATE,
        runtime_args! {
            ARG_AMOUNT => U512::from(DEFAULT_MINIMUM_DELEGATION_AMOUNT - 1),
            ARG_VALIDATOR => NON_FOUNDER_VALIDATOR_1_PK.clone(),
            ARG_DELEGATOR => BID_ACCOUNT_1_PK.clone(),
        },
    )
    .build();

    // The delegation amount is below the default value of 500 CSPR,
    // therefore the delegation should not succeed.
    builder.exec(delegation_request_1).expect_failure();

    let error = builder.get_error().expect("must get error");

    assert!(matches!(
        error,
        Error::Exec(execution::Error::Revert(ApiError::AuctionError(auction_error)))
        if auction_error == AuctionError::DelegationAmountTooSmall as u8));

    let delegation_request_2 = ExecuteRequestBuilder::standard(
        *BID_ACCOUNT_2_ADDR,
        CONTRACT_DELEGATE,
        runtime_args! {
            ARG_AMOUNT => U512::from(DEFAULT_MINIMUM_DELEGATION_AMOUNT),
            ARG_VALIDATOR => NON_FOUNDER_VALIDATOR_1_PK.clone(),
            ARG_DELEGATOR => BID_ACCOUNT_2_PK.clone(),
        },
    )
    .build();

    builder.exec(delegation_request_2).expect_success().commit();
}

#[ignore]
#[test]
fn should_enforce_max_delegators_per_validator_cap() {
    let engine_config = EngineConfigBuilder::new()
        .with_max_delegators_per_validator(Some(2u32))
        .build();

    let mut builder = InMemoryWasmTestBuilder::new_with_config(engine_config);

    builder.run_genesis(&PRODUCTION_RUN_GENESIS_REQUEST);

    let transfer_to_validator_1 = ExecuteRequestBuilder::standard(
        *DEFAULT_ACCOUNT_ADDR,
        CONTRACT_TRANSFER_TO_ACCOUNT,
        runtime_args! {
            ARG_TARGET => *NON_FOUNDER_VALIDATOR_1_ADDR,
            ARG_AMOUNT => U512::from(TRANSFER_AMOUNT)
        },
    )
    .build();

    let transfer_to_delegator_1 = ExecuteRequestBuilder::standard(
        *DEFAULT_ACCOUNT_ADDR,
        CONTRACT_TRANSFER_TO_ACCOUNT,
        runtime_args! {
            ARG_TARGET => *BID_ACCOUNT_1_ADDR,
            ARG_AMOUNT => U512::from(BID_ACCOUNT_1_BALANCE)
        },
    )
    .build();

    let transfer_to_delegator_2 = ExecuteRequestBuilder::standard(
        *DEFAULT_ACCOUNT_ADDR,
        CONTRACT_TRANSFER_TO_ACCOUNT,
        runtime_args! {
            ARG_TARGET => *BID_ACCOUNT_2_ADDR,
            ARG_AMOUNT => U512::from(BID_ACCOUNT_1_BALANCE)
        },
    )
    .build();

    let transfer_to_delegator_3 = ExecuteRequestBuilder::standard(
        *DEFAULT_ACCOUNT_ADDR,
        CONTRACT_TRANSFER_TO_ACCOUNT,
        runtime_args! {
            ARG_TARGET => *DELEGATOR_1_ADDR,
            ARG_AMOUNT => U512::from(BID_ACCOUNT_1_BALANCE)
        },
    )
    .build();

    let post_genesis_request = vec![
        transfer_to_validator_1,
        transfer_to_delegator_1,
        transfer_to_delegator_2,
        transfer_to_delegator_3,
    ];

    for request in post_genesis_request {
        builder.exec(request).expect_success().commit();
    }

    let add_bid_request_1 = ExecuteRequestBuilder::standard(
        *NON_FOUNDER_VALIDATOR_1_ADDR,
        CONTRACT_ADD_BID,
        runtime_args! {
            ARG_PUBLIC_KEY => NON_FOUNDER_VALIDATOR_1_PK.clone(),
            ARG_AMOUNT => U512::from(ADD_BID_AMOUNT_1),
            ARG_DELEGATION_RATE => ADD_BID_DELEGATION_RATE_1,
        },
    )
    .build();

    builder.exec(add_bid_request_1).expect_success().commit();

    for _ in 0..=builder.get_auction_delay() {
        let step_request = StepRequestBuilder::new()
            .with_parent_state_hash(builder.get_post_state_hash())
            .with_protocol_version(ProtocolVersion::V1_0_0)
            .with_next_era_id(builder.get_era().successor())
            .with_run_auction(true)
            .build();

        builder
            .step(step_request)
            .expect("must execute step request");
    }

    let delegation_request_1 = ExecuteRequestBuilder::standard(
        *BID_ACCOUNT_1_ADDR,
        CONTRACT_DELEGATE,
        runtime_args! {
            ARG_AMOUNT => U512::from(DEFAULT_MINIMUM_DELEGATION_AMOUNT),
            ARG_VALIDATOR => NON_FOUNDER_VALIDATOR_1_PK.clone(),
            ARG_DELEGATOR => BID_ACCOUNT_1_PK.clone(),
        },
    )
    .build();

    let delegation_request_2 = ExecuteRequestBuilder::standard(
        *BID_ACCOUNT_2_ADDR,
        CONTRACT_DELEGATE,
        runtime_args! {
            ARG_AMOUNT => U512::from(DEFAULT_MINIMUM_DELEGATION_AMOUNT),
            ARG_VALIDATOR => NON_FOUNDER_VALIDATOR_1_PK.clone(),
            ARG_DELEGATOR => BID_ACCOUNT_2_PK.clone(),
        },
    )
    .build();

    let delegation_requests = [delegation_request_1, delegation_request_2];

    for request in delegation_requests {
        builder.exec(request).expect_success().commit();
    }

    let delegation_request_3 = ExecuteRequestBuilder::standard(
        *DELEGATOR_1_ADDR,
        CONTRACT_DELEGATE,
        runtime_args! {
            ARG_AMOUNT => U512::from(DEFAULT_MINIMUM_DELEGATION_AMOUNT),
            ARG_VALIDATOR => NON_FOUNDER_VALIDATOR_1_PK.clone(),
            ARG_DELEGATOR => DELEGATOR_1.clone(),
        },
    )
    .build();

    builder.exec(delegation_request_3).expect_failure();

    let error = builder.get_error().expect("must get error");

    assert!(matches!(
        error,
        Error::Exec(execution::Error::Revert(ApiError::AuctionError(auction_error)))
        if auction_error == AuctionError::ExceededDelegatorSizeLimit as u8));

    let delegator_2_staked_amount = {
        let bids = builder.get_bids();
        *bids
            .get(&NON_FOUNDER_VALIDATOR_1_PK)
            .expect("must have bid record")
            .delegators()
            .get(&BID_ACCOUNT_2_PK)
            .expect("must have delegator")
            .staked_amount()
    };

    let undelegation_request = ExecuteRequestBuilder::standard(
        *BID_ACCOUNT_2_ADDR,
        CONTRACT_UNDELEGATE,
        runtime_args! {
            ARG_AMOUNT => delegator_2_staked_amount,
            ARG_VALIDATOR => NON_FOUNDER_VALIDATOR_1_PK.clone(),
            ARG_DELEGATOR => BID_ACCOUNT_2_PK.clone(),
        },
    )
    .build();

    builder.exec(undelegation_request).expect_success().commit();

    let current_delegator_count = builder
        .get_bids()
        .get(&NON_FOUNDER_VALIDATOR_1_PK)
        .expect("must have bid record")
        .delegators()
        .len();

    assert_eq!(current_delegator_count, 1);

    let delegation_request_3 = ExecuteRequestBuilder::standard(
        *DELEGATOR_1_ADDR,
        CONTRACT_DELEGATE,
        runtime_args! {
            ARG_AMOUNT => U512::from(DEFAULT_MINIMUM_DELEGATION_AMOUNT),
            ARG_VALIDATOR => NON_FOUNDER_VALIDATOR_1_PK.clone(),
            ARG_DELEGATOR => DELEGATOR_1.clone(),
        },
    )
    .build();

    builder.exec(delegation_request_3).expect_success().commit();

    let current_delegator_count = builder
        .get_bids()
        .get(&NON_FOUNDER_VALIDATOR_1_PK)
        .expect("must have bid record")
        .delegators()
        .len();

    assert_eq!(current_delegator_count, 2);
}

#[ignore]
#[test]
fn should_transfer_to_main_purse_in_case_of_redelegation_past_max_delegation_cap() {
    let validator_1_fund_request = ExecuteRequestBuilder::standard(
>>>>>>> ec27792a
        *DEFAULT_ACCOUNT_ADDR,
        CONTRACT_TRANSFER_TO_ACCOUNT,
        runtime_args! {
            ARG_TARGET => *NON_FOUNDER_VALIDATOR_1_ADDR,
            ARG_AMOUNT => U512::from(TRANSFER_AMOUNT)
        },
    )
    .build();

    let validator_2_fund_request = ExecuteRequestBuilder::standard(
        *DEFAULT_ACCOUNT_ADDR,
        CONTRACT_TRANSFER_TO_ACCOUNT,
        runtime_args! {
            ARG_TARGET => *NON_FOUNDER_VALIDATOR_2_ADDR,
            ARG_AMOUNT => U512::from(TRANSFER_AMOUNT)
        },
    )
    .build();

    let transfer_to_delegator_1 = ExecuteRequestBuilder::standard(
        *DEFAULT_ACCOUNT_ADDR,
        CONTRACT_TRANSFER_TO_ACCOUNT,
        runtime_args! {
            ARG_TARGET => *BID_ACCOUNT_1_ADDR,
            ARG_AMOUNT => U512::from(BID_ACCOUNT_1_BALANCE)
        },
    )
    .build();

    let transfer_to_delegator_2 = ExecuteRequestBuilder::standard(
        *DEFAULT_ACCOUNT_ADDR,
        CONTRACT_TRANSFER_TO_ACCOUNT,
        runtime_args! {
            ARG_TARGET => *BID_ACCOUNT_2_ADDR,
            ARG_AMOUNT => U512::from(BID_ACCOUNT_1_BALANCE)
        },
    )
    .build();

    let validator_1_add_bid_request = ExecuteRequestBuilder::standard(
        *NON_FOUNDER_VALIDATOR_1_ADDR,
        CONTRACT_ADD_BID,
        runtime_args! {
            ARG_PUBLIC_KEY => NON_FOUNDER_VALIDATOR_1_PK.clone(),
            ARG_AMOUNT => U512::from(ADD_BID_AMOUNT_1),
            ARG_DELEGATION_RATE => ADD_BID_DELEGATION_RATE_1,
        },
    )
    .build();

    let validator_2_add_bid_request = ExecuteRequestBuilder::standard(
        *NON_FOUNDER_VALIDATOR_2_ADDR,
        CONTRACT_ADD_BID,
        runtime_args! {
            ARG_PUBLIC_KEY => NON_FOUNDER_VALIDATOR_2_PK.clone(),
            ARG_AMOUNT => U512::from(ADD_BID_AMOUNT_2),
            ARG_DELEGATION_RATE => ADD_BID_DELEGATION_RATE_1,
        },
    )
    .build();

    let delegator_1_validator_1_delegate_request = ExecuteRequestBuilder::standard(
        *BID_ACCOUNT_1_ADDR,
        CONTRACT_DELEGATE,
        runtime_args! {
            ARG_AMOUNT => U512::from(DELEGATE_AMOUNT_1),
            ARG_VALIDATOR => NON_FOUNDER_VALIDATOR_1_PK.clone(),
            ARG_DELEGATOR => BID_ACCOUNT_1_PK.clone(),
        },
    )
    .build();

    let delegator_1_validator_2_delegate_request = ExecuteRequestBuilder::standard(
        *BID_ACCOUNT_2_ADDR,
        CONTRACT_DELEGATE,
        runtime_args! {
            ARG_AMOUNT => U512::from(DELEGATE_AMOUNT_1),
            ARG_VALIDATOR => NON_FOUNDER_VALIDATOR_2_PK.clone(),
            ARG_DELEGATOR => BID_ACCOUNT_2_PK.clone(),
        },
    )
    .build();

    let post_genesis_requests = vec![
        validator_1_fund_request,
        validator_2_fund_request,
        transfer_to_delegator_1,
        transfer_to_delegator_2,
        validator_1_add_bid_request,
        validator_2_add_bid_request,
        delegator_1_validator_1_delegate_request,
        delegator_1_validator_2_delegate_request,
    ];

    let engine_config = EngineConfigBuilder::new()
        .with_max_delegators_per_validator(Some(1u32))
        .build();

    let mut builder = InMemoryWasmTestBuilder::new_with_config(engine_config);

    builder.run_genesis(&PRODUCTION_RUN_GENESIS_REQUEST);

    for request in post_genesis_requests {
        builder.exec(request).expect_success().commit();
    }

    builder.advance_eras_by_default_auction_delay(vec![], vec![]);

    let delegator_1_main_purse = builder
        .get_account(*BID_ACCOUNT_1_ADDR)
        .expect("should have default account")
        .main_purse();

    let delegator_1_redelegate_request = ExecuteRequestBuilder::standard(
        *BID_ACCOUNT_1_ADDR,
        CONTRACT_REDELEGATE,
        runtime_args! {
            ARG_AMOUNT => U512::from(UNDELEGATE_AMOUNT_1 + DEFAULT_MINIMUM_DELEGATION_AMOUNT),
            ARG_VALIDATOR => NON_FOUNDER_VALIDATOR_1_PK.clone(),
            ARG_DELEGATOR => BID_ACCOUNT_1_PK.clone(),
            ARG_NEW_VALIDATOR => NON_FOUNDER_VALIDATOR_2_PK.clone()
        },
    )
    .build();

    builder
        .exec(delegator_1_redelegate_request)
        .commit()
        .expect_success();

    let after_redelegation = builder
        .get_unbonds()
        .get(&NON_FOUNDER_VALIDATOR_1_ADDR)
        .expect("must have purses")
        .len();

    assert_eq!(1, after_redelegation);

    let delegator_1_purse_balance_before = builder.get_purse_balance(delegator_1_main_purse);

    let rewards = vec![
        RewardItem::new(NON_FOUNDER_VALIDATOR_1_PK.clone(), 1),
        RewardItem::new(NON_FOUNDER_VALIDATOR_2_PK.clone(), 1),
    ];

    for _ in 0..=DEFAULT_UNBONDING_DELAY {
        let delegator_1_redelegate_purse_balance =
            builder.get_purse_balance(delegator_1_main_purse);
        assert_eq!(
            delegator_1_purse_balance_before,
            delegator_1_redelegate_purse_balance
        );

        builder.advance_era(rewards.clone(), vec![])
    }

    let delegator_1_purse_balance_after = builder.get_purse_balance(delegator_1_main_purse);

    assert_eq!(
        delegator_1_purse_balance_before
            + U512::from(UNDELEGATE_AMOUNT_1 + DEFAULT_MINIMUM_DELEGATION_AMOUNT),
        delegator_1_purse_balance_after
    )
}

#[ignore]
#[test]
<<<<<<< HEAD
fn should_allow_delegations_with_minimal_floor_amount() {
    let mut builder = LmdbWasmTestBuilder::default();

    builder.run_genesis(&PRODUCTION_RUN_GENESIS_REQUEST);
=======
fn should_delegate_and_redelegate_with_eviction_regression_test() {
    let system_fund_request = ExecuteRequestBuilder::standard(
        *DEFAULT_ACCOUNT_ADDR,
        CONTRACT_TRANSFER_TO_ACCOUNT,
        runtime_args! {
            ARG_TARGET => *SYSTEM_ADDR,
            ARG_AMOUNT => U512::from(SYSTEM_TRANSFER_AMOUNT)
        },
    )
    .build();
>>>>>>> ec27792a

    let validator_1_fund_request = ExecuteRequestBuilder::standard(
        *DEFAULT_ACCOUNT_ADDR,
        CONTRACT_TRANSFER_TO_ACCOUNT,
        runtime_args! {
            ARG_TARGET => *NON_FOUNDER_VALIDATOR_1_ADDR,
            ARG_AMOUNT => U512::from(TRANSFER_AMOUNT)
        },
    )
    .build();

    let validator_2_fund_request = ExecuteRequestBuilder::standard(
        *DEFAULT_ACCOUNT_ADDR,
        CONTRACT_TRANSFER_TO_ACCOUNT,
        runtime_args! {
            ARG_TARGET => *NON_FOUNDER_VALIDATOR_2_ADDR,
            ARG_AMOUNT => U512::from(TRANSFER_AMOUNT)
        },
    )
    .build();

    let delegator_1_fund_request = ExecuteRequestBuilder::standard(
        *DEFAULT_ACCOUNT_ADDR,
        CONTRACT_TRANSFER_TO_ACCOUNT,
        runtime_args! {
            ARG_TARGET => *BID_ACCOUNT_1_ADDR,
            ARG_AMOUNT => U512::from(TRANSFER_AMOUNT)
        },
    )
    .build();

    let validator_1_add_bid_request = ExecuteRequestBuilder::standard(
        *NON_FOUNDER_VALIDATOR_1_ADDR,
        CONTRACT_ADD_BID,
        runtime_args! {
            ARG_PUBLIC_KEY => NON_FOUNDER_VALIDATOR_1_PK.clone(),
            ARG_AMOUNT => U512::from(ADD_BID_AMOUNT_1),
            ARG_DELEGATION_RATE => ADD_BID_DELEGATION_RATE_1,
        },
    )
    .build();

    let validator_2_add_bid_request = ExecuteRequestBuilder::standard(
        *NON_FOUNDER_VALIDATOR_2_ADDR,
        CONTRACT_ADD_BID,
        runtime_args! {
            ARG_PUBLIC_KEY => NON_FOUNDER_VALIDATOR_2_PK.clone(),
            ARG_AMOUNT => U512::from(ADD_BID_AMOUNT_2),
            ARG_DELEGATION_RATE => ADD_BID_DELEGATION_RATE_1,
        },
    )
    .build();

    let delegator_1_validator_1_delegate_request = ExecuteRequestBuilder::standard(
        *BID_ACCOUNT_1_ADDR,
        CONTRACT_DELEGATE,
        runtime_args! {
            ARG_AMOUNT => U512::from(DELEGATE_AMOUNT_1),
            ARG_VALIDATOR => NON_FOUNDER_VALIDATOR_1_PK.clone(),
            ARG_DELEGATOR => BID_ACCOUNT_1_PK.clone(),
        },
    )
    .build();

    let post_genesis_requests = vec![
        system_fund_request,
        delegator_1_fund_request,
        validator_1_fund_request,
        validator_2_fund_request,
        validator_1_add_bid_request,
        validator_2_add_bid_request,
        delegator_1_validator_1_delegate_request,
    ];

    let mut builder = InMemoryWasmTestBuilder::default();

    builder.run_genesis(&PRODUCTION_RUN_GENESIS_REQUEST);

    for request in post_genesis_requests {
        builder.exec(request).commit().expect_success();
    }

    let delegator_1_redelegate_request = ExecuteRequestBuilder::standard(
        *BID_ACCOUNT_1_ADDR,
        CONTRACT_REDELEGATE,
        runtime_args! {
            ARG_AMOUNT => U512::from(DELEGATE_AMOUNT_1),
            ARG_VALIDATOR => NON_FOUNDER_VALIDATOR_1_PK.clone(),
            ARG_DELEGATOR => BID_ACCOUNT_1_PK.clone(),
            ARG_NEW_VALIDATOR => NON_FOUNDER_VALIDATOR_2_PK.clone()
        },
    )
    .build();

    builder
        .exec(delegator_1_redelegate_request)
        .commit()
        .expect_success();

    builder.advance_eras_by(DEFAULT_UNBONDING_DELAY, vec![], vec![]);

    // Advance one more era, this is the point where the redelegate request is processed (era >=
    // unbonding_delay + 1)
    builder.advance_era(
        vec![],
        vec![
            // NOTE: This is not the same validator as the one we're redelegating into
            EvictItem::new(NON_FOUNDER_VALIDATOR_2_PK.clone()),
        ],
    );

    let bids: Bids = builder.get_bids();
    let delegators = bids[&NON_FOUNDER_VALIDATOR_1_PK].delegators();
    assert!(!delegators.contains_key(&BID_ACCOUNT_1_PK));

    let delegators = bids[&NON_FOUNDER_VALIDATOR_2_PK].delegators();
    assert!(delegators.contains_key(&BID_ACCOUNT_1_PK));
}

#[ignore]
#[test]
fn should_increase_existing_delegation_when_limit_exceeded() {
    let engine_config = EngineConfigBuilder::default()
        .with_max_delegators_per_validator(Some(2))
        .build();

    let data_dir = TempDir::new().expect("should create temp dir");
    let mut builder = LmdbWasmTestBuilder::new_with_config(data_dir.path(), engine_config);

    builder.run_genesis(&PRODUCTION_RUN_GENESIS_REQUEST);

    let transfer_to_validator_1 = ExecuteRequestBuilder::standard(
        *DEFAULT_ACCOUNT_ADDR,
        CONTRACT_TRANSFER_TO_ACCOUNT,
        runtime_args! {
            ARG_TARGET => *NON_FOUNDER_VALIDATOR_1_ADDR,
            ARG_AMOUNT => U512::from(TRANSFER_AMOUNT)
        },
    )
    .build();

    let transfer_to_delegator_1 = ExecuteRequestBuilder::standard(
        *DEFAULT_ACCOUNT_ADDR,
        CONTRACT_TRANSFER_TO_ACCOUNT,
        runtime_args! {
            ARG_TARGET => *BID_ACCOUNT_1_ADDR,
            ARG_AMOUNT => U512::from(BID_ACCOUNT_1_BALANCE)
        },
    )
    .build();

    let transfer_to_delegator_2 = ExecuteRequestBuilder::standard(
        *DEFAULT_ACCOUNT_ADDR,
        CONTRACT_TRANSFER_TO_ACCOUNT,
        runtime_args! {
            ARG_TARGET => *BID_ACCOUNT_2_ADDR,
            ARG_AMOUNT => U512::from(BID_ACCOUNT_1_BALANCE)
        },
    )
    .build();

    let transfer_to_delegator_3 = ExecuteRequestBuilder::standard(
        *DEFAULT_ACCOUNT_ADDR,
        CONTRACT_TRANSFER_TO_ACCOUNT,
        runtime_args! {
            ARG_TARGET => *DELEGATOR_1_ADDR,
            ARG_AMOUNT => U512::from(BID_ACCOUNT_1_BALANCE)
        },
    )
    .build();

    let post_genesis_request = vec![
        transfer_to_validator_1,
        transfer_to_delegator_1,
        transfer_to_delegator_2,
        transfer_to_delegator_3,
    ];

    for request in post_genesis_request {
        builder.exec(request).expect_success().commit();
    }

    let add_bid_request_1 = ExecuteRequestBuilder::standard(
        *NON_FOUNDER_VALIDATOR_1_ADDR,
        CONTRACT_ADD_BID,
        runtime_args! {
            ARG_PUBLIC_KEY => NON_FOUNDER_VALIDATOR_1_PK.clone(),
            ARG_AMOUNT => U512::from(ADD_BID_AMOUNT_1),
            ARG_DELEGATION_RATE => ADD_BID_DELEGATION_RATE_1,
        },
    )
    .build();

    builder.exec(add_bid_request_1).expect_success().commit();

    for _ in 0..=builder.get_auction_delay() {
        let step_request = StepRequestBuilder::new()
            .with_parent_state_hash(builder.get_post_state_hash())
            .with_protocol_version(ProtocolVersion::V1_0_0)
            .with_next_era_id(builder.get_era().successor())
            .with_run_auction(true)
            .build();

        builder
            .step(step_request)
            .expect("must execute step request");
    }

    let delegation_request_1 = ExecuteRequestBuilder::standard(
        *BID_ACCOUNT_1_ADDR,
        CONTRACT_DELEGATE,
        runtime_args! {
            ARG_AMOUNT => U512::from(DEFAULT_MINIMUM_DELEGATION_AMOUNT),
            ARG_VALIDATOR => NON_FOUNDER_VALIDATOR_1_PK.clone(),
            ARG_DELEGATOR => BID_ACCOUNT_1_PK.clone(),
        },
    )
    .build();

    let delegation_request_2 = ExecuteRequestBuilder::standard(
        *BID_ACCOUNT_2_ADDR,
        CONTRACT_DELEGATE,
        runtime_args! {
            ARG_AMOUNT => U512::from(DEFAULT_MINIMUM_DELEGATION_AMOUNT),
            ARG_VALIDATOR => NON_FOUNDER_VALIDATOR_1_PK.clone(),
            ARG_DELEGATOR => BID_ACCOUNT_2_PK.clone(),
        },
    )
    .build();

    let delegation_requests = [delegation_request_1, delegation_request_2];

    for request in delegation_requests {
        builder.exec(request).expect_success().commit();
    }

    let delegation_request_3 = ExecuteRequestBuilder::standard(
        *DELEGATOR_1_ADDR,
        CONTRACT_DELEGATE,
        runtime_args! {
            ARG_AMOUNT => U512::from(DEFAULT_MINIMUM_DELEGATION_AMOUNT),
            ARG_VALIDATOR => NON_FOUNDER_VALIDATOR_1_PK.clone(),
            ARG_DELEGATOR => DELEGATOR_1.clone(),
        },
    )
    .build();

    builder.exec(delegation_request_3).expect_failure();

    let error = builder.get_error().expect("must get error");

    assert!(matches!(
        error,
        Error::Exec(execution::Error::Revert(ApiError::AuctionError(auction_error)))
        if auction_error == AuctionError::ExceededDelegatorSizeLimit as u8));

<<<<<<< HEAD
    let delegator_2_staked_amount = {
        let bids = builder.get_bids();
        let delegator = bids
            .delegator_by_public_keys(&NON_FOUNDER_VALIDATOR_1_PK, &BID_ACCOUNT_2_PK)
            .expect("should have delegator bid");
        delegator.staked_amount()
    };

    let undelegation_request = ExecuteRequestBuilder::standard(
        *BID_ACCOUNT_2_ADDR,
        CONTRACT_UNDELEGATE,
        runtime_args! {
            ARG_AMOUNT => delegator_2_staked_amount,
            ARG_VALIDATOR => NON_FOUNDER_VALIDATOR_1_PK.clone(),
            ARG_DELEGATOR => BID_ACCOUNT_2_PK.clone(),
        },
    )
    .build();

    builder.exec(undelegation_request).expect_success().commit();

    let bids = builder.get_bids();

    let current_delegator_count = bids
        .delegators_by_validator_public_key(&NON_FOUNDER_VALIDATOR_1_PK)
        .expect("must have bid record")
        .iter()
        .filter(|x| x.staked_amount() > U512::zero())
        .collect::<Vec<&auction::Delegator>>()
        .len();

    assert_eq!(current_delegator_count, 1);

    let delegation_request_3 = ExecuteRequestBuilder::standard(
        *DELEGATOR_1_ADDR,
=======
    // The validator already has the maximum number of delegators allowed. However, this is a
    // delegator that already delegated, so their bid should just be increased.
    let delegation_request_2_repeat = ExecuteRequestBuilder::standard(
        *BID_ACCOUNT_2_ADDR,
>>>>>>> ec27792a
        CONTRACT_DELEGATE,
        runtime_args! {
            ARG_AMOUNT => U512::from(DEFAULT_MINIMUM_DELEGATION_AMOUNT),
            ARG_VALIDATOR => NON_FOUNDER_VALIDATOR_1_PK.clone(),
<<<<<<< HEAD
            ARG_DELEGATOR => DELEGATOR_1.clone(),
        },
    )
    .build();

    builder.exec(delegation_request_3).expect_success().commit();

    let bids = builder.get_bids();
    let current_delegator_count = bids
        .delegators_by_validator_public_key(&NON_FOUNDER_VALIDATOR_1_PK)
        .expect("must have bid record")
        .len();

    assert_eq!(current_delegator_count, 2);
}

#[ignore]
#[test]
fn should_transfer_to_main_purse_in_case_of_redelegation_past_max_delegation_cap() {
    let validator_1_fund_request = ExecuteRequestBuilder::standard(
        *DEFAULT_ACCOUNT_ADDR,
        CONTRACT_TRANSFER_TO_ACCOUNT,
        runtime_args! {
            ARG_TARGET => *NON_FOUNDER_VALIDATOR_1_ADDR,
            ARG_AMOUNT => U512::from(TRANSFER_AMOUNT)
        },
    )
    .build();

    let validator_2_fund_request = ExecuteRequestBuilder::standard(
        *DEFAULT_ACCOUNT_ADDR,
        CONTRACT_TRANSFER_TO_ACCOUNT,
        runtime_args! {
            ARG_TARGET => *NON_FOUNDER_VALIDATOR_2_ADDR,
            ARG_AMOUNT => U512::from(TRANSFER_AMOUNT)
        },
    )
    .build();

    let transfer_to_delegator_1 = ExecuteRequestBuilder::standard(
        *DEFAULT_ACCOUNT_ADDR,
        CONTRACT_TRANSFER_TO_ACCOUNT,
        runtime_args! {
            ARG_TARGET => *BID_ACCOUNT_1_ADDR,
            ARG_AMOUNT => U512::from(BID_ACCOUNT_1_BALANCE)
        },
    )
    .build();

    let transfer_to_delegator_2 = ExecuteRequestBuilder::standard(
        *DEFAULT_ACCOUNT_ADDR,
        CONTRACT_TRANSFER_TO_ACCOUNT,
        runtime_args! {
            ARG_TARGET => *BID_ACCOUNT_2_ADDR,
            ARG_AMOUNT => U512::from(BID_ACCOUNT_1_BALANCE)
        },
    )
    .build();

    let validator_1_add_bid_request = ExecuteRequestBuilder::standard(
        *NON_FOUNDER_VALIDATOR_1_ADDR,
        CONTRACT_ADD_BID,
        runtime_args! {
            ARG_PUBLIC_KEY => NON_FOUNDER_VALIDATOR_1_PK.clone(),
            ARG_AMOUNT => U512::from(ADD_BID_AMOUNT_1),
            ARG_DELEGATION_RATE => ADD_BID_DELEGATION_RATE_1,
        },
    )
    .build();

    let validator_2_add_bid_request = ExecuteRequestBuilder::standard(
        *NON_FOUNDER_VALIDATOR_2_ADDR,
        CONTRACT_ADD_BID,
        runtime_args! {
            ARG_PUBLIC_KEY => NON_FOUNDER_VALIDATOR_2_PK.clone(),
            ARG_AMOUNT => U512::from(ADD_BID_AMOUNT_2),
            ARG_DELEGATION_RATE => ADD_BID_DELEGATION_RATE_1,
        },
    )
    .build();

    let delegator_1_validator_1_delegate_request = ExecuteRequestBuilder::standard(
        *BID_ACCOUNT_1_ADDR,
        CONTRACT_DELEGATE,
        runtime_args! {
            ARG_AMOUNT => U512::from(DELEGATE_AMOUNT_1),
            ARG_VALIDATOR => NON_FOUNDER_VALIDATOR_1_PK.clone(),
            ARG_DELEGATOR => BID_ACCOUNT_1_PK.clone(),
        },
    )
    .build();

    let delegator_1_validator_2_delegate_request = ExecuteRequestBuilder::standard(
        *BID_ACCOUNT_2_ADDR,
        CONTRACT_DELEGATE,
        runtime_args! {
            ARG_AMOUNT => U512::from(DELEGATE_AMOUNT_1),
            ARG_VALIDATOR => NON_FOUNDER_VALIDATOR_2_PK.clone(),
=======
>>>>>>> ec27792a
            ARG_DELEGATOR => BID_ACCOUNT_2_PK.clone(),
        },
    )
    .build();

<<<<<<< HEAD
    let post_genesis_requests = vec![
        validator_1_fund_request,
        validator_2_fund_request,
        transfer_to_delegator_1,
        transfer_to_delegator_2,
        validator_1_add_bid_request,
        validator_2_add_bid_request,
        delegator_1_validator_1_delegate_request,
        delegator_1_validator_2_delegate_request,
    ];

    let engine_config = EngineConfigBuilder::new()
        .with_max_delegators_per_validator(Some(1u32))
        .build();

    let data_dir = TempDir::new().expect("should create temp dir");
    let mut builder = LmdbWasmTestBuilder::new_with_config(data_dir.path(), engine_config);

    builder.run_genesis(&PRODUCTION_RUN_GENESIS_REQUEST);

    for request in post_genesis_requests {
        builder.exec(request).expect_success().commit();
    }

    builder.advance_eras_by_default_auction_delay();

    let delegator_1_main_purse = builder
        .get_entity_by_account_hash(*BID_ACCOUNT_1_ADDR)
        .expect("should have default account")
        .main_purse();

    let delegator_1_redelegate_request = ExecuteRequestBuilder::standard(
        *BID_ACCOUNT_1_ADDR,
        CONTRACT_REDELEGATE,
        runtime_args! {
            ARG_AMOUNT => U512::from(UNDELEGATE_AMOUNT_1 + DEFAULT_MINIMUM_DELEGATION_AMOUNT),
            ARG_VALIDATOR => NON_FOUNDER_VALIDATOR_1_PK.clone(),
            ARG_DELEGATOR => BID_ACCOUNT_1_PK.clone(),
            ARG_NEW_VALIDATOR => NON_FOUNDER_VALIDATOR_2_PK.clone()
        },
    )
    .build();

    builder
        .exec(delegator_1_redelegate_request)
        .commit()
        .expect_success();

    let after_redelegation = builder
        .get_unbonds()
        .get(&BID_ACCOUNT_1_ADDR)
        .expect("must have purses")
        .len();

    assert_eq!(1, after_redelegation);

    let delegator_1_purse_balance_before = builder.get_purse_balance(delegator_1_main_purse);

    for _ in 0..=DEFAULT_UNBONDING_DELAY {
        let delegator_1_redelegate_purse_balance =
            builder.get_purse_balance(delegator_1_main_purse);
        assert_eq!(
            delegator_1_purse_balance_before,
            delegator_1_redelegate_purse_balance
        );

        builder.advance_era();
    }

    let delegator_1_purse_balance_after = builder.get_purse_balance(delegator_1_main_purse);

    assert_eq!(
        delegator_1_purse_balance_before
            + U512::from(UNDELEGATE_AMOUNT_1 + DEFAULT_MINIMUM_DELEGATION_AMOUNT),
        delegator_1_purse_balance_after
    )
=======
    builder
        .exec(delegation_request_2_repeat)
        .expect_success()
        .commit();
>>>>>>> ec27792a
}<|MERGE_RESOLUTION|>--- conflicted
+++ resolved
@@ -6,11 +6,7 @@
 use tempfile::TempDir;
 
 use casper_engine_test_support::{
-<<<<<<< HEAD
     utils, ExecuteRequestBuilder, LmdbWasmTestBuilder, StepRequestBuilder, DEFAULT_ACCOUNTS,
-=======
-    utils, ExecuteRequestBuilder, InMemoryWasmTestBuilder, StepRequestBuilder, DEFAULT_ACCOUNTS,
->>>>>>> ec27792a
     DEFAULT_ACCOUNT_ADDR, DEFAULT_ACCOUNT_INITIAL_BALANCE, DEFAULT_CHAINSPEC_REGISTRY,
     DEFAULT_EXEC_CONFIG, DEFAULT_GENESIS_CONFIG_HASH, DEFAULT_GENESIS_TIMESTAMP_MILLIS,
     DEFAULT_LOCKED_FUNDS_PERIOD_MILLIS, DEFAULT_PROTOCOL_VERSION, DEFAULT_UNBONDING_DELAY,
@@ -18,22 +14,9 @@
     TIMESTAMP_MILLIS_INCREMENT,
 };
 use casper_execution_engine::{
-<<<<<<< HEAD
     engine_state::{
         self, engine_config::DEFAULT_MINIMUM_DELEGATION_AMOUNT, genesis::ExecConfigBuilder,
         EngineConfigBuilder, Error, RunGenesisRequest,
-=======
-    core::{
-        engine_state::{
-            self,
-            engine_config::DEFAULT_MINIMUM_DELEGATION_AMOUNT,
-            genesis::{ExecConfigBuilder, GenesisAccount, GenesisValidator},
-            run_genesis_request::RunGenesisRequest,
-            step::EvictItem,
-            EngineConfigBuilder, Error, RewardItem,
-        },
-        execution,
->>>>>>> ec27792a
     },
     execution,
 };
@@ -47,11 +30,7 @@
     system::{
         self,
         auction::{
-<<<<<<< HEAD
             self, BidsExt, DelegationRate, EraValidators, Error as AuctionError, UnbondingPurses,
-=======
-            self, Bids, DelegationRate, EraValidators, Error as AuctionError, UnbondingPurses,
->>>>>>> ec27792a
             ValidatorWeights, ARG_AMOUNT, ARG_DELEGATION_RATE, ARG_DELEGATOR, ARG_NEW_VALIDATOR,
             ARG_PUBLIC_KEY, ARG_VALIDATOR, ERA_ID_KEY, INITIAL_ERA_ID,
         },
@@ -3279,11 +3258,7 @@
         builder.exec(request).commit().expect_success();
     }
 
-<<<<<<< HEAD
     builder.advance_eras_by_default_auction_delay();
-=======
-    builder.advance_eras_by_default_auction_delay(vec![], vec![]);
->>>>>>> ec27792a
 
     let delegator_1_undelegate_purse = builder
         .get_entity_by_account_hash(*BID_ACCOUNT_1_ADDR)
@@ -3325,11 +3300,7 @@
             delegator_1_redelegate_purse_balance
         );
 
-<<<<<<< HEAD
         builder.advance_era()
-=======
-        builder.advance_era(rewards.clone(), vec![]);
->>>>>>> ec27792a
     }
 
     // Since a redelegation has been processed no funds should have transferred back to the purse.
@@ -3475,11 +3446,7 @@
         builder.exec(request).commit().expect_success();
     }
 
-<<<<<<< HEAD
     builder.advance_eras_by_default_auction_delay();
-=======
-    builder.advance_eras_by_default_auction_delay(vec![], vec![]);
->>>>>>> ec27792a
 
     let delegator_1_main_purse = builder
         .get_entity_by_account_hash(*DELEGATOR_1_ADDR)
@@ -3508,17 +3475,7 @@
         .expect_success()
         .commit();
 
-<<<<<<< HEAD
     builder.advance_era();
-=======
-    builder.advance_era(
-        vec![
-            RewardItem::new(NON_FOUNDER_VALIDATOR_1_PK.clone(), 1),
-            RewardItem::new(NON_FOUNDER_VALIDATOR_2_PK.clone(), 1),
-        ],
-        vec![],
-    );
->>>>>>> ec27792a
 
     let valid_redelegate_request = ExecuteRequestBuilder::standard(
         *DELEGATOR_2_ADDR,
@@ -3544,11 +3501,7 @@
         let delegator_2_purse_balance = builder.get_purse_balance(delegator_2_main_purse);
         assert_eq!(delegator_2_purse_balance, delegator_2_purse_balance_before);
 
-<<<<<<< HEAD
         builder.advance_era();
-=======
-        builder.advance_era(rewards.clone(), vec![]);
->>>>>>> ec27792a
     }
 
     // The invalid redelegation will force an unbond which will transfer funds to
@@ -3571,17 +3524,11 @@
 #[ignore]
 #[test]
 fn should_enforce_minimum_delegation_amount() {
-<<<<<<< HEAD
     let mut builder = LmdbWasmTestBuilder::default();
-=======
-    let mut builder = InMemoryWasmTestBuilder::default();
->>>>>>> ec27792a
 
     builder.run_genesis(&PRODUCTION_RUN_GENESIS_REQUEST);
 
     let transfer_to_validator_1 = ExecuteRequestBuilder::standard(
-<<<<<<< HEAD
-=======
         *DEFAULT_ACCOUNT_ADDR,
         CONTRACT_TRANSFER_TO_ACCOUNT,
         runtime_args! {
@@ -3658,7 +3605,7 @@
 #[ignore]
 #[test]
 fn should_allow_delegations_with_minimal_floor_amount() {
-    let mut builder = InMemoryWasmTestBuilder::default();
+    let mut builder = LmdbWasmTestBuilder::default();
 
     builder.run_genesis(&PRODUCTION_RUN_GENESIS_REQUEST);
 
@@ -3771,7 +3718,8 @@
         .with_max_delegators_per_validator(Some(2u32))
         .build();
 
-    let mut builder = InMemoryWasmTestBuilder::new_with_config(engine_config);
+    let data_dir = TempDir::new().expect("should create temp dir");
+    let mut builder = LmdbWasmTestBuilder::new_with_config(data_dir.path(), engine_config);
 
     builder.run_genesis(&PRODUCTION_RUN_GENESIS_REQUEST);
 
@@ -3902,13 +3850,10 @@
 
     let delegator_2_staked_amount = {
         let bids = builder.get_bids();
-        *bids
-            .get(&NON_FOUNDER_VALIDATOR_1_PK)
-            .expect("must have bid record")
-            .delegators()
-            .get(&BID_ACCOUNT_2_PK)
-            .expect("must have delegator")
-            .staked_amount()
+        let delegator = bids
+            .delegator_by_public_keys(&NON_FOUNDER_VALIDATOR_1_PK, &BID_ACCOUNT_2_PK)
+            .expect("should have delegator bid");
+        delegator.staked_amount()
     };
 
     let undelegation_request = ExecuteRequestBuilder::standard(
@@ -3924,11 +3869,14 @@
 
     builder.exec(undelegation_request).expect_success().commit();
 
-    let current_delegator_count = builder
-        .get_bids()
-        .get(&NON_FOUNDER_VALIDATOR_1_PK)
+    let bids = builder.get_bids();
+
+    let current_delegator_count = bids
+        .delegators_by_validator_public_key(&NON_FOUNDER_VALIDATOR_1_PK)
         .expect("must have bid record")
-        .delegators()
+        .iter()
+        .filter(|x| x.staked_amount() > U512::zero())
+        .collect::<Vec<&auction::Delegator>>()
         .len();
 
     assert_eq!(current_delegator_count, 1);
@@ -3946,11 +3894,10 @@
 
     builder.exec(delegation_request_3).expect_success().commit();
 
-    let current_delegator_count = builder
-        .get_bids()
-        .get(&NON_FOUNDER_VALIDATOR_1_PK)
+    let bids = builder.get_bids();
+    let current_delegator_count = bids
+        .delegators_by_validator_public_key(&NON_FOUNDER_VALIDATOR_1_PK)
         .expect("must have bid record")
-        .delegators()
         .len();
 
     assert_eq!(current_delegator_count, 2);
@@ -3960,7 +3907,6 @@
 #[test]
 fn should_transfer_to_main_purse_in_case_of_redelegation_past_max_delegation_cap() {
     let validator_1_fund_request = ExecuteRequestBuilder::standard(
->>>>>>> ec27792a
         *DEFAULT_ACCOUNT_ADDR,
         CONTRACT_TRANSFER_TO_ACCOUNT,
         runtime_args! {
@@ -4059,7 +4005,8 @@
         .with_max_delegators_per_validator(Some(1u32))
         .build();
 
-    let mut builder = InMemoryWasmTestBuilder::new_with_config(engine_config);
+    let data_dir = TempDir::new().expect("should create temp dir");
+    let mut builder = LmdbWasmTestBuilder::new_with_config(data_dir.path(), engine_config);
 
     builder.run_genesis(&PRODUCTION_RUN_GENESIS_REQUEST);
 
@@ -4067,10 +4014,10 @@
         builder.exec(request).expect_success().commit();
     }
 
-    builder.advance_eras_by_default_auction_delay(vec![], vec![]);
+    builder.advance_eras_by_default_auction_delay();
 
     let delegator_1_main_purse = builder
-        .get_account(*BID_ACCOUNT_1_ADDR)
+        .get_entity_by_account_hash(*BID_ACCOUNT_1_ADDR)
         .expect("should have default account")
         .main_purse();
 
@@ -4093,18 +4040,13 @@
 
     let after_redelegation = builder
         .get_unbonds()
-        .get(&NON_FOUNDER_VALIDATOR_1_ADDR)
+        .get(&BID_ACCOUNT_1_ADDR)
         .expect("must have purses")
         .len();
 
     assert_eq!(1, after_redelegation);
 
     let delegator_1_purse_balance_before = builder.get_purse_balance(delegator_1_main_purse);
-
-    let rewards = vec![
-        RewardItem::new(NON_FOUNDER_VALIDATOR_1_PK.clone(), 1),
-        RewardItem::new(NON_FOUNDER_VALIDATOR_2_PK.clone(), 1),
-    ];
 
     for _ in 0..=DEFAULT_UNBONDING_DELAY {
         let delegator_1_redelegate_purse_balance =
@@ -4114,7 +4056,7 @@
             delegator_1_redelegate_purse_balance
         );
 
-        builder.advance_era(rewards.clone(), vec![])
+        builder.advance_era();
     }
 
     let delegator_1_purse_balance_after = builder.get_purse_balance(delegator_1_main_purse);
@@ -4128,12 +4070,6 @@
 
 #[ignore]
 #[test]
-<<<<<<< HEAD
-fn should_allow_delegations_with_minimal_floor_amount() {
-    let mut builder = LmdbWasmTestBuilder::default();
-
-    builder.run_genesis(&PRODUCTION_RUN_GENESIS_REQUEST);
-=======
 fn should_delegate_and_redelegate_with_eviction_regression_test() {
     let system_fund_request = ExecuteRequestBuilder::standard(
         *DEFAULT_ACCOUNT_ADDR,
@@ -4144,7 +4080,6 @@
         },
     )
     .build();
->>>>>>> ec27792a
 
     let validator_1_fund_request = ExecuteRequestBuilder::standard(
         *DEFAULT_ACCOUNT_ADDR,
@@ -4219,7 +4154,7 @@
         delegator_1_validator_1_delegate_request,
     ];
 
-    let mut builder = InMemoryWasmTestBuilder::default();
+    let mut builder = LmdbWasmTestBuilder::default();
 
     builder.run_genesis(&PRODUCTION_RUN_GENESIS_REQUEST);
 
@@ -4244,24 +4179,19 @@
         .commit()
         .expect_success();
 
-    builder.advance_eras_by(DEFAULT_UNBONDING_DELAY, vec![], vec![]);
+    builder.advance_eras_by(DEFAULT_UNBONDING_DELAY);
 
     // Advance one more era, this is the point where the redelegate request is processed (era >=
     // unbonding_delay + 1)
-    builder.advance_era(
-        vec![],
-        vec![
-            // NOTE: This is not the same validator as the one we're redelegating into
-            EvictItem::new(NON_FOUNDER_VALIDATOR_2_PK.clone()),
-        ],
-    );
-
-    let bids: Bids = builder.get_bids();
-    let delegators = bids[&NON_FOUNDER_VALIDATOR_1_PK].delegators();
-    assert!(!delegators.contains_key(&BID_ACCOUNT_1_PK));
-
-    let delegators = bids[&NON_FOUNDER_VALIDATOR_2_PK].delegators();
-    assert!(delegators.contains_key(&BID_ACCOUNT_1_PK));
+    builder.advance_era();
+
+    let bids = builder.get_bids();
+    assert!(bids
+        .delegator_by_public_keys(&NON_FOUNDER_VALIDATOR_1_PK, &BID_ACCOUNT_1_PK)
+        .is_none());
+    assert!(bids
+        .delegator_by_public_keys(&NON_FOUNDER_VALIDATOR_2_PK, &BID_ACCOUNT_1_PK)
+        .is_some());
 }
 
 #[ignore]
@@ -4401,239 +4331,21 @@
         Error::Exec(execution::Error::Revert(ApiError::AuctionError(auction_error)))
         if auction_error == AuctionError::ExceededDelegatorSizeLimit as u8));
 
-<<<<<<< HEAD
-    let delegator_2_staked_amount = {
-        let bids = builder.get_bids();
-        let delegator = bids
-            .delegator_by_public_keys(&NON_FOUNDER_VALIDATOR_1_PK, &BID_ACCOUNT_2_PK)
-            .expect("should have delegator bid");
-        delegator.staked_amount()
-    };
-
-    let undelegation_request = ExecuteRequestBuilder::standard(
-        *BID_ACCOUNT_2_ADDR,
-        CONTRACT_UNDELEGATE,
-        runtime_args! {
-            ARG_AMOUNT => delegator_2_staked_amount,
-            ARG_VALIDATOR => NON_FOUNDER_VALIDATOR_1_PK.clone(),
-            ARG_DELEGATOR => BID_ACCOUNT_2_PK.clone(),
-        },
-    )
-    .build();
-
-    builder.exec(undelegation_request).expect_success().commit();
-
-    let bids = builder.get_bids();
-
-    let current_delegator_count = bids
-        .delegators_by_validator_public_key(&NON_FOUNDER_VALIDATOR_1_PK)
-        .expect("must have bid record")
-        .iter()
-        .filter(|x| x.staked_amount() > U512::zero())
-        .collect::<Vec<&auction::Delegator>>()
-        .len();
-
-    assert_eq!(current_delegator_count, 1);
-
-    let delegation_request_3 = ExecuteRequestBuilder::standard(
-        *DELEGATOR_1_ADDR,
-=======
     // The validator already has the maximum number of delegators allowed. However, this is a
     // delegator that already delegated, so their bid should just be increased.
     let delegation_request_2_repeat = ExecuteRequestBuilder::standard(
         *BID_ACCOUNT_2_ADDR,
->>>>>>> ec27792a
         CONTRACT_DELEGATE,
         runtime_args! {
             ARG_AMOUNT => U512::from(DEFAULT_MINIMUM_DELEGATION_AMOUNT),
             ARG_VALIDATOR => NON_FOUNDER_VALIDATOR_1_PK.clone(),
-<<<<<<< HEAD
-            ARG_DELEGATOR => DELEGATOR_1.clone(),
-        },
-    )
-    .build();
-
-    builder.exec(delegation_request_3).expect_success().commit();
-
-    let bids = builder.get_bids();
-    let current_delegator_count = bids
-        .delegators_by_validator_public_key(&NON_FOUNDER_VALIDATOR_1_PK)
-        .expect("must have bid record")
-        .len();
-
-    assert_eq!(current_delegator_count, 2);
-}
-
-#[ignore]
-#[test]
-fn should_transfer_to_main_purse_in_case_of_redelegation_past_max_delegation_cap() {
-    let validator_1_fund_request = ExecuteRequestBuilder::standard(
-        *DEFAULT_ACCOUNT_ADDR,
-        CONTRACT_TRANSFER_TO_ACCOUNT,
-        runtime_args! {
-            ARG_TARGET => *NON_FOUNDER_VALIDATOR_1_ADDR,
-            ARG_AMOUNT => U512::from(TRANSFER_AMOUNT)
-        },
-    )
-    .build();
-
-    let validator_2_fund_request = ExecuteRequestBuilder::standard(
-        *DEFAULT_ACCOUNT_ADDR,
-        CONTRACT_TRANSFER_TO_ACCOUNT,
-        runtime_args! {
-            ARG_TARGET => *NON_FOUNDER_VALIDATOR_2_ADDR,
-            ARG_AMOUNT => U512::from(TRANSFER_AMOUNT)
-        },
-    )
-    .build();
-
-    let transfer_to_delegator_1 = ExecuteRequestBuilder::standard(
-        *DEFAULT_ACCOUNT_ADDR,
-        CONTRACT_TRANSFER_TO_ACCOUNT,
-        runtime_args! {
-            ARG_TARGET => *BID_ACCOUNT_1_ADDR,
-            ARG_AMOUNT => U512::from(BID_ACCOUNT_1_BALANCE)
-        },
-    )
-    .build();
-
-    let transfer_to_delegator_2 = ExecuteRequestBuilder::standard(
-        *DEFAULT_ACCOUNT_ADDR,
-        CONTRACT_TRANSFER_TO_ACCOUNT,
-        runtime_args! {
-            ARG_TARGET => *BID_ACCOUNT_2_ADDR,
-            ARG_AMOUNT => U512::from(BID_ACCOUNT_1_BALANCE)
-        },
-    )
-    .build();
-
-    let validator_1_add_bid_request = ExecuteRequestBuilder::standard(
-        *NON_FOUNDER_VALIDATOR_1_ADDR,
-        CONTRACT_ADD_BID,
-        runtime_args! {
-            ARG_PUBLIC_KEY => NON_FOUNDER_VALIDATOR_1_PK.clone(),
-            ARG_AMOUNT => U512::from(ADD_BID_AMOUNT_1),
-            ARG_DELEGATION_RATE => ADD_BID_DELEGATION_RATE_1,
-        },
-    )
-    .build();
-
-    let validator_2_add_bid_request = ExecuteRequestBuilder::standard(
-        *NON_FOUNDER_VALIDATOR_2_ADDR,
-        CONTRACT_ADD_BID,
-        runtime_args! {
-            ARG_PUBLIC_KEY => NON_FOUNDER_VALIDATOR_2_PK.clone(),
-            ARG_AMOUNT => U512::from(ADD_BID_AMOUNT_2),
-            ARG_DELEGATION_RATE => ADD_BID_DELEGATION_RATE_1,
-        },
-    )
-    .build();
-
-    let delegator_1_validator_1_delegate_request = ExecuteRequestBuilder::standard(
-        *BID_ACCOUNT_1_ADDR,
-        CONTRACT_DELEGATE,
-        runtime_args! {
-            ARG_AMOUNT => U512::from(DELEGATE_AMOUNT_1),
-            ARG_VALIDATOR => NON_FOUNDER_VALIDATOR_1_PK.clone(),
-            ARG_DELEGATOR => BID_ACCOUNT_1_PK.clone(),
-        },
-    )
-    .build();
-
-    let delegator_1_validator_2_delegate_request = ExecuteRequestBuilder::standard(
-        *BID_ACCOUNT_2_ADDR,
-        CONTRACT_DELEGATE,
-        runtime_args! {
-            ARG_AMOUNT => U512::from(DELEGATE_AMOUNT_1),
-            ARG_VALIDATOR => NON_FOUNDER_VALIDATOR_2_PK.clone(),
-=======
->>>>>>> ec27792a
             ARG_DELEGATOR => BID_ACCOUNT_2_PK.clone(),
         },
     )
     .build();
 
-<<<<<<< HEAD
-    let post_genesis_requests = vec![
-        validator_1_fund_request,
-        validator_2_fund_request,
-        transfer_to_delegator_1,
-        transfer_to_delegator_2,
-        validator_1_add_bid_request,
-        validator_2_add_bid_request,
-        delegator_1_validator_1_delegate_request,
-        delegator_1_validator_2_delegate_request,
-    ];
-
-    let engine_config = EngineConfigBuilder::new()
-        .with_max_delegators_per_validator(Some(1u32))
-        .build();
-
-    let data_dir = TempDir::new().expect("should create temp dir");
-    let mut builder = LmdbWasmTestBuilder::new_with_config(data_dir.path(), engine_config);
-
-    builder.run_genesis(&PRODUCTION_RUN_GENESIS_REQUEST);
-
-    for request in post_genesis_requests {
-        builder.exec(request).expect_success().commit();
-    }
-
-    builder.advance_eras_by_default_auction_delay();
-
-    let delegator_1_main_purse = builder
-        .get_entity_by_account_hash(*BID_ACCOUNT_1_ADDR)
-        .expect("should have default account")
-        .main_purse();
-
-    let delegator_1_redelegate_request = ExecuteRequestBuilder::standard(
-        *BID_ACCOUNT_1_ADDR,
-        CONTRACT_REDELEGATE,
-        runtime_args! {
-            ARG_AMOUNT => U512::from(UNDELEGATE_AMOUNT_1 + DEFAULT_MINIMUM_DELEGATION_AMOUNT),
-            ARG_VALIDATOR => NON_FOUNDER_VALIDATOR_1_PK.clone(),
-            ARG_DELEGATOR => BID_ACCOUNT_1_PK.clone(),
-            ARG_NEW_VALIDATOR => NON_FOUNDER_VALIDATOR_2_PK.clone()
-        },
-    )
-    .build();
-
-    builder
-        .exec(delegator_1_redelegate_request)
-        .commit()
-        .expect_success();
-
-    let after_redelegation = builder
-        .get_unbonds()
-        .get(&BID_ACCOUNT_1_ADDR)
-        .expect("must have purses")
-        .len();
-
-    assert_eq!(1, after_redelegation);
-
-    let delegator_1_purse_balance_before = builder.get_purse_balance(delegator_1_main_purse);
-
-    for _ in 0..=DEFAULT_UNBONDING_DELAY {
-        let delegator_1_redelegate_purse_balance =
-            builder.get_purse_balance(delegator_1_main_purse);
-        assert_eq!(
-            delegator_1_purse_balance_before,
-            delegator_1_redelegate_purse_balance
-        );
-
-        builder.advance_era();
-    }
-
-    let delegator_1_purse_balance_after = builder.get_purse_balance(delegator_1_main_purse);
-
-    assert_eq!(
-        delegator_1_purse_balance_before
-            + U512::from(UNDELEGATE_AMOUNT_1 + DEFAULT_MINIMUM_DELEGATION_AMOUNT),
-        delegator_1_purse_balance_after
-    )
-=======
     builder
         .exec(delegation_request_2_repeat)
         .expect_success()
         .commit();
->>>>>>> ec27792a
 }