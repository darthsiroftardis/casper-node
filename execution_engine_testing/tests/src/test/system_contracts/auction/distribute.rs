--- conflicted
+++ resolved
@@ -5,18 +5,11 @@
 use once_cell::sync::Lazy;
 
 use casper_engine_test_support::{
-<<<<<<< HEAD
-    ExecuteRequestBuilder, InMemoryWasmTestBuilder, StepRequestBuilder, UpgradeRequestBuilder,
-    DEFAULT_ACCOUNT_ADDR, DEFAULT_GENESIS_TIMESTAMP_MILLIS, DEFAULT_LOCKED_FUNDS_PERIOD_MILLIS,
-    DEFAULT_PROTOCOL_VERSION, DEFAULT_ROUND_SEIGNIORAGE_RATE, MINIMUM_ACCOUNT_CREATION_BALANCE,
+    ExecuteRequestBuilder, InMemoryWasmTestBuilder, UpgradeRequestBuilder, DEFAULT_ACCOUNT_ADDR,
+    DEFAULT_GENESIS_TIMESTAMP_MILLIS, DEFAULT_LOCKED_FUNDS_PERIOD_MILLIS, DEFAULT_PROTOCOL_VERSION,
+    DEFAULT_ROUND_SEIGNIORAGE_RATE, MINIMUM_ACCOUNT_CREATION_BALANCE,
     PRODUCTION_ROUND_SEIGNIORAGE_RATE, PRODUCTION_RUN_GENESIS_REQUEST, SYSTEM_ADDR,
     TIMESTAMP_MILLIS_INCREMENT,
-=======
-    ExecuteRequestBuilder, InMemoryWasmTestBuilder, UpgradeRequestBuilder, DEFAULT_ACCOUNT_ADDR,
-    DEFAULT_GENESIS_TIMESTAMP_MILLIS, DEFAULT_LOCKED_FUNDS_PERIOD_MILLIS, DEFAULT_PROTOCOL_VERSION,
-    DEFAULT_ROUND_SEIGNIORAGE_RATE, DEFAULT_RUN_GENESIS_REQUEST, MINIMUM_ACCOUNT_CREATION_BALANCE,
-    SYSTEM_ADDR, TIMESTAMP_MILLIS_INCREMENT,
->>>>>>> 79bdd612
 };
 use casper_execution_engine::core::engine_state::{
     engine_config::DEFAULT_MINIMUM_DELEGATION_AMOUNT, step::RewardItem,
@@ -4535,20 +4528,7 @@
     builder.run_genesis(&PRODUCTION_RUN_GENESIS_REQUEST);
 
     // advance past the initial auction delay due to special condition of post-genesis behavior.
-<<<<<<< HEAD
-    let auction_delay = builder.get_auction_delay();
-    for _ in 0..auction_delay {
-        let step_request = StepRequestBuilder::new()
-            .with_parent_state_hash(builder.get_post_state_hash())
-            .with_protocol_version(ProtocolVersion::V1_0_0)
-            .with_next_era_id(builder.get_era() + 1)
-            .build();
-
-        builder.step(step_request).expect("should step");
-    }
-=======
     builder.advance_eras_by_default_auction_delay(vec![]);
->>>>>>> 79bdd612
 
     let validator_1_fund_request = ExecuteRequestBuilder::standard(
         *DEFAULT_ACCOUNT_ADDR,
@@ -4624,21 +4604,8 @@
     );
 
     // step until validator receives rewards.
-<<<<<<< HEAD
-    let auction_delay = builder.get_auction_delay();
-    for _ in 0..auction_delay {
-        let step_request = StepRequestBuilder::new()
-            .with_parent_state_hash(builder.get_post_state_hash())
-            .with_protocol_version(ProtocolVersion::V1_0_0)
-            .with_next_era_id(builder.get_era() + 1)
-            .build();
-
-        builder.step(step_request).expect("should step");
-    }
-=======
     builder.advance_eras_by(3, vec![]);
 
->>>>>>> 79bdd612
     // assert that the validator should indeed receive rewards and that
     // the delegator is scheduled to receive rewards this era.
 
