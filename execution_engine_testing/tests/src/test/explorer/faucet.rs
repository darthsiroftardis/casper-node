--- conflicted
+++ resolved
@@ -663,19 +663,11 @@
     // This test will fail if execution costs vary.  The expected costs should not be updated
     // without understanding why the cost has changed.  If the costs do change, it should be
     // reflected in the "Costs by Entry Point" section of the faucet crate's README.md.
-<<<<<<< HEAD
-    const EXPECTED_FAUCET_INSTALL_COST: u64 = 160_605_239_618;
-
-    const EXPECTED_FAUCET_SET_VARIABLES_COST: u64 = 134_878_510;
-    const EXPECTED_FAUCET_CALL_BY_INSTALLER_COST: u64 = 2_691_846_303;
-    const EXPECTED_FAUCET_CALL_BY_USER_COST: u64 = 2_622_405_566;
-=======
     const EXPECTED_FAUCET_INSTALL_COST: u64 = 142_640_262_074;
 
     const EXPECTED_FAUCET_SET_VARIABLES_COST: u64 = 134_259_210;
     const EXPECTED_FAUCET_CALL_BY_INSTALLER_COST: u64 = 2_879_594_967;
     const EXPECTED_FAUCET_CALL_BY_USER_COST: u64 = 2_615_492_876;
->>>>>>> 6e9f8496
 
     let installer_account = AccountHash::new([1u8; 32]);
     let user_account: AccountHash = AccountHash::new([2u8; 32]);
