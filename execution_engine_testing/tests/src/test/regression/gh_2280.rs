use once_cell::sync::Lazy;

use casper_engine_test_support::{
    DeployItemBuilder, ExecuteRequestBuilder, InMemoryWasmTestBuilder, UpgradeRequestBuilder,
    DEFAULT_ACCOUNT_ADDR, DEFAULT_PROTOCOL_VERSION, MINIMUM_ACCOUNT_CREATION_BALANCE,
    PRODUCTION_PATH,
};
use casper_execution_engine::{
    core::engine_state::{
        EngineConfig, UpgradeConfig, DEFAULT_MAX_QUERY_DEPTH, DEFAULT_MAX_RUNTIME_CALL_STACK_HEIGHT,
    },
    shared::{
        host_function_costs::{Cost, HostFunction, HostFunctionCosts},
        system_config::{mint_costs::MintCosts, SystemConfig},
        wasm_config::WasmConfig,
    },
};
use casper_types::{
    account::AccountHash, runtime_args, ContractHash, EraId, Gas, Key, Motes, ProtocolVersion,
    PublicKey, RuntimeArgs, SecretKey, U512,
};

const TRANSFER_TO_ACCOUNT_CONTRACT: &str = "transfer_to_account.wasm";
const TRANSFER_PURSE_TO_ACCOUNT_CONTRACT: &str = "transfer_purse_to_account.wasm";
const GH_2280_REGRESSION_CONTRACT: &str = "gh_2280_regression.wasm";
const GH_2280_REGRESSION_CALL_CONTRACT: &str = "gh_2280_regression_call.wasm";
const CREATE_PURSE_01_CONTRACT: &str = "create_purse_01.wasm";
const FAUCET_NAME: &str = "faucet";

static ACCOUNT_1_PK: Lazy<PublicKey> = Lazy::new(|| {
    let secret_key = SecretKey::ed25519_from_bytes([200; SecretKey::ED25519_LENGTH]).unwrap();
    PublicKey::from(&secret_key)
});
static ACCOUNT_1_ADDR: Lazy<AccountHash> = Lazy::new(|| ACCOUNT_1_PK.to_account_hash());

static ACCOUNT_2_PK: Lazy<PublicKey> = Lazy::new(|| {
    let secret_key = SecretKey::ed25519_from_bytes([202; SecretKey::ED25519_LENGTH]).unwrap();
    PublicKey::from(&secret_key)
});
static ACCOUNT_2_ADDR: Lazy<AccountHash> = Lazy::new(|| ACCOUNT_2_PK.to_account_hash());

static ACCOUNT_3_PK: Lazy<PublicKey> = Lazy::new(|| {
    let secret_key = SecretKey::ed25519_from_bytes([204; SecretKey::ED25519_LENGTH]).unwrap();
    PublicKey::from(&secret_key)
});
static ACCOUNT_3_ADDR: Lazy<AccountHash> = Lazy::new(|| ACCOUNT_3_PK.to_account_hash());

const ARG_TARGET: &str = "target";
const ARG_AMOUNT: &str = "amount";

const TOKEN_AMOUNT: u64 = 1_000_000;

const ARG_PURSE_NAME: &str = "purse_name";
const TEST_PURSE_NAME: &str = "test";

static OLD_PROTOCOL_VERSION: Lazy<ProtocolVersion> = Lazy::new(|| *DEFAULT_PROTOCOL_VERSION);
static NEW_PROTOCOL_VERSION: Lazy<ProtocolVersion> = Lazy::new(|| {
    ProtocolVersion::from_parts(
        OLD_PROTOCOL_VERSION.value().major,
        OLD_PROTOCOL_VERSION.value().minor,
        OLD_PROTOCOL_VERSION.value().patch + 1,
    )
});
const DEFAULT_ACTIVATION_POINT: EraId = EraId::new(1);

const HOST_FUNCTION_COST_CHANGE: Cost = 13_730_593; // random prime number

const ARG_FAUCET_FUNDS: &str = "faucet_initial_balance";
const HASH_KEY_NAME: &str = "gh_2280_hash";
const ARG_CONTRACT_HASH: &str = "contract_hash";

#[ignore]
#[test]
fn gh_2280_transfer_should_always_cost_the_same_gas() {
    let session_file = TRANSFER_TO_ACCOUNT_CONTRACT;
    let account_hash = *DEFAULT_ACCOUNT_ADDR;

    let (mut builder, _) = setup();

    let faucet_args_1 = runtime_args! {
        ARG_TARGET => *ACCOUNT_1_ADDR,
        ARG_AMOUNT => TOKEN_AMOUNT,
    };

    let fund_request_1 =
        ExecuteRequestBuilder::standard(account_hash, session_file, faucet_args_1).build();
    builder.exec(fund_request_1).expect_success().commit();

    let gas_cost_1 = builder.last_exec_gas_cost();

    // Next time pay exactly the amount that was reported which should be also the minimum you
    // should be able to pay next time.
    let payment_amount = Motes::from_gas(gas_cost_1, 1).unwrap();

    let fund_request_2 = {
        let deploy_hash: [u8; 32] = [55; 32];
        let faucet_args_2 = runtime_args! {
            ARG_TARGET => *ACCOUNT_2_ADDR,
            ARG_AMOUNT => TOKEN_AMOUNT,
        };

        let deploy = DeployItemBuilder::new()
            .with_address(account_hash)
            .with_session_code(session_file, faucet_args_2)
            // + default_create_purse_cost
            .with_empty_payment_bytes(runtime_args! {
                ARG_AMOUNT => payment_amount.value()
            })
            .with_authorization_keys(&[account_hash])
            .with_deploy_hash(deploy_hash)
            .build();

        ExecuteRequestBuilder::new().push_deploy(deploy)
    }
    .build();
    builder.exec(fund_request_2).expect_success().commit();

    let gas_cost_2 = builder.last_exec_gas_cost();

    assert_eq!(gas_cost_1, gas_cost_2);

    let mut upgrade_request = make_upgrade_request();

    let old_system_config = builder.get_initial_system_config();
    let old_wasm_config = builder.get_initial_wasm_config();
    // Increase "transfer_to_account" host function call exactly by X, so we can assert that
    // transfer cost increased by exactly X without hidden fees.
    let default_host_function_costs = old_wasm_config.take_host_function_costs();

    let default_transfer_to_account_cost = default_host_function_costs.transfer_to_account.cost();
    let new_transfer_to_account_cost = default_transfer_to_account_cost
        .checked_add(HOST_FUNCTION_COST_CHANGE)
        .expect("should add without overflow");
    let new_transfer_to_account = HostFunction::fixed(new_transfer_to_account_cost);

    let new_host_function_costs = HostFunctionCosts {
        transfer_to_account: new_transfer_to_account,
        ..default_host_function_costs
    };

    let new_wasm_config = WasmConfig::new(
        old_wasm_config.max_memory,
        old_wasm_config.max_stack_height,
        old_wasm_config.opcode_costs(),
        old_wasm_config.storage_costs(),
        new_host_function_costs,
    );

    let old_mint_costs = old_system_config.mint_costs();
    // Inflate affected system contract entry point cost to the maximum
    let new_mint_create_cost = u32::MAX;
    let new_mint_costs = MintCosts {
        mint: old_mint_costs.mint,
        reduce_total_supply: old_mint_costs.reduce_total_supply,
        create: new_mint_create_cost,
        balance: old_mint_costs.balance,
        transfer: old_mint_costs.transfer,
        read_base_round_reward: old_mint_costs.read_base_round_reward,
    };

    let new_system_config = SystemConfig::new(
        old_system_config.wasmless_transfer_cost(),
        *old_system_config.auction_costs(),
        new_mint_costs,
        *old_system_config.handle_payment_costs(),
        *old_system_config.standard_payment_costs(),
    );

    let new_engine_config = EngineConfig::new(
        DEFAULT_MAX_QUERY_DEPTH,
        builder.get_initial_max_associated_keys(),
        new_wasm_config,
        new_system_config,
    );

    builder.upgrade_with_upgrade_request(new_engine_config, &mut upgrade_request);

    let fund_request_3 = {
        let deploy_hash: [u8; 32] = [77; 32];
        let faucet_args_3 = runtime_args! {
            ARG_TARGET => *ACCOUNT_3_ADDR,
            ARG_AMOUNT => TOKEN_AMOUNT,
        };

        let deploy = DeployItemBuilder::new()
            .with_address(account_hash)
            .with_session_code(session_file, faucet_args_3)
            .with_empty_payment_bytes(runtime_args! {
                ARG_AMOUNT => payment_amount.value() + HOST_FUNCTION_COST_CHANGE
            })
            .with_authorization_keys(&[account_hash])
            .with_deploy_hash(deploy_hash)
            .build();

        ExecuteRequestBuilder::new()
            .push_deploy(deploy)
            .with_protocol_version(*NEW_PROTOCOL_VERSION)
            .build()
    };

    builder.exec(fund_request_3).expect_success().commit();

    let gas_cost_3 = builder.last_exec_gas_cost();

    assert!(gas_cost_3 > gas_cost_1);
    assert!(gas_cost_3 > gas_cost_2);

    let gas_cost_diff = gas_cost_3.checked_sub(gas_cost_2).unwrap_or_default();
    assert_eq!(
        gas_cost_diff,
        Gas::new(U512::from(HOST_FUNCTION_COST_CHANGE))
    );
}

#[ignore]
#[test]
fn gh_2280_create_purse_should_always_cost_the_same_gas() {
    let account_hash = *DEFAULT_ACCOUNT_ADDR;
    let session_file = CREATE_PURSE_01_CONTRACT;

    let (mut builder, _) = setup();

    let create_purse_args_1 = runtime_args! {
        ARG_PURSE_NAME => TEST_PURSE_NAME
    };

    let fund_request_1 =
        ExecuteRequestBuilder::standard(account_hash, session_file, create_purse_args_1).build();
    builder.exec(fund_request_1).expect_success().commit();

    let gas_cost_1 = builder.last_exec_gas_cost();

    // Next time pay exactly the amount that was reported which should be also the minimum you
    // should be able to pay next time.
    let payment_amount = Motes::from_gas(gas_cost_1, 1).unwrap();

    let fund_request_2 = {
        let deploy_hash: [u8; 32] = [55; 32];
        let create_purse_args_2 = runtime_args! {
            ARG_PURSE_NAME => TEST_PURSE_NAME,
        };

        let deploy = DeployItemBuilder::new()
            .with_address(account_hash)
            .with_session_code(session_file, create_purse_args_2)
            // + default_create_purse_cost
            .with_empty_payment_bytes(runtime_args! {
                ARG_AMOUNT => payment_amount.value()
            })
            .with_authorization_keys(&[account_hash])
            .with_deploy_hash(deploy_hash)
            .build();

        ExecuteRequestBuilder::new().push_deploy(deploy)
    }
    .build();
    builder.exec(fund_request_2).expect_success().commit();

    let gas_cost_2 = builder.last_exec_gas_cost();

    assert_eq!(gas_cost_1, gas_cost_2);

    // An upgrade request that does not change the cost tables.
    let mut upgrade_request = make_upgrade_request();

    let old_system_config = builder.get_initial_system_config();
    let old_wasm_config = builder.get_initial_wasm_config();

    // Increase "transfer_to_account" host function call exactly by X, so we can assert that
    // transfer cost increased by exactly X without hidden fees.
    let default_host_function_costs = old_wasm_config.take_host_function_costs();

    let default_create_purse_cost = default_host_function_costs.create_purse.cost();
    let new_create_purse_cost = default_create_purse_cost
        .checked_add(HOST_FUNCTION_COST_CHANGE)
        .expect("should add without overflow");
    let new_create_purse = HostFunction::fixed(new_create_purse_cost);

    let new_host_function_costs = HostFunctionCosts {
        create_purse: new_create_purse,
        ..default_host_function_costs
    };

    let new_wasm_config = WasmConfig::new(
        old_wasm_config.max_memory,
        old_wasm_config.max_stack_height,
        old_wasm_config.opcode_costs(),
        old_wasm_config.storage_costs(),
        new_host_function_costs,
    );

    let old_mint_costs = old_system_config.mint_costs();
    // Inflate affected system contract entry point cost to the maximum
    let new_mint_create_cost = u32::MAX;
    let new_mint_costs = MintCosts {
        mint: old_mint_costs.mint,
        reduce_total_supply: old_mint_costs.reduce_total_supply,
        create: new_mint_create_cost,
        balance: old_mint_costs.balance,
        transfer: old_mint_costs.transfer,
        read_base_round_reward: old_mint_costs.read_base_round_reward,
    };

    let new_system_config = SystemConfig::new(
        old_system_config.wasmless_transfer_cost(),
        *old_system_config.auction_costs(),
        new_mint_costs,
        *old_system_config.handle_payment_costs(),
        *old_system_config.standard_payment_costs(),
    );

    let new_engine_config = EngineConfig::new(
        DEFAULT_MAX_QUERY_DEPTH,
        builder.get_initial_max_associated_keys(),
        new_wasm_config,
        new_system_config,
    );

    builder.upgrade_with_upgrade_request(new_engine_config, &mut upgrade_request);

    let fund_request_3 = {
        let deploy_hash: [u8; 32] = [77; 32];
        let create_purse_args_3 = runtime_args! {
            ARG_PURSE_NAME => TEST_PURSE_NAME,
        };

        let deploy = DeployItemBuilder::new()
            .with_address(account_hash)
            .with_session_code(session_file, create_purse_args_3)
            .with_empty_payment_bytes(runtime_args! {
                ARG_AMOUNT => payment_amount.value() + HOST_FUNCTION_COST_CHANGE
            })
            .with_authorization_keys(&[account_hash])
            .with_deploy_hash(deploy_hash)
            .build();

        ExecuteRequestBuilder::new()
            .push_deploy(deploy)
            .with_protocol_version(*NEW_PROTOCOL_VERSION)
            .build()
    };

    builder.exec(fund_request_3).expect_success().commit();

    let gas_cost_3 = builder.last_exec_gas_cost();

    assert!(gas_cost_3 > gas_cost_1);
    assert!(gas_cost_3 > gas_cost_2);

    let gas_cost_diff = gas_cost_3.checked_sub(gas_cost_2).unwrap_or_default();
    assert_eq!(
        gas_cost_diff,
        Gas::new(U512::from(HOST_FUNCTION_COST_CHANGE))
    );
}

#[ignore]
#[test]
fn gh_2280_transfer_purse_to_account_should_always_cost_the_same_gas() {
    let account_hash = *DEFAULT_ACCOUNT_ADDR;
    let session_file = TRANSFER_PURSE_TO_ACCOUNT_CONTRACT;

    let (mut builder, _) = setup();

    let faucet_args_1 = runtime_args! {
        ARG_TARGET => *ACCOUNT_1_ADDR,
        ARG_AMOUNT => U512::from(TOKEN_AMOUNT),
    };

    let fund_request_1 =
        ExecuteRequestBuilder::standard(account_hash, session_file, faucet_args_1).build();
    builder.exec(fund_request_1).expect_success().commit();

    let gas_cost_1 = builder.last_exec_gas_cost();

    // Next time pay exactly the amount that was reported which should be also the minimum you
    // should be able to pay next time.
    let payment_amount = Motes::from_gas(gas_cost_1, 1).unwrap();

    let fund_request_2 = {
        let deploy_hash: [u8; 32] = [55; 32];
        let faucet_args_2 = runtime_args! {
            ARG_TARGET => *ACCOUNT_2_ADDR,
            ARG_AMOUNT => U512::from(TOKEN_AMOUNT),
        };

        let deploy = DeployItemBuilder::new()
            .with_address(account_hash)
            .with_session_code(TRANSFER_PURSE_TO_ACCOUNT_CONTRACT, faucet_args_2)
            // + default_create_purse_cost
            .with_empty_payment_bytes(runtime_args! {
                ARG_AMOUNT => payment_amount.value()
            })
            .with_authorization_keys(&[account_hash])
            .with_deploy_hash(deploy_hash)
            .build();

        ExecuteRequestBuilder::new().push_deploy(deploy)
    }
    .build();
    builder.exec(fund_request_2).expect_success().commit();

    let gas_cost_2 = builder.last_exec_gas_cost();

    assert_eq!(gas_cost_1, gas_cost_2);

    let mut upgrade_request = make_upgrade_request();

    let old_system_config = builder.get_initial_system_config();
    let old_wasm_config = builder.get_initial_wasm_config();
    // Increase "transfer_to_account" host function call exactly by X, so we can assert that
    // transfer cost increased by exactly X without hidden fees.
    let default_host_function_costs = old_wasm_config.take_host_function_costs();

    let default_transfer_from_purse_to_account_cost = default_host_function_costs
        .transfer_from_purse_to_account
        .cost();
    let new_transfer_from_purse_to_account_cost = default_transfer_from_purse_to_account_cost
        .checked_add(HOST_FUNCTION_COST_CHANGE)
        .expect("should add without overflow");
    let new_transfer_from_purse_to_account =
        HostFunction::fixed(new_transfer_from_purse_to_account_cost);

    let new_host_function_costs = HostFunctionCosts {
        transfer_from_purse_to_account: new_transfer_from_purse_to_account,
        ..default_host_function_costs
    };

    let new_wasm_config = WasmConfig::new(
        old_wasm_config.max_memory,
        old_wasm_config.max_stack_height,
        old_wasm_config.opcode_costs(),
        old_wasm_config.storage_costs(),
        new_host_function_costs,
    );
    let old_mint_costs = old_system_config.mint_costs();
    // Inflate affected system contract entry point cost to the maximum
    let new_mint_create_cost = u32::MAX;
    let new_mint_costs = MintCosts {
        mint: old_mint_costs.mint,
        reduce_total_supply: old_mint_costs.reduce_total_supply,
        create: new_mint_create_cost,
        balance: old_mint_costs.balance,
        transfer: old_mint_costs.transfer,
        read_base_round_reward: old_mint_costs.read_base_round_reward,
    };

    let new_system_config = SystemConfig::new(
        old_system_config.wasmless_transfer_cost(),
        *old_system_config.auction_costs(),
        new_mint_costs,
        *old_system_config.handle_payment_costs(),
        *old_system_config.standard_payment_costs(),
    );

    let new_engine_config = EngineConfig::new(
        DEFAULT_MAX_QUERY_DEPTH,
        builder.get_initial_max_associated_keys(),
        new_wasm_config,
        new_system_config,
    );

    builder.upgrade_with_upgrade_request(new_engine_config, &mut upgrade_request);

    let fund_request_3 = {
        let deploy_hash: [u8; 32] = [77; 32];
        let faucet_args_3 = runtime_args! {
            ARG_TARGET => *ACCOUNT_3_ADDR,
            ARG_AMOUNT => U512::from(TOKEN_AMOUNT),
        };

        let deploy = DeployItemBuilder::new()
            .with_address(account_hash)
            .with_session_code(session_file, faucet_args_3)
            .with_empty_payment_bytes(runtime_args! {
                ARG_AMOUNT => payment_amount.value() + HOST_FUNCTION_COST_CHANGE
            })
            .with_authorization_keys(&[account_hash])
            .with_deploy_hash(deploy_hash)
            .build();

        ExecuteRequestBuilder::new()
            .push_deploy(deploy)
            .with_protocol_version(*NEW_PROTOCOL_VERSION)
            .build()
    };

    builder.exec(fund_request_3).expect_success().commit();

    let gas_cost_3 = builder.last_exec_gas_cost();

    assert!(gas_cost_3 > gas_cost_1);
    assert!(gas_cost_3 > gas_cost_2);

    let gas_cost_diff = gas_cost_3.checked_sub(gas_cost_2).unwrap_or_default();
    assert_eq!(
        gas_cost_diff,
        Gas::new(U512::from(HOST_FUNCTION_COST_CHANGE))
    );
}

#[ignore]
#[test]
fn gh_2280_stored_transfer_to_account_should_always_cost_the_same_gas() {
    let account_hash = *DEFAULT_ACCOUNT_ADDR;
    let entry_point = FAUCET_NAME;

    let (mut builder, TestContext { gh_2280_regression }) = setup();

    let faucet_args_1 = runtime_args! {
        ARG_TARGET => *ACCOUNT_1_ADDR,
    };

    let fund_request_1 = ExecuteRequestBuilder::contract_call_by_hash(
        account_hash,
        gh_2280_regression,
        entry_point,
        faucet_args_1,
    )
    .build();
    builder.exec(fund_request_1).expect_success().commit();

    let gas_cost_1 = builder.last_exec_gas_cost();

    // Next time pay exactly the amount that was reported which should be also the minimum you
    // should be able to pay next time.
    let payment_amount = Motes::from_gas(gas_cost_1, 1).unwrap();

    let fund_request_2 = {
        let deploy_hash: [u8; 32] = [55; 32];
        let faucet_args_2 = runtime_args! {
            ARG_TARGET => *ACCOUNT_2_ADDR,
        };

        let deploy = DeployItemBuilder::new()
            .with_address(account_hash)
            .with_stored_session_hash(gh_2280_regression, entry_point, faucet_args_2)
            // + default_create_purse_cost
            .with_empty_payment_bytes(runtime_args! {
                ARG_AMOUNT => payment_amount.value()
            })
            .with_authorization_keys(&[account_hash])
            .with_deploy_hash(deploy_hash)
            .build();

        ExecuteRequestBuilder::new().push_deploy(deploy)
    }
    .build();
    builder.exec(fund_request_2).expect_success().commit();

    let gas_cost_2 = builder.last_exec_gas_cost();

    assert_eq!(gas_cost_1, gas_cost_2);

    let mut upgrade_request = make_upgrade_request();

    let old_system_config = builder.get_initial_system_config();
    let old_wasm_config = builder.get_initial_wasm_config();

    // Increase "transfer_to_account" host function call exactly by X, so we can assert that
    // transfer cost increased by exactly X without hidden fees.
    let default_host_function_costs = old_wasm_config.take_host_function_costs();

    let default_transfer_from_purse_to_account_cost = default_host_function_costs
        .transfer_from_purse_to_account
        .cost();
    let new_transfer_from_purse_to_account_cost = default_transfer_from_purse_to_account_cost
        .checked_add(HOST_FUNCTION_COST_CHANGE)
        .expect("should add without overflow");
    let new_transfer_from_purse_to_account =
        HostFunction::fixed(new_transfer_from_purse_to_account_cost);

    let new_host_function_costs = HostFunctionCosts {
        transfer_from_purse_to_account: new_transfer_from_purse_to_account,
        ..default_host_function_costs
    };

    let new_wasm_config = WasmConfig::new(
        old_wasm_config.max_memory,
        old_wasm_config.max_stack_height,
        old_wasm_config.opcode_costs(),
        old_wasm_config.storage_costs(),
        new_host_function_costs,
    );
    let old_mint_costs = old_system_config.mint_costs();
    // Inflate affected system contract entry point cost to the maximum
    let new_mint_create_cost = u32::MAX;
    let new_mint_costs = MintCosts {
        mint: old_mint_costs.mint,
        reduce_total_supply: old_mint_costs.reduce_total_supply,
        create: new_mint_create_cost,
        balance: old_mint_costs.balance,
        transfer: old_mint_costs.transfer,
        read_base_round_reward: old_mint_costs.read_base_round_reward,
    };

    let new_system_config = SystemConfig::new(
        old_system_config.wasmless_transfer_cost(),
        *old_system_config.auction_costs(),
        new_mint_costs,
        *old_system_config.handle_payment_costs(),
        *old_system_config.standard_payment_costs(),
    );

    let new_engine_config = EngineConfig::new(
        DEFAULT_MAX_QUERY_DEPTH,
        builder.get_initial_max_associated_keys(),
        new_wasm_config,
        new_system_config,
    );

    builder.upgrade_with_upgrade_request(new_engine_config, &mut upgrade_request);

    let fund_request_3 = {
        let deploy_hash: [u8; 32] = [77; 32];
        let faucet_args_3 = runtime_args! {
            ARG_TARGET => *ACCOUNT_3_ADDR,
        };

        let deploy = DeployItemBuilder::new()
            .with_address(account_hash)
            .with_stored_session_hash(gh_2280_regression, entry_point, faucet_args_3)
            .with_empty_payment_bytes(runtime_args! {
                ARG_AMOUNT => payment_amount.value() + HOST_FUNCTION_COST_CHANGE
            })
            .with_authorization_keys(&[account_hash])
            .with_deploy_hash(deploy_hash)
            .build();

        ExecuteRequestBuilder::new()
            .push_deploy(deploy)
            .with_protocol_version(*NEW_PROTOCOL_VERSION)
            .build()
    };

    builder.exec(fund_request_3).expect_success().commit();

    let gas_cost_3 = builder.last_exec_gas_cost();

    assert!(gas_cost_3 > gas_cost_1, "{} <= {}", gas_cost_3, gas_cost_1);
    assert!(gas_cost_3 > gas_cost_2);

    let gas_cost_diff = gas_cost_3.checked_sub(gas_cost_2).unwrap_or_default();
    assert_eq!(
        gas_cost_diff,
        Gas::new(U512::from(HOST_FUNCTION_COST_CHANGE))
    );
}

#[ignore]
#[test]
fn gh_2280_stored_faucet_call_should_cost_the_same() {
    let session_file = GH_2280_REGRESSION_CALL_CONTRACT;
    let account_hash = *DEFAULT_ACCOUNT_ADDR;

    let (mut builder, TestContext { gh_2280_regression }) = setup();

    let faucet_args_1 = runtime_args! {
        ARG_CONTRACT_HASH => gh_2280_regression,
        ARG_TARGET => *ACCOUNT_1_ADDR,
    };

    let fund_request_1 =
        ExecuteRequestBuilder::standard(account_hash, session_file, faucet_args_1).build();
    builder.exec(fund_request_1).expect_success().commit();

    let gas_cost_1 = builder.last_exec_gas_cost();

    // Next time pay exactly the amount that was reported which should be also the minimum you
    // should be able to pay next time.
    let payment_amount = Motes::from_gas(gas_cost_1, 1).unwrap();

    let fund_request_2 = {
        let deploy_hash: [u8; 32] = [55; 32];
        let faucet_args_2 = runtime_args! {
            ARG_CONTRACT_HASH => gh_2280_regression,
            ARG_TARGET => *ACCOUNT_2_ADDR,
        };

        let deploy = DeployItemBuilder::new()
            .with_address(account_hash)
            .with_session_code(session_file, faucet_args_2)
            // + default_create_purse_cost
            .with_empty_payment_bytes(runtime_args! {
                ARG_AMOUNT => payment_amount.value()
            })
            .with_authorization_keys(&[account_hash])
            .with_deploy_hash(deploy_hash)
            .build();

        ExecuteRequestBuilder::new().push_deploy(deploy)
    }
    .build();
    builder.exec(fund_request_2).expect_success().commit();

    let gas_cost_2 = builder.last_exec_gas_cost();

    assert_eq!(gas_cost_1, gas_cost_2);

    let mut upgrade_request = make_upgrade_request();

    let old_system_config = builder.get_initial_system_config();
    let old_wasm_config = builder.get_initial_wasm_config();
    // Increase "transfer_to_account" host function call exactly by X, so we can assert that
    // transfer cost increased by exactly X without hidden fees.
    let default_host_function_costs = old_wasm_config.take_host_function_costs();

    let default_transfer_from_purse_to_account_cost = default_host_function_costs
        .transfer_from_purse_to_account
        .cost();
    let new_transfer_from_purse_to_account_cost = default_transfer_from_purse_to_account_cost
        .checked_add(HOST_FUNCTION_COST_CHANGE)
        .expect("should add without overflow");
    let new_transfer_from_purse_to_account =
        HostFunction::fixed(new_transfer_from_purse_to_account_cost);

    let new_host_function_costs = HostFunctionCosts {
        transfer_from_purse_to_account: new_transfer_from_purse_to_account,
        ..default_host_function_costs
    };

    let new_wasm_config = WasmConfig::new(
        old_wasm_config.max_memory,
        old_wasm_config.max_stack_height,
        old_wasm_config.opcode_costs(),
        old_wasm_config.storage_costs(),
        new_host_function_costs,
    );

    let old_mint_costs = old_system_config.mint_costs();
    // Inflate affected system contract entry point cost to the maximum
    let new_mint_create_cost = u32::MAX;
    let new_mint_costs = MintCosts {
        mint: old_mint_costs.mint,
        reduce_total_supply: old_mint_costs.reduce_total_supply,
        create: new_mint_create_cost,
        balance: old_mint_costs.balance,
        transfer: old_mint_costs.transfer,
        read_base_round_reward: old_mint_costs.read_base_round_reward,
    };

    let new_system_config = SystemConfig::new(
        old_system_config.wasmless_transfer_cost(),
        *old_system_config.auction_costs(),
        new_mint_costs,
        *old_system_config.handle_payment_costs(),
        *old_system_config.standard_payment_costs(),
    );

    let new_engine_config = EngineConfig::new(
        DEFAULT_MAX_QUERY_DEPTH,
        builder.get_initial_max_associated_keys(),
        new_wasm_config,
        new_system_config,
    );

    builder.upgrade_with_upgrade_request(new_engine_config, &mut upgrade_request);

    let fund_request_3 = {
        let deploy_hash: [u8; 32] = [77; 32];
        let faucet_args_3 = runtime_args! {
            ARG_CONTRACT_HASH => gh_2280_regression,
            ARG_TARGET => *ACCOUNT_3_ADDR,
        };

        let deploy = DeployItemBuilder::new()
            .with_address(account_hash)
            .with_session_code(session_file, faucet_args_3)
            .with_empty_payment_bytes(runtime_args! {
                ARG_AMOUNT => payment_amount.value() + HOST_FUNCTION_COST_CHANGE
            })
            .with_authorization_keys(&[account_hash])
            .with_deploy_hash(deploy_hash)
            .build();

        ExecuteRequestBuilder::new()
            .push_deploy(deploy)
            .with_protocol_version(*NEW_PROTOCOL_VERSION)
            .build()
    };

    builder.exec(fund_request_3).expect_success().commit();

    let gas_cost_3 = builder.last_exec_gas_cost();

    assert!(gas_cost_3 > gas_cost_1, "{} <= {}", gas_cost_3, gas_cost_1);
    assert!(gas_cost_3 > gas_cost_2);

    let gas_cost_diff = gas_cost_3.checked_sub(gas_cost_2).unwrap_or_default();
    assert_eq!(
        gas_cost_diff,
        Gas::new(U512::from(HOST_FUNCTION_COST_CHANGE))
    );
}

struct TestContext {
    gh_2280_regression: ContractHash,
}

fn setup() -> (InMemoryWasmTestBuilder, TestContext) {
    let mut builder = InMemoryWasmTestBuilder::new(&*PRODUCTION_PATH, None);

    builder.run_genesis_with_default_genesis_accounts();

    let session_args = runtime_args! {
        ARG_FAUCET_FUNDS => U512::from(MINIMUM_ACCOUNT_CREATION_BALANCE),
    };
    let install_request = ExecuteRequestBuilder::standard(
        *DEFAULT_ACCOUNT_ADDR,
        GH_2280_REGRESSION_CONTRACT,
        session_args,
    )
    .build();

    builder.exec(install_request).expect_success().commit();

    let account = builder
        .get_account(*DEFAULT_ACCOUNT_ADDR)
        .expect("should have account");
    let gh_2280_regression = account
        .named_keys()
        .get(HASH_KEY_NAME)
        .cloned()
        .and_then(Key::into_hash)
        .map(ContractHash::new)
        .expect("should have key");

    (builder, TestContext { gh_2280_regression })
}

<<<<<<< HEAD
=======
fn make_engine_config(new_mint_costs: MintCosts, new_wasm_config: WasmConfig) -> EngineConfig {
    let new_system_config = SystemConfig::new(
        DEFAULT_WASMLESS_TRANSFER_COST,
        AuctionCosts::default(),
        new_mint_costs,
        HandlePaymentCosts::default(),
        StandardPaymentCosts::default(),
    );
    EngineConfig::new(
        DEFAULT_MAX_QUERY_DEPTH,
        DEFAULT_MAX_ASSOCIATED_KEYS,
        DEFAULT_MAX_RUNTIME_CALL_STACK_HEIGHT,
        new_wasm_config,
        new_system_config,
    )
}

fn make_wasm_config(new_host_function_costs: HostFunctionCosts) -> WasmConfig {
    WasmConfig::new(
        DEFAULT_WASM_MAX_MEMORY,
        DEFAULT_MAX_STACK_HEIGHT,
        OpcodeCosts::default(),
        StorageCosts::default(),
        new_host_function_costs,
    )
}

>>>>>>> 0d05d990
fn make_upgrade_request() -> UpgradeConfig {
    UpgradeRequestBuilder::new()
        .with_current_protocol_version(*OLD_PROTOCOL_VERSION)
        .with_new_protocol_version(*NEW_PROTOCOL_VERSION)
        .with_activation_point(DEFAULT_ACTIVATION_POINT)
        .build()
}<|MERGE_RESOLUTION|>--- conflicted
+++ resolved
@@ -828,36 +828,6 @@
     (builder, TestContext { gh_2280_regression })
 }
 
-<<<<<<< HEAD
-=======
-fn make_engine_config(new_mint_costs: MintCosts, new_wasm_config: WasmConfig) -> EngineConfig {
-    let new_system_config = SystemConfig::new(
-        DEFAULT_WASMLESS_TRANSFER_COST,
-        AuctionCosts::default(),
-        new_mint_costs,
-        HandlePaymentCosts::default(),
-        StandardPaymentCosts::default(),
-    );
-    EngineConfig::new(
-        DEFAULT_MAX_QUERY_DEPTH,
-        DEFAULT_MAX_ASSOCIATED_KEYS,
-        DEFAULT_MAX_RUNTIME_CALL_STACK_HEIGHT,
-        new_wasm_config,
-        new_system_config,
-    )
-}
-
-fn make_wasm_config(new_host_function_costs: HostFunctionCosts) -> WasmConfig {
-    WasmConfig::new(
-        DEFAULT_WASM_MAX_MEMORY,
-        DEFAULT_MAX_STACK_HEIGHT,
-        OpcodeCosts::default(),
-        StorageCosts::default(),
-        new_host_function_costs,
-    )
-}
-
->>>>>>> 0d05d990
 fn make_upgrade_request() -> UpgradeConfig {
     UpgradeRequestBuilder::new()
         .with_current_protocol_version(*OLD_PROTOCOL_VERSION)
