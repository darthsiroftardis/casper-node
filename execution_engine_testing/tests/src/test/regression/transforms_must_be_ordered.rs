//! Tests whether transforms produced by contracts appear ordered in the transform journal.
use core::convert::TryInto;

use rand::{rngs::StdRng, Rng, SeedableRng};

use casper_engine_test_support::{
    DeployItemBuilder, ExecuteRequestBuilder, InMemoryWasmTestBuilder, DEFAULT_ACCOUNT_ADDR,
<<<<<<< HEAD
    DEFAULT_PAYMENT, PRODUCTION_RUN_GENESIS_REQUEST,
};
use casper_execution_engine::shared::transform::Transform;
use casper_types::{runtime_args, system::standard_payment, ContractHash, Key, RuntimeArgs, URef};
use core::convert::TryInto;
use rand::{rngs::StdRng, Rng, SeedableRng};
=======
    PRODUCTION_RUN_GENESIS_REQUEST,
};
use casper_execution_engine::{self, shared::transform::Transform};
use casper_types::{
    runtime_args, system::standard_payment, ContractHash, Key, RuntimeArgs, URef, U512,
};
>>>>>>> 33d46a3c

#[ignore]
#[test]
fn contract_transforms_should_be_ordered_in_the_journal() {
    // This many URefs will be created in the contract.
    const N_UREFS: u32 = 100;
    // This many operations will be scattered among these URefs.
    const N_OPS: usize = 1000;

    let mut builder = InMemoryWasmTestBuilder::default();
    builder.run_genesis(&PRODUCTION_RUN_GENESIS_REQUEST);

    let mut rng = StdRng::seed_from_u64(0);

    let execution_request = ExecuteRequestBuilder::standard(
        *DEFAULT_ACCOUNT_ADDR,
        "ordered-transforms.wasm",
        runtime_args! { "n" => N_UREFS },
    )
    .build();

    // Installs the contract and creates the URefs, all initialized to `0_i32`.
<<<<<<< HEAD
    builder
        .exec(
            ExecuteRequestBuilder::from_deploy_item(
                DeployItemBuilder::new()
                    .with_address(*DEFAULT_ACCOUNT_ADDR)
                    .with_empty_payment_bytes(runtime_args! {
                        standard_payment::ARG_AMOUNT => *DEFAULT_PAYMENT,
                    })
                    .with_session_code("ordered-transforms.wasm", runtime_args! { "n" => N_UREFS })
                    .with_authorization_keys(&[*DEFAULT_ACCOUNT_ADDR])
                    .with_deploy_hash(rng.gen())
                    .build(),
            )
            .build(),
        )
        .expect_success()
        .commit();
=======
    builder.exec(execution_request).expect_success().commit();
>>>>>>> 33d46a3c

    let contract_hash: ContractHash = match builder
        .get_expected_account(*DEFAULT_ACCOUNT_ADDR)
        .named_keys()["ordered-transforms-contract-hash"]
    {
        Key::Hash(addr) => addr.into(),
        _ => panic!("Couldn't find orderd-transforms contract."),
    };

    // List of operations to be performed by the contract.
    // An operation is a tuple (t, i, v) where:
    // * `t` is the operation type: 0 for reading, 1 for writing and 2 for adding;
    // * `i` is the URef index;
    // * `v` is the value to write or add (always zero for reads).
    let operations: Vec<(u8, u32, i32)> = (0..N_OPS)
        .map(|_| {
            let t: u8 = rng.gen_range(0..3);
            let i: u32 = rng.gen_range(0..N_UREFS);
            if t == 0 {
                (t, i, 0)
            } else {
                (t, i, rng.gen())
            }
        })
        .collect();

    builder
        .exec(
            ExecuteRequestBuilder::from_deploy_item(
                DeployItemBuilder::new()
                    .with_address(*DEFAULT_ACCOUNT_ADDR)
                    .with_empty_payment_bytes(runtime_args! {
<<<<<<< HEAD
                        standard_payment::ARG_AMOUNT => *DEFAULT_PAYMENT,
=======
                        standard_payment::ARG_AMOUNT => U512::from(150_000_000_000_u64),
>>>>>>> 33d46a3c
                    })
                    .with_stored_session_hash(
                        contract_hash,
                        "perform_operations",
                        runtime_args! {
                            "operations" => operations.clone(),
                        },
                    )
                    .with_authorization_keys(&[*DEFAULT_ACCOUNT_ADDR])
                    .with_deploy_hash(rng.gen())
                    .build(),
            )
            .build(),
        )
        .expect_success()
        .commit();

    let exec_result = builder.get_exec_result_owned(1).unwrap();
    assert_eq!(exec_result.len(), 1);
    let journal = exec_result[0].execution_journal();

    let contract = builder.get_contract(contract_hash).unwrap();
    let urefs: Vec<URef> = (0..N_UREFS)
        .map(
            |i| match contract.named_keys().get(&format!("uref-{}", i)).unwrap() {
                Key::URef(uref) => *uref,
                _ => panic!("Expected a URef."),
            },
        )
        .collect();

    assert!(journal
        .clone()
        .into_iter()
        .filter_map(|(key, transform)| {
            let uref = match key {
                Key::URef(uref) => uref,
                _ => return None,
            };
            let uref_index: u32 = match urefs
                .iter()
                .enumerate()
                .find(|(_, u)| u.addr() == uref.addr())
            {
                Some((i, _)) => i.try_into().unwrap(),
                None => return None,
            };
            let (type_index, value): (u8, i32) = match transform {
                Transform::Identity => (0, 0),
                Transform::Write(sv) => {
                    let v: i32 = sv.as_cl_value().unwrap().clone().into_t().unwrap();
                    (1, v)
                }
                Transform::AddInt32(v) => (2, v),
                _ => panic!("Invalid transform."),
            };
            Some((type_index, uref_index, value))
        })
        .eq(operations.into_iter()));
}<|MERGE_RESOLUTION|>--- conflicted
+++ resolved
@@ -5,21 +5,12 @@
 
 use casper_engine_test_support::{
     DeployItemBuilder, ExecuteRequestBuilder, InMemoryWasmTestBuilder, DEFAULT_ACCOUNT_ADDR,
-<<<<<<< HEAD
-    DEFAULT_PAYMENT, PRODUCTION_RUN_GENESIS_REQUEST,
+    PRODUCTION_RUN_GENESIS_REQUEST,
 };
 use casper_execution_engine::shared::transform::Transform;
-use casper_types::{runtime_args, system::standard_payment, ContractHash, Key, RuntimeArgs, URef};
-use core::convert::TryInto;
-use rand::{rngs::StdRng, Rng, SeedableRng};
-=======
-    PRODUCTION_RUN_GENESIS_REQUEST,
-};
-use casper_execution_engine::{self, shared::transform::Transform};
 use casper_types::{
     runtime_args, system::standard_payment, ContractHash, Key, RuntimeArgs, URef, U512,
 };
->>>>>>> 33d46a3c
 
 #[ignore]
 #[test]
@@ -42,27 +33,7 @@
     .build();
 
     // Installs the contract and creates the URefs, all initialized to `0_i32`.
-<<<<<<< HEAD
-    builder
-        .exec(
-            ExecuteRequestBuilder::from_deploy_item(
-                DeployItemBuilder::new()
-                    .with_address(*DEFAULT_ACCOUNT_ADDR)
-                    .with_empty_payment_bytes(runtime_args! {
-                        standard_payment::ARG_AMOUNT => *DEFAULT_PAYMENT,
-                    })
-                    .with_session_code("ordered-transforms.wasm", runtime_args! { "n" => N_UREFS })
-                    .with_authorization_keys(&[*DEFAULT_ACCOUNT_ADDR])
-                    .with_deploy_hash(rng.gen())
-                    .build(),
-            )
-            .build(),
-        )
-        .expect_success()
-        .commit();
-=======
     builder.exec(execution_request).expect_success().commit();
->>>>>>> 33d46a3c
 
     let contract_hash: ContractHash = match builder
         .get_expected_account(*DEFAULT_ACCOUNT_ADDR)
@@ -95,11 +66,7 @@
                 DeployItemBuilder::new()
                     .with_address(*DEFAULT_ACCOUNT_ADDR)
                     .with_empty_payment_bytes(runtime_args! {
-<<<<<<< HEAD
-                        standard_payment::ARG_AMOUNT => *DEFAULT_PAYMENT,
-=======
                         standard_payment::ARG_AMOUNT => U512::from(150_000_000_000_u64),
->>>>>>> 33d46a3c
                     })
                     .with_stored_session_hash(
                         contract_hash,
